--- conflicted
+++ resolved
@@ -2247,7 +2247,7 @@
 	Index          uint64 `json:"index"`
 }
 
-//a group cr member info  include cr member count
+// a group cr member info  include cr member count
 type RPCCRCouncilMembersInfo struct {
 	CRMemberInfoSlice []RPCCRCouncilMemberInfo `json:"crmembersinfo"`
 	TotalCounts       uint64                   `json:"totalcounts"`
@@ -2283,7 +2283,7 @@
 	State                   string                   `json:"state"`
 }
 
-//single CR Term Info
+// single CR Term Info
 type RPCCRTermInfo struct {
 	Index       uint64 `json:"index"`
 	State       string `json:"state"`
@@ -2291,7 +2291,7 @@
 	EndHeight   uint32 `json:"endHeight"`
 }
 
-//a group CR Term Info  include CR term count
+// a group CR Term Info  include CR term count
 type RPCCRTermsInfo struct {
 	CRTermInfoSlice []RPCCRTermInfo `json:"crtermsinfo"`
 	TotalCounts     uint64          `json:"totalcounts"`
@@ -2507,16 +2507,10 @@
 	dposV2TransitStartHeight := config.Parameters.DPoSV2StartHeight
 
 	result := &RPCDPosV2Info{
-<<<<<<< HEAD
 		ConsensusAlgorithm:       consensusAlgorithm,
 		Height:                   currentHeight,
 		DPoSV2ActiveHeight:       dposV2ActiveHeight,
 		DPoSV2TransitStartHeight: dposV2TransitStartHeight,
-=======
-		ConsensusAlgorithm: Chain.GetState().GetConsensusAlgorithm().String(),
-		Height:             Store.GetHeight(),
-		DPoSV2ActiveHeight: Chain.GetState().GetDPoSV2ActiveHeight(),
->>>>>>> 65bd5f90
 	}
 	return ResponsePack(Success, result)
 }
@@ -2938,7 +2932,7 @@
 	return ResponsePack(Success, result)
 }
 
-//list CR Terms
+// list CR Terms
 func ListCRTerms(param Params) map[string]interface{} {
 	cm := Chain.GetCRCommittee()
 	crTerms := cm.GetCRTerms()
@@ -2974,7 +2968,7 @@
 	return ResponsePack(Success, result)
 }
 
-//Get CR Members by Term
+// Get CR Members by Term
 func ListCRMembers(param Params) map[string]interface{} {
 	cm := Chain.GetCRCommittee()
 	crTerm, ok := param.Uint("term")
