// Copyright (c) 2017-2020 The Elastos Foundation
// Use of this source code is governed by an MIT
// license that can be found in the LICENSE file.
//

package settings

import (
	"bytes"
	"encoding/json"
	"errors"
	"fmt"
	"io/ioutil"
	"net"
	"os"
	"strconv"
	"strings"
	"time"

	cmdcom "github.com/elastos/Elastos.ELA/cmd/common"
	"github.com/elastos/Elastos.ELA/common"
	"github.com/elastos/Elastos.ELA/common/config"
	transaction2 "github.com/elastos/Elastos.ELA/core/transaction"
	"github.com/elastos/Elastos.ELA/core/types/functions"
	"github.com/elastos/Elastos.ELA/elanet/pact"
	"github.com/elastos/Elastos.ELA/utils/elalog"
	"github.com/elastos/Elastos.ELA/utils/gpath"

	"github.com/urfave/cli"
)

const (
	// cmdValueSplitter defines the splitter to split raw string into a
	// string array
	cmdValueSplitter = ","

	// cmdNameSplitter defines the splitter to split raw string into a
	// string array
	commandNameSplitter = ","
)

var (
	// defaultConfig defines the default parameters to running a ELA node.
	defaultConfig = config.Configuration{
		PrintLevel: uint32(elalog.LevelInfo),
	}
)

type settingItem struct {
	Flag         cli.Flag
	DefaultValue interface{}
	ConfigPath   string
	ParamName    string
	ConfigSetter func(string, *config.Params, *config.Configuration) error
	CliSetter    func(interface{}, *config.Params, *config.Configuration) error
}

func (s *settingItem) TryInitValue(params *config.Params,
	conf *config.Configuration, c *cli.Context) error {

	if s.Flag != nil && c.IsSet(GetFullCommandName(s.Flag)) {
		value, err := s.getCliValue(c)
		if err != nil {
			return err
		}

		if s.CliSetter != nil {
			return s.CliSetter(value, params, conf)
		} else {
			return gpath.Set(params, value, s.ParamName)
		}
	} else {
		needSet, err := s.notDefault(conf)
		if err != nil {
			return err
		}
		if needSet {
			return s.initByConfig(params, conf)
		}
	}
	return nil
}

func (s *settingItem) getCliValue(c *cli.Context) (interface{}, error) {
	value := c.String(GetFullCommandName(s.Flag))
	switch s.DefaultValue.(type) {
	case common.Fixed64:
		v, err := strconv.ParseInt(value, 10, 64)
		if err != nil {
			return nil, err
		}
		return common.Fixed64(v), nil
	case time.Duration:
		v, err := strconv.ParseInt(value, 10, 64)
		if err != nil {
			return nil, err
		}
		return time.Duration(v), nil
	case uint16:
		v, err := strconv.ParseInt(value, 10, 16)
		if err != nil {
			return nil, err
		}
		return uint16(v), nil
	case uint32:
		v, err := strconv.ParseInt(value, 10, 32)
		if err != nil {
			return nil, err
		}
		return uint32(v), nil
	case int:
		v, err := strconv.ParseInt(value, 10, 32)
		if err != nil {
			return nil, err
		}
		return int(v), nil
	case int64:
		v, err := strconv.ParseInt(value, 10, 64)
		if err != nil {
			return nil, err
		}
		return v, nil
	case uint64:
		v, err := strconv.ParseUint(value, 10, 64)
		if err != nil {
			return nil, err
		}
		return v, nil
	case bool:
		v, err := strconv.ParseBool(value)
		if err != nil {
			return nil, err
		}
		return v, nil
	case string:
		return value, nil
	case []string:
		return strings.Split(value, cmdValueSplitter), nil
	default:
		return nil, errors.New("unknown value type")
	}
}

func (s *settingItem) notDefault(conf *config.Configuration) (bool, error) {
	if len(s.ConfigPath) == 0 {
		return false, nil
	}
	value, err := gpath.At(conf, s.ConfigPath)
	if err != nil {
		return false, err
	}

	if gpath.IsNil(value) {
		return false, nil
	}
	return !gpath.Equal(s.DefaultValue, value), nil
}

func (s *settingItem) initByConfig(params *config.Params,
	conf *config.Configuration) error {
	if s.ConfigSetter != nil {
		return s.ConfigSetter(s.ConfigPath, params, conf)
	} else {
		value, err := gpath.At(conf, s.ConfigPath)
		if err != nil {
			return err
		}
		return gpath.Set(params, value, s.ParamName)
	}
}

type Settings struct {
	items   []settingItem
	conf    *config.Configuration
	params  *config.Params
	context *cli.Context
}

// Config return the loaded config parameters to running the ELA node.
func (s *Settings) Config() *config.Configuration {
	return s.conf
}

// Params return a pointer to the parameters specific to the currently
// active ELA network.
func (s *Settings) Params() *config.Params {
	return s.params
}

func (s *Settings) SetContext(c *cli.Context) {
	s.context = c
}

func (s *Settings) Flags() []cli.Flag {
	result := make([]cli.Flag, 0, len(s.items))
	for _, v := range s.items {
		if v.Flag != nil {
			result = append(result, v.Flag)
		}
	}
	return result
}

func (s *Settings) InitParamsValue() {
	if err := s.initNetSetting(); err != nil {
		cmdcom.PrintErrorMsg(err.Error())
		os.Exit(1)
	}

	for _, v := range s.items {
		if err := v.TryInitValue(s.params, s.conf, s.context); err != nil {
			cmdcom.PrintErrorMsg(err.Error())
			os.Exit(1)
		}
	}
}

func (s *Settings) Add(item *settingItem) {
	s.items = append(s.items, *item)
}

func (s *Settings) initNetSetting() (err error) {
	// Initialize functions
	functions.GetTransactionByTxType = transaction2.GetTransaction
	functions.GetTransactionByBytes = transaction2.GetTransactionByBytes
	functions.CreateTransaction = transaction2.CreateTransaction
	functions.GetTransactionParameters = transaction2.GetTransactionparameters

	// Initialize default parameters
	config.DefaultParams = config.GetDefaultParams()

	var testNet, regTest bool
	switch strings.ToLower(s.conf.ActiveNet) {
	case "testnet", "test":
		testNet = true
	case "regnet", "reg":
		regTest = true
	default:
		testNet = false
		regTest = false
	}

	if s.context.IsSet(GetFullCommandName(cmdcom.TestNetFlag)) {
		if testNet, err = strconv.ParseBool(s.context.String(
			GetFullCommandName(cmdcom.TestNetFlag))); err != nil {
			return
		}
	} else if s.context.IsSet(GetFullCommandName(cmdcom.RegTestFlag)) {
		if regTest, err = strconv.ParseBool(s.context.String(
			GetFullCommandName(cmdcom.RegTestFlag))); err != nil {
			return
		}
	}

	if testNet {
		if err := s.testNetDefault(s.conf); err != nil {
			return err
		}
		s.params = config.DefaultParams.TestNet()
	} else if regTest {
		if err := s.regNetDefault(s.conf); err != nil {
			return err
		}
		s.params = config.DefaultParams.RegNet()
	} else {
		if err := s.mainNetDefault(s.conf); err != nil {
			return err
		}
		s.params = &config.DefaultParams
	}

	if s.conf.MaxBlockSize > 0 {
		pact.MaxBlockContextSize = s.conf.MaxBlockSize
	} else if !testNet {
		pact.MaxBlockContextSize = 2000000
	}

	if s.conf.MaxBlockHeaderSize > 0 {
		pact.MaxBlockHeaderSize = s.conf.MaxBlockHeaderSize
	}

	if s.conf.MaxTxPerBlock > 0 {
		pact.MaxTxPerBlock = s.conf.MaxTxPerBlock
	} else {
		pact.MaxTxPerBlock = 10000
	}

	config.Parameters = s.conf
	instantBlock := s.conf.PowConfiguration.InstantBlock
	if s.context.IsSet(GetFullCommandName(cmdcom.InstantBlockFlag)) {
		if instantBlock, err = strconv.ParseBool(s.context.String(
			GetFullCommandName(cmdcom.InstantBlockFlag))); err != nil {
			return
		}
	}
	if instantBlock {
		s.params = s.params.InstantBlock()
	}
	return
}

func NewSettings() *Settings {
	result := &Settings{
		items: make([]settingItem, 0),
	}

	result.Add(&settingItem{
		Flag:         cmdcom.MagicFlag,
		DefaultValue: uint32(0),
		ConfigPath:   "Magic",
		ParamName:    "Magic"})

	result.Add(&settingItem{
		Flag:         cmdcom.PrintLevelFlag,
		DefaultValue: uint32(0),
		ConfigPath:   "PrintLevel",
		ParamName:    "PrintLevel"})

	result.Add(&settingItem{
		Flag:         cmdcom.PortFlag,
		DefaultValue: uint16(0),
		ConfigPath:   "NodePort",
		ConfigSetter: func(path string, params *config.Params,
			conf *config.Configuration) error {
			if conf.NodePort > 0 {
				params.DefaultPort = conf.NodePort
			}
			return nil
		},
		ParamName: "DefaultPort"})

	result.Add(&settingItem{
		Flag:         cmdcom.PeersFlag,
		DefaultValue: []string{},
		ConfigPath:   "PermanentPeers",
		ParamName:    "PermanentPeers"})

	result.Add(&settingItem{
		Flag:         cmdcom.DnsSeedFlag,
		DefaultValue: []string{},
		ConfigPath:   "DNSSeeds",
		ParamName:    "DNSSeeds"})

	result.Add(&settingItem{
		Flag:         cmdcom.AccountWalletFlag,
		DefaultValue: "",
		ConfigPath:   "WalletPath",
		ParamName:    "WalletPath"})

	result.Add(&settingItem{
		Flag:         cmdcom.EnableDnsFlag,
		DefaultValue: false,
		ConfigPath:   "DisableDNS",
		ConfigSetter: func(path string, params *config.Params,
			conf *config.Configuration) error {
			params.DNSSeeds = nil
			return nil
		},
		CliSetter: func(value interface{}, params *config.Params,
			conf *config.Configuration) error {
			disable, ok := value.(bool)
			if !ok {
				return errors.New("invalid dns seeds switch setting")
			}
			if disable {
				params.DNSSeeds = nil
			}
			return nil
		},
		ParamName: ""})

	result.Add(&settingItem{Flag: cmdcom.MinTxFeeFlag,
		DefaultValue: common.Fixed64(0),
		ConfigPath:   "MinCrossChainTxFee",
		ParamName:    "MinCrossChainTxFee"})

	initFoundation := func(addr string, params *config.Params) error {
		foundation, err := common.Uint168FromAddress(addr)
		if err != nil {
			return errors.New("invalid foundation address")
		}
		params.Foundation = *foundation
		params.GenesisBlock = config.GenesisBlock(foundation)
		return nil
	}
	result.Add(&settingItem{
		Flag:         cmdcom.DIDSideChainAddressFlag,
		DefaultValue: "",
		ConfigPath:   "DIDSideChainAddress",
		ParamName:    "DIDSideChainAddress"})
	result.Add(&settingItem{
		Flag:         cmdcom.FoundationAddrFlag,
		DefaultValue: "",
		ConfigSetter: func(path string, params *config.Params,
			conf *config.Configuration) error {
			return initFoundation(conf.FoundationAddress, params)
		},
		CliSetter: func(i interface{}, params *config.Params,
			conf *config.Configuration) error {
			value, ok := i.(string)
			if !ok {
				return errors.New("unknown foundation address type")
			}
			return initFoundation(value, params)
		},
		ConfigPath: "FoundationAddress",
		ParamName:  "Foundation"})

	result.Add(&settingItem{
		Flag:         nil,
		DefaultValue: "",
		ConfigSetter: func(path string, params *config.Params,
			conf *config.Configuration) error {
			crcAddress, err := common.Uint168FromAddress(conf.CRConfiguration.CRCAddress)
			if err != nil {
				return errors.New("invalid CRC address")
			}
			params.CRCAddress = *crcAddress
			return nil
		},
		ConfigPath: "CRConfiguration.CRCAddress",
		ParamName:  "CRCAddress"})

	result.Add(&settingItem{
		Flag:         cmdcom.CRAssetsAddressFlag,
		DefaultValue: "",
		ConfigSetter: func(path string, params *config.Params,
			conf *config.Configuration) error {
			crAssetsAddress, err := common.Uint168FromAddress(conf.CRConfiguration.CRAssetsAddress)
			if err != nil {
				return errors.New("invalid CR assets address")
			}
			params.CRAssetsAddress = *crAssetsAddress
			return nil
		},
		CliSetter: func(i interface{}, params *config.Params,
			conf *config.Configuration) error {
			value, ok := i.(string)
			if !ok {
				return errors.New("unknown foundation address type")
			}
			crAssetsAddress, err := common.Uint168FromAddress(value)
			if err != nil {
				return errors.New("invalid CR assets address")
			}
			params.CRAssetsAddress = *crAssetsAddress
			return nil
		},
		ConfigPath: "CRConfiguration.CRAssetsAddress",
		ParamName:  "CRAssetsAddress"})

	result.Add(&settingItem{
		Flag:         cmdcom.CRExpensesAddressFlag,
		DefaultValue: "",
		ConfigSetter: func(path string, params *config.Params,
			conf *config.Configuration) error {
			CRExpensesAddress, err := common.Uint168FromAddress(conf.CRConfiguration.CRExpensesAddress)
			if err != nil {
				return errors.New("invalid CR expenses address")
			}
			params.CRExpensesAddress = *CRExpensesAddress
			return nil
		},
		CliSetter: func(i interface{}, params *config.Params,
			conf *config.Configuration) error {
			value, ok := i.(string)
			if !ok {
				return errors.New("unknown foundation address type")
			}
			CRExpensesAddress, err := common.Uint168FromAddress(value)
			if err != nil {
				return errors.New("invalid CR expenses address")
			}
			params.CRExpensesAddress = *CRExpensesAddress
			return nil
		},
		ConfigPath: "CRConfiguration.CRExpensesAddress",
		ParamName:  "CRExpensesAddress"})

	result.Add(&settingItem{
		Flag:         cmdcom.VoteStartHeightFlag,
		DefaultValue: uint32(0),
		ConfigPath:   "VoteStartHeight",
		ParamName:    "VoteStartHeight"})

	result.Add(&settingItem{
		Flag:         cmdcom.CheckAddressHeightFlag,
		DefaultValue: uint32(0),
		ConfigPath:   "CheckAddressHeight",
		ParamName:    "CheckAddressHeight"})

	result.Add(&settingItem{
		Flag:         cmdcom.CheckRewardHeightFlag,
		DefaultValue: uint32(0),
		ConfigPath:   "CheckRewardHeight",
		ParamName:    "CheckRewardHeight"})

	result.Add(&settingItem{
		Flag:         cmdcom.CRCOnlyDPOSHeightFlag,
		DefaultValue: uint32(0),
		ConfigPath:   "CRCOnlyDPOSHeight",
		ParamName:    "CRCOnlyDPOSHeight"})

	result.Add(&settingItem{
		Flag:         cmdcom.PublicDPOSHeightFlag,
		DefaultValue: uint32(0),
		ConfigPath:   "PublicDPOSHeight",
		ParamName:    "PublicDPOSHeight"})
	result.Add(&settingItem{
		Flag:         cmdcom.IllegalPenaltyFlag,
		DefaultValue: uint32(0),
		ConfigPath:   "DPoSConfiguration.IllegalPenalty",
		ParamName:    "IllegalPenalty"})

	result.Add(&settingItem{
		Flag:         cmdcom.CRCommitteeStartHeightFlag,
		DefaultValue: uint32(0),
		ConfigPath:   "CRConfiguration.CRCommitteeStartHeight",
		ParamName:    "CRCommitteeStartHeight"})

	result.Add(&settingItem{
		Flag:         cmdcom.CRClaimDPOSNodeStartHeightFlag,
		DefaultValue: uint32(0),
		ConfigPath:   "CRConfiguration.CRClaimDPOSNodeStartHeight",
		ParamName:    "CRClaimDPOSNodeStartHeight"})

	result.Add(&settingItem{
		Flag:         cmdcom.CRClaimDPOSNodePeriodFlag,
		DefaultValue: uint32(0),
		ConfigPath:   "CRConfiguration.CRClaimDPOSNodePeriod",
		ParamName:    "CRClaimDPOSNodePeriod"})

	result.Add(&settingItem{
		Flag:         cmdcom.CRVotingStartHeightFlag,
		DefaultValue: uint32(0),
		ConfigPath:   "CRConfiguration.CRVotingStartHeight",
		ParamName:    "CRVotingStartHeight"})

	result.Add(&settingItem{
		Flag:         cmdcom.MaxCommitteeProposalCount,
		DefaultValue: uint32(0),
		ConfigPath:   "CRConfiguration.MaxCommitteeProposalCount",
		ParamName:    "MaxCommitteeProposalCount"})

	result.Add(&settingItem{
		Flag:         cmdcom.MaxNodePerHost,
		DefaultValue: uint32(0),
		ConfigPath:   "MaxNodePerHost",
		ParamName:    "MaxNodePerHost"})

	result.Add(&settingItem{
		Flag:         cmdcom.VoteStatisticsHeightFlag,
		DefaultValue: uint32(0),
		ConfigPath:   "VoteStatisticsHeight",
		ParamName:    "VoteStatisticsHeight"})

	result.Add(&settingItem{
		Flag:         cmdcom.EnableActivateIllegalHeightFlag,
		DefaultValue: uint32(0),
		ConfigPath:   "EnableActivateIllegalHeight",
		ParamName:    "EnableActivateIllegalHeight"})

	result.Add(&settingItem{
		Flag:         nil,
		DefaultValue: false,
		ConfigPath:   "EnableUtxoDB",
		ParamName:    "EnableUtxoDB"})

	result.Add(&settingItem{
		Flag:         nil,
		DefaultValue: false,
		ConfigPath:   "EnableCORS",
		ParamName:    "EnableCORS"})

	result.Add(&settingItem{
		Flag:         cmdcom.AutoMiningFlag,
		DefaultValue: false,
		ConfigSetter: func(string, *config.Params,
			*config.Configuration) error {
			return nil
		},
		CliSetter: func(i interface{}, params *config.Params,
			conf *config.Configuration) error {
			mining, ok := i.(bool)
			if !ok {
				return errors.New("invalid auto mining value")
			}
			conf.PowConfiguration.AutoMining = mining
			return nil
		}})

	result.Add(&settingItem{
		Flag:         cmdcom.PayToAddrFlag,
		DefaultValue: "",
		ConfigSetter: func(string, *config.Params,
			*config.Configuration) error {
			return nil
		},
		CliSetter: func(i interface{}, params *config.Params,
			conf *config.Configuration) error {
			addr, ok := i.(string)
			if !ok {
				return errors.New("invalid pay to address value")
			}
			conf.PowConfiguration.PayToAddr = addr
			return nil
		}})

	result.Add(&settingItem{
		Flag:         cmdcom.EnableRPCFlag,
		DefaultValue: true,
		ConfigSetter: func(string, *config.Params,
			*config.Configuration) error {
			return nil
		},
		CliSetter: func(i interface{}, params *config.Params,
			conf *config.Configuration) error {
			enable, ok := i.(bool)
			if !ok {
				return errors.New("invalid enable rpc value")
			}
			conf.EnableRPC = enable
			return nil
		}})

	result.Add(&settingItem{
		Flag:         cmdcom.RPCUserFlag,
		DefaultValue: "",
		ConfigSetter: func(string, *config.Params,
			*config.Configuration) error {
			return nil
		},
		CliSetter: func(i interface{}, params *config.Params,
			conf *config.Configuration) error {
			user, ok := i.(string)
			if !ok {
				return errors.New("invalid rpc user value")
			}
			conf.RpcConfiguration.User = user
			return nil
		}})

	result.Add(&settingItem{
		Flag:         cmdcom.RPCPasswordFlag,
		DefaultValue: "",
		ConfigSetter: func(string, *config.Params,
			*config.Configuration) error {
			return nil
		},
		CliSetter: func(i interface{}, params *config.Params,
			conf *config.Configuration) error {
			pass, ok := i.(string)
			if !ok {
				return errors.New("invalid rpc password value")
			}
			conf.RpcConfiguration.Pass = pass
			return nil
		}})

	result.Add(&settingItem{
		Flag:         cmdcom.RPCAllowedIPsFlag,
		DefaultValue: []string{},
		ConfigSetter: func(string, *config.Params,
			*config.Configuration) error {
			return nil
		},
		CliSetter: func(i interface{}, params *config.Params,
			conf *config.Configuration) error {
			ipStr, ok := i.([]string)
			if !ok {
				return errors.New("invalid ip list")
			}
			conf.RpcConfiguration.WhiteIPList = ipStr
			return nil
		}})

	// DPoS configurations

	result.Add(&settingItem{
		Flag:         cmdcom.EnableArbiterFlag,
		DefaultValue: false,
		ConfigSetter: func(path string, params *config.Params,
			conf *config.Configuration) error {
			// When arbiter service enabled, IP address must be set.
			return checkHost(conf.DPoSConfiguration.IPAddress)
		},
		CliSetter: func(i interface{}, params *config.Params,
			conf *config.Configuration) error {
			enable, ok := i.(bool)
			if !ok {
				return errors.New("invalid enable arbiter value")
			}
			conf.DPoSConfiguration.EnableArbiter = enable
			return nil
		},
		ConfigPath: "DPoSConfiguration.EnableArbiter",
		ParamName:  ""})

	result.Add(&settingItem{
		Flag:         cmdcom.DPoSMagicFlag,
		DefaultValue: uint32(0),
		ConfigPath:   "DPoSConfiguration.Magic",
		ParamName:    "DPoSMagic"})

	result.Add(&settingItem{
		Flag:         cmdcom.DPoSIPAddressFlag,
		DefaultValue: "",
		ConfigPath:   "DPoSConfiguration.IPAddress",
		ParamName:    "DPoSIPAddress"})

	result.Add(&settingItem{
		Flag:         cmdcom.DPoSPortFlag,
		DefaultValue: uint16(0),
		ConfigPath:   "DPoSConfiguration.DPoSPort",
		ParamName:    "DPoSDefaultPort"})

	result.Add(&settingItem{
		Flag:         cmdcom.OriginArbitersFlag,
		DefaultValue: []string{},
		ConfigPath:   "DPoSConfiguration.OriginArbiters",
		ParamName:    "OriginArbiters"})

	result.Add(&settingItem{
		Flag:         cmdcom.CRCArbitersFlag,
		DefaultValue: []string{},
		ConfigPath:   "DPoSConfiguration.CRCArbiters",
		ParamName:    "CRCArbiters"})

	result.Add(&settingItem{
		Flag:         cmdcom.NormalArbitratorsCountFlag,
		DefaultValue: 0,
		ConfigPath:   "DPoSConfiguration.NormalArbitratorsCount",
		ParamName:    "GeneralArbiters"})

	result.Add(&settingItem{
		Flag:         cmdcom.PreConnectOffsetFlag,
		DefaultValue: uint32(0),
		ConfigPath:   "DPoSConfiguration.PreConnectOffset",
		ParamName:    "PreConnectOffset"})

	result.Add(&settingItem{
		Flag:         cmdcom.CandidatesCountFlag,
		DefaultValue: 0,
		ConfigPath:   "DPoSConfiguration.CandidatesCount",
		ParamName:    "CandidateArbiters"})

	result.Add(&settingItem{
		Flag:         nil,
		DefaultValue: time.Duration(0),
		ConfigPath:   "DPoSConfiguration.SignTolerance",
		ConfigSetter: func(s string, params *config.Params,
			conf *config.Configuration) error {
			params.ToleranceDuration =
				conf.DPoSConfiguration.SignTolerance * time.Second
			return nil
		},
		ParamName: "ToleranceDuration"})

	result.Add(&settingItem{
		Flag:         cmdcom.RevertToPOWNoBlockTimeFlag,
		DefaultValue: int64(0),
		ConfigPath:   "DPoSConfiguration.RevertToPOWNoBlockTime",
		ParamName:    "RevertToPOWNoBlockTime"})

	result.Add(&settingItem{
		Flag:         cmdcom.StopConfirmBlockTimeFlag,
		DefaultValue: int64(0),
		ConfigPath:   "DPoSConfiguration.StopConfirmBlockTime",
		ParamName:    "StopConfirmBlockTime"})

	result.Add(&settingItem{
		Flag:         cmdcom.RevertToPOWStartHeightFlag,
		DefaultValue: uint32(0),
		ConfigPath:   "DPoSConfiguration.RevertToPOWStartHeight",
		ParamName:    "RevertToPOWStartHeight"})

	result.Add(&settingItem{
		Flag:         cmdcom.MaxInactiveRoundsFlag,
		DefaultValue: uint32(0),
		ConfigPath:   "DPoSConfiguration.MaxInactiveRounds",
		ParamName:    "MaxInactiveRounds"})

	result.Add(&settingItem{
		Flag:         cmdcom.InactivePenaltyFlag,
		DefaultValue: common.Fixed64(0),
		ConfigPath:   "DPoSConfiguration.InactivePenalty",
		ParamName:    "InactivePenalty"})

	result.Add(&settingItem{
		Flag:         cmdcom.EmergencyInactivePenaltyFlag,
		DefaultValue: common.Fixed64(0),
		ConfigPath:   "DPoSConfiguration.EmergencyInactivePenalty",
		ParamName:    "EmergencyInactivePenalty"})

	result.Add(&settingItem{
		Flag:         cmdcom.DPoSV2MinVotesLockTimeFlag,
		DefaultValue: uint32(0),
		ConfigPath:   "DPoSConfiguration.DPoSV2MinVotesLockTime",
		ParamName:    "DPoSV2MinVotesLockTime"})

	result.Add(&settingItem{
		Flag:         cmdcom.DPoSV2MaxVotesLockTimeFlag,
		DefaultValue: uint32(0),
		ConfigPath:   "DPoSConfiguration.DPoSV2MaxVotesLockTime",
		ParamName:    "DPoSV2MaxVotesLockTime"})

	// CR configurations

	result.Add(&settingItem{
		Flag:         cmdcom.CRMemberCountFlag,
		DefaultValue: uint32(0),
		ConfigPath:   "CRConfiguration.MemberCount",
		ParamName:    "CRMemberCount"})

	result.Add(&settingItem{
		Flag:         cmdcom.CRDutyPeriodFlag,
		DefaultValue: uint32(0),
		ConfigPath:   "CRConfiguration.DutyPeriod",
		ParamName:    "CRDutyPeriod"})

	result.Add(&settingItem{
		Flag:         cmdcom.CRDepositLockupBlocksFlag,
		DefaultValue: uint32(0),
		ConfigPath:   "CRConfiguration.DepositLockupBlocks",
		ParamName:    "CRDepositLockupBlocks"})

	result.Add(&settingItem{
		Flag:         cmdcom.CRVotingPeriodFlag,
		DefaultValue: uint32(0),
		ConfigPath:   "CRConfiguration.VotingPeriod",
		ParamName:    "CRVotingPeriod"})

	result.Add(&settingItem{
		Flag:         cmdcom.ProposalCRVotingPeriodFlag,
		DefaultValue: uint32(0),
		ConfigPath:   "CRConfiguration.ProposalCRVotingPeriod",
		ParamName:    "ProposalCRVotingPeriod"})

	result.Add(&settingItem{
		Flag:         cmdcom.ProposalPublicVotingPeriodFlag,
		DefaultValue: uint32(0),
		ConfigPath:   "CRConfiguration.ProposalPublicVotingPeriod",
		ParamName:    "ProposalPublicVotingPeriod"})

	result.Add(&settingItem{
		Flag:         cmdcom.CRAgreementCountFlag,
		DefaultValue: uint32(0),
		ConfigPath:   "CRConfiguration.CRAgreementCount",
		ParamName:    "CRAgreementCount"})

	result.Add(&settingItem{
		Flag:         cmdcom.VoterRejectPercentageFlag,
		DefaultValue: float64(0),
		ConfigPath:   "CRConfiguration.VoterRejectPercentage",
		ParamName:    "VoterRejectPercentage"})

	result.Add(&settingItem{
		Flag:         cmdcom.CRCAppropriatePercentageFlag,
		DefaultValue: float64(0),
		ConfigPath:   "CRConfiguration.CRCAppropriatePercentage",
		ParamName:    "CRCAppropriatePercentage"})

	result.Add(&settingItem{
		Flag:         cmdcom.SecretaryGeneralFlag,
		DefaultValue: "",
		ConfigPath:   "CRConfiguration.SecretaryGeneral",
		ParamName:    "SecretaryGeneral"})

	result.Add(&settingItem{
		Flag:         cmdcom.MaxProposalTrackingCountFlag,
		DefaultValue: uint8(0),
		ConfigPath:   "CRConfiguration.MaxProposalTrackingCount",
		ParamName:    "MaxProposalTrackingCount"})

	result.Add(&settingItem{
		Flag:         nil,
		DefaultValue: "",
		ConfigPath:   "RPCServiceLevel",
		ParamName:    "RPCServiceLevel",
	})

	result.Add(&settingItem{
		Flag:         nil,
		DefaultValue: "",
		ConfigPath:   "NodeProfileStrategy",
		ParamName:    "NodeProfileStrategy",
	})

	result.Add(&settingItem{
		Flag:         nil,
		DefaultValue: uint32(0),
		ConfigPath:   "TxCacheVolume",
		ParamName:    "TxCacheVolume",
	})

	result.Add(&settingItem{
		Flag:         cmdcom.RegisterCRByDIDHeightFlag,
		DefaultValue: uint32(0),
		ConfigPath:   "CRConfiguration.RegisterCRByDIDHeight",
		ParamName:    "RegisterCRByDIDHeight",
	})

	result.Add(&settingItem{
		Flag:         cmdcom.ProhibitTransferToDIDHeightFlag,
		DefaultValue: uint32(0),
		ConfigPath:   "ProhibitTransferToDIDHeight",
		ParamName:    "ProhibitTransferToDIDHeight",
	})

	result.Add(&settingItem{
		Flag:         cmdcom.MaxCRAssetsAddressUTXOCount,
		DefaultValue: uint32(0),
		ConfigPath:   "CRConfiguration.MaxCRAssetsAddressUTXOCount",
		ParamName:    "MaxCRAssetsAddressUTXOCount"})

	result.Add(&settingItem{
		Flag:         cmdcom.MinCRAssetsAddressUTXOCount,
		DefaultValue: uint32(0),
		ConfigPath:   "CRConfiguration.MinCRAssetsAddressUTXOCount",
		ParamName:    "MinCRAssetsAddressUTXOCount"})

	result.Add(&settingItem{
		Flag:         cmdcom.CRAssetsRectifyTransactionHeight,
		DefaultValue: uint32(0),
		ConfigPath:   "CRConfiguration.CRAssetsRectifyTransactionHeight",
		ParamName:    "CRAssetsRectifyTransactionHeight"})

	result.Add(&settingItem{
		Flag:         cmdcom.CRCProposalWithdrawPayloadV1Height,
		DefaultValue: uint32(0),
		ConfigPath:   "CRConfiguration.CRCProposalWithdrawPayloadV1Height",
		ParamName:    "CRCProposalWithdrawPayloadV1Height"})

	result.Add(&settingItem{
		Flag:         cmdcom.CRCProposalV1Height,
		DefaultValue: uint32(0),
		ConfigPath:   "CRConfiguration.CRCProposalV1Height",
		ParamName:    "CRCProposalV1Height"})

	result.Add(&settingItem{
		Flag:         cmdcom.RectifyTxFee,
		DefaultValue: common.Fixed64(0),
		ConfigPath:   "CRConfiguration.RectifyTxFee",
		ParamName:    "RectifyTxFee"})

	result.Add(&settingItem{
		Flag:         cmdcom.RealWithdrawSingleFee,
		DefaultValue: common.Fixed64(0),
		ConfigPath:   "CRConfiguration.RealWithdrawSingleFee",
		ParamName:    "RealWithdrawSingleFee"})

	result.Add(&settingItem{
		Flag:         cmdcom.NewVersionHeight,
		DefaultValue: uint64(0),
		ConfigPath:   "CRConfiguration.NewP2PProtocolVersionHeight",
		ParamName:    "NewP2PProtocolVersionHeight"})

	result.Add(&settingItem{
		Flag:         cmdcom.ChangeCommitteeNewCRHeight,
		DefaultValue: uint32(0),
		ConfigPath:   "CRConfiguration.ChangeCommitteeNewCRHeight",
		ParamName:    "ChangeCommitteeNewCRHeight"})

	result.Add(&settingItem{
		Flag:         cmdcom.CRCProposalDraftDataStartHeight,
		DefaultValue: uint32(0),
		ConfigPath:   "CRConfiguration.CRCProposalDraftDataStartHeight",
		ParamName:    "CRCProposalDraftDataStartHeight"})

	result.Add(&settingItem{
		Flag:         cmdcom.CustomIDProposalStartHeight,
		DefaultValue: uint32(0),
		ConfigPath:   "CustomIDProposalStartHeight",
		ParamName:    "CustomIDProposalStartHeight"})

	result.Add(&settingItem{
		Flag:         cmdcom.MaxReservedCustomIDLength,
		DefaultValue: uint32(0),
		ConfigPath:   "MaxReservedCustomIDLength",
		ParamName:    "MaxReservedCustomIDLength"})

	result.Add(&settingItem{
		Flag:         cmdcom.NoCRCDPOSNodeHeight,
		DefaultValue: uint32(0),
		ConfigPath:   "DPoSConfiguration.NoCRCDPOSNodeHeight",
		ParamName:    "NoCRCDPOSNodeHeight"})

	result.Add(&settingItem{
		Flag:         cmdcom.RandomCandidatePeriod,
		DefaultValue: uint32(0),
		ConfigPath:   "DPoSConfiguration.RandomCandidatePeriod",
		ParamName:    "RandomCandidatePeriod"})

	result.Add(&settingItem{
		Flag:         cmdcom.MaxInactiveRoundsOfRandomNode,
		DefaultValue: uint32(0),
		ConfigPath:   "DPoSConfiguration.MaxInactiveRoundsOfRandomNode",
		ParamName:    "MaxInactiveRoundsOfRandomNode"})

	result.Add(&settingItem{
		Flag:         cmdcom.DPOSNodeCrossChainHeight,
		DefaultValue: uint32(0),
		ConfigPath:   "DPoSConfiguration.DPOSNodeCrossChainHeight",
		ParamName:    "DPOSNodeCrossChainHeight"})

	result.Add(&settingItem{
		Flag:         cmdcom.HalvingRewardHeightFlag,
		DefaultValue: uint32(0),
		ConfigPath:   "HalvingRewardHeight",
		ParamName:    "HalvingRewardHeight"})

	result.Add(&settingItem{
		Flag:         cmdcom.HalvingRewardIntervalFlag,
		DefaultValue: uint32(0),
		ConfigPath:   "HalvingRewardInterval",
		ParamName:    "HalvingRewardInterval"})

	result.Add(&settingItem{
		Flag:         cmdcom.NewELAIssuanceHeightFlag,
		DefaultValue: uint32(0),
		ConfigPath:   "NewELAIssuanceHeight",
		ParamName:    "NewELAIssuanceHeight"})

	result.Add(&settingItem{
		Flag:         cmdcom.SmallCrossTransferThreshold,
		DefaultValue: common.Fixed64(0),
		ConfigPath:   "SmallCrossTransferThreshold",
		ParamName:    "SmallCrossTransferThreshold"})

	result.Add(&settingItem{
		Flag:         cmdcom.ReturnDepositCoinFeeFlag,
		DefaultValue: common.Fixed64(0),
		ConfigPath:   "ReturnDepositCoinFee",
		ParamName:    "ReturnDepositCoinFee"})

	result.Add(&settingItem{
		Flag:         cmdcom.NewCrossChainStartHeightFlag,
		DefaultValue: uint32(0),
		ConfigPath:   "NewCrossChainStartHeight",
		ParamName:    "NewCrossChainStartHeight"})

	result.Add(&settingItem{
		Flag:         cmdcom.ReturnCrossChainCoinStartHeightFlag,
		DefaultValue: uint32(0),
		ConfigPath:   "ReturnCrossChainCoinStartHeight",
		ParamName:    "ReturnCrossChainCoinStartHeight"})

	result.Add(&settingItem{
<<<<<<< HEAD
		Flag:         cmdcom.DposV2StartHeightFlag,
		DefaultValue: uint32(0),
		ConfigPath:   "DPoSV2StartHeight",
		ParamName:    "DPoSV2StartHeight"})

	result.Add(&settingItem{
		Flag:         cmdcom.DposV2EffectiveVotesFlag,
		DefaultValue: common.Fixed64(0),
		ConfigPath:   "DPoSV2EffectiveVotes",
		ParamName:    "DPoSV2EffectiveVotes"})

	result.Add(&settingItem{
		Flag:         cmdcom.StakeAddressFlag,
		DefaultValue: common.Fixed64(0),
		ConfigPath:   "StakeAddress",
		ParamName:    "StakeAddress"})

	result.Add(&settingItem{
		Flag:         cmdcom.DposV2RewardAccumulateAddressFlag,
		DefaultValue: "",
		ConfigSetter: func(path string, params *config.Params,
			conf *config.Configuration) error {
			DposV2RewardAccumulateAddress, err := common.Uint168FromAddress(conf.DPoSConfiguration.DPoSV2RewardAccumulateAddress)
			if err != nil {
				return errors.New("invalid CR expenses address")
			}
			params.DPoSV2RewardAccumulateAddress = *DposV2RewardAccumulateAddress
			return nil
		},
		CliSetter: func(i interface{}, params *config.Params,
			conf *config.Configuration) error {
			value, ok := i.(string)
			if !ok {
				return errors.New("unknown foundation address type")
			}
			DposV2RewardAccumulateAddress, err := common.Uint168FromAddress(value)
			if err != nil {
				return errors.New("invalid CR expenses address")
			}
			params.DPoSV2RewardAccumulateAddress = *DposV2RewardAccumulateAddress
			return nil
		},
		ConfigPath: "DPoSConfiguration.DPoSV2RewardAccumulateAddress",
		ParamName:  "DPoSV2RewardAccumulateAddress"})
=======
		Flag:         cmdcom.SchnorrStartHeightFlag,
		DefaultValue: uint32(0),
		ConfigPath:   "SchnorrStartHeight",
		ParamName:    "SchnorrStartHeight"})
>>>>>>> c0ce55c6

	return result
}

func (s *Settings) SetupConfig() {
	configPath := s.context.String("conf")
	file, err := s.loadConfigFile(configPath)
	if err != nil {
		if s.context.IsSet("conf") {
			cmdcom.PrintErrorMsg(err.Error())
			os.Exit(1)
		}
		file = &defaultConfig
	}

	s.conf = file
}

// loadConfigFile read configuration parameters through the config file.
func (s *Settings) loadConfigFile(path string) (*config.Configuration, error) {
	file, err := ioutil.ReadFile(path)
	if err != nil {
		return nil, err
	}
	// Remove the UTF-8 Byte Order Mark
	file = bytes.TrimPrefix(file, []byte("\xef\xbb\xbf"))

	cfgFile := struct {
		config.Configuration `json:"Configuration"`
	}{
		Configuration: defaultConfig,
	}

	err = json.Unmarshal(file, &cfgFile)
	if err != nil {
		return nil, errors.New("config file parsing failed, " + err.Error())
	}

	return &cfgFile.Configuration, nil
}

// checkHost check the host or IP address is valid and available.
func checkHost(host string) error {
	// Empty host check.
	if host == "" {
		return errors.New("arbiter IPAddress must set when arbiter" +
			" service enabled")
	}

	// Skip if host is already an IP address.
	if ip := net.ParseIP(host); ip != nil {
		return nil
	}

	// Attempt to look up an IP address associated with the parsed host.
	ips, err := net.LookupIP(host)
	if err != nil {
		return err
	}
	if len(ips) == 0 {
		return fmt.Errorf("no addresses found for %s", host)
	}

	return nil
}

// mainNetDefault set the default parameters for main net usage.
func (s *Settings) mainNetDefault(cfg *config.Configuration) error {
	if err := s.trySetUintPortValue(cmdcom.InfoPortFlag.Name, &cfg.HttpInfoPort,
		20333); err != nil {
		return err
	}
	if err := s.trySetPortValue(cmdcom.RestPortFlag.Name, &cfg.HttpRestPort,
		20334); err != nil {
		return err
	}
	if err := s.trySetPortValue(cmdcom.WsPortFlag.Name, &cfg.HttpWsPort,
		20335); err != nil {
		return err
	}
	return s.trySetPortValue(cmdcom.RPCPortFlag.Name,
		&cfg.HttpJsonPort, 20336)
}

// testNetDefault set the default parameters for test net usage.
func (s *Settings) testNetDefault(cfg *config.Configuration) error {
	if err := s.trySetUintPortValue(cmdcom.InfoPortFlag.Name, &cfg.HttpInfoPort,
		21333); err != nil {
		return err
	}
	if err := s.trySetPortValue(cmdcom.RestPortFlag.Name, &cfg.HttpRestPort,
		21334); err != nil {
		return err
	}
	if err := s.trySetPortValue(cmdcom.WsPortFlag.Name, &cfg.HttpWsPort,
		21335); err != nil {
		return err
	}
	return s.trySetPortValue(cmdcom.RPCPortFlag.Name,
		&cfg.HttpJsonPort, 21336)
}

// regNetDefault set the default parameters for reg net usage.
func (s *Settings) regNetDefault(cfg *config.Configuration) error {
	if err := s.trySetUintPortValue(cmdcom.InfoPortFlag.Name, &cfg.HttpInfoPort,
		22333); err != nil {
		return err
	}
	if err := s.trySetPortValue(cmdcom.RestPortFlag.Name, &cfg.HttpRestPort,
		22334); err != nil {
		return err
	}
	if err := s.trySetPortValue(cmdcom.WsPortFlag.Name, &cfg.HttpWsPort,
		22335); err != nil {
		return err
	}
	return s.trySetPortValue(cmdcom.RPCPortFlag.Name,
		&cfg.HttpJsonPort, 22336)
}

func (s *Settings) trySetPortValue(cliFlag string, value *int,
	defaultValue int) error {
	if s.context.IsSet(cliFlag) {
		info, err := strconv.ParseInt(s.context.String(
			cliFlag), 10, 32)
		if err != nil {
			return err
		}
		*value = int(info)
	} else if *value == 0 {
		*value = defaultValue
	}
	return nil
}

func (s *Settings) trySetUintPortValue(cliFlag string, value *uint16,
	defaultValue uint16) error {
	if s.context.IsSet(cliFlag) {
		info, err := strconv.ParseUint(s.context.String(
			cliFlag), 10, 16)
		if err != nil {
			return err
		}
		*value = uint16(info)
	} else if *value == 0 {
		*value = defaultValue
	}
	return nil
}

func GetFullCommandName(flag cli.Flag) string {
	result := strings.Split(flag.GetName(), commandNameSplitter)[0]
	return strings.TrimSpace(result)
}<|MERGE_RESOLUTION|>--- conflicted
+++ resolved
@@ -1046,7 +1046,6 @@
 		ParamName:    "ReturnCrossChainCoinStartHeight"})
 
 	result.Add(&settingItem{
-<<<<<<< HEAD
 		Flag:         cmdcom.DposV2StartHeightFlag,
 		DefaultValue: uint32(0),
 		ConfigPath:   "DPoSV2StartHeight",
@@ -1091,12 +1090,12 @@
 		},
 		ConfigPath: "DPoSConfiguration.DPoSV2RewardAccumulateAddress",
 		ParamName:  "DPoSV2RewardAccumulateAddress"})
-=======
+
+	result.Add(&settingItem{
 		Flag:         cmdcom.SchnorrStartHeightFlag,
 		DefaultValue: uint32(0),
 		ConfigPath:   "SchnorrStartHeight",
 		ParamName:    "SchnorrStartHeight"})
->>>>>>> c0ce55c6
 
 	return result
 }
