// Copyright (c) 2017-2020 The Elastos Foundation
// Use of this source code is governed by an MIT
// license that can be found in the LICENSE file.
//

package blockchain

import (
	"bytes"
	"container/list"
	"errors"
	"fmt"
	"math/big"
	"os"
	"path/filepath"
	"sort"
	"sync"
	"time"

	elaact "github.com/elastos/Elastos.ELA/account"
	. "github.com/elastos/Elastos.ELA/common"
	"github.com/elastos/Elastos.ELA/common/config"
	"github.com/elastos/Elastos.ELA/common/log"
	"github.com/elastos/Elastos.ELA/core/checkpoint"
	"github.com/elastos/Elastos.ELA/core/contract/program"
	. "github.com/elastos/Elastos.ELA/core/types"
	"github.com/elastos/Elastos.ELA/core/types/common"
	"github.com/elastos/Elastos.ELA/core/types/functions"
	"github.com/elastos/Elastos.ELA/core/types/interfaces"
	"github.com/elastos/Elastos.ELA/core/types/outputpayload"
	"github.com/elastos/Elastos.ELA/core/types/payload"
	crstate "github.com/elastos/Elastos.ELA/cr/state"
	"github.com/elastos/Elastos.ELA/database"
	"github.com/elastos/Elastos.ELA/dpos/p2p/peer"
	"github.com/elastos/Elastos.ELA/dpos/state"
	"github.com/elastos/Elastos.ELA/events"
	"github.com/elastos/Elastos.ELA/p2p/msg"
	"github.com/elastos/Elastos.ELA/utils"
)

const (
	maxOrphanBlocks  = 10000
	minMemoryNodes   = 20160
	maxBlockLocators = 500
	medianTimeBlocks = 11
)

var (
	oneLsh256 = new(big.Int).Lsh(big.NewInt(1), 256)
)

type BlockChain struct {
	chainParams *config.Configuration
	CkpManager  *checkpoint.Manager
	db          IChainStore
	state       *state.State
	crCommittee *crstate.Committee
	UTXOCache   *UTXOCache
	GenesisHash Uint256

	// The following fields are calculated based upon the provided chain
	// parameters.  They are also set when the instance is created and
	// can't be changed afterwards, so there is no need to protect them with
	// a separate mutex.
	minRetargetTimespan int64  // target timespan / adjustment factor
	maxRetargetTimespan int64  // target timespan * adjustment factor
	blocksPerRetarget   uint32 // target timespan / target time per block

	BestChain *BlockNode
	Root      *BlockNode
	index     *blockIndex

	IndexLock sync.RWMutex
	Nodes     []*BlockNode
	DepNodes  map[Uint256][]*BlockNode

	orphanLock     sync.RWMutex
	orphans        map[Uint256]*OrphanBlock
	prevOrphans    map[Uint256][]*OrphanBlock
	oldestOrphan   *OrphanBlock
	orphanConfirms map[Uint256]*payload.Confirm

	blockCache     map[Uint256]*Block
	confirmCache   map[Uint256]*payload.Confirm
	TimeSource     MedianTimeSource
	MedianTimePast time.Time
	mutex          sync.RWMutex
}

func New(db IChainStore, chainParams *config.Configuration, state *state.State,
	committee *crstate.Committee, ckpManager *checkpoint.Manager) (*BlockChain, error) {

	targetTimespan := int64(chainParams.PowConfiguration.TargetTimespan / time.Second)
	targetTimePerBlock := int64(chainParams.PowConfiguration.TargetTimePerBlock / time.Second)
	adjustmentFactor := chainParams.PowConfiguration.AdjustmentFactor
	chain := BlockChain{
		chainParams:         chainParams,
		db:                  db,
		state:               state,
		CkpManager:          ckpManager,
		crCommittee:         committee,
		UTXOCache:           NewUTXOCache(db, chainParams),
		GenesisHash:         chainParams.GenesisBlock.Hash(),
		minRetargetTimespan: targetTimespan / adjustmentFactor,
		maxRetargetTimespan: targetTimespan * adjustmentFactor,
		blocksPerRetarget:   uint32(targetTimespan / targetTimePerBlock),
		Root:                nil,
		BestChain:           nil,
		Nodes:               make([]*BlockNode, 0),
		index:               newBlockIndex(db, chainParams),
		DepNodes:            make(map[Uint256][]*BlockNode),
		oldestOrphan:        nil,
		orphans:             make(map[Uint256]*OrphanBlock),
		prevOrphans:         make(map[Uint256][]*OrphanBlock),
		blockCache:          make(map[Uint256]*Block),
		confirmCache:        make(map[Uint256]*payload.Confirm),
		orphanConfirms:      make(map[Uint256]*payload.Confirm),
		TimeSource:          NewMedianTime(),
	}

	// Initialize the chain state from the passed database.  When the DB
	// does not yet contain any chain state, both it and the chain state
	// will be initialized to contain only the genesis block.
	if err := chain.initChainState(); err != nil {
		return nil, err
	}

	return &chain, nil
}

func (b *BlockChain) GetDB() IChainStore {
	return b.db
}

func (b *BlockChain) GetParams() *config.Configuration {
	return b.chainParams
}

func (b *BlockChain) Init(interrupt <-chan struct{}) error {
	if err := b.db.GetFFLDB().InitIndex(b, interrupt); err != nil {
		return err
	}
	return nil
}

func (b *BlockChain) MigrateOldDB(
	interrupt <-chan struct{},
	barStart func(total uint32),
	increase func(),
	dataDir string,
	params *config.Configuration) (err error) {

	// No old database need migrate.
	if !utils.FileExisted(filepath.Join(dataDir, oldBlockDbName)) {
		return nil
	}

	oldFFLDB, err := LoadBlockDB(dataDir, oldBlockDbName)
	if err != nil {
		return err
	}
	defer func() {
		oldFFLDB.Close()
		b.db.CloseLeveldb()
	}()
	oldChainStoreFFLDB := &ChainStoreFFLDB{
		db:               oldFFLDB,
		indexManager:     nil,
		blockHashesCache: make([]Uint256, 0, BlocksCacheSize),
		blocksCache:      make(map[Uint256]*DposBlock),
	}
	oldChainStore := &ChainStore{
		fflDB: oldChainStoreFFLDB,
	}
	oldChain, err := New(oldChainStore, params, nil, nil, b.CkpManager)
	if err != nil {
		return err
	}

	endHeight := oldChain.db.GetHeight()
	startHeight := b.GetHeight() + 1

	done := make(chan error)
	go func() {
		log.Info("[MigrateOldDB] start height: ", startHeight, "end height:", endHeight)
		if endHeight < startHeight {
			done <- nil
			return
		}
		if barStart != nil {
			barStart(endHeight - startHeight)
		}
		for start := startHeight; start <= endHeight; start++ {
			hash, err := oldChain.GetBlockHash(start)
			if err != nil {
				done <- fmt.Errorf("GetBlockHash failed : %s", err)
				break
			}
			block, err := oldChain.db.GetFFLDB().GetOldBlock(hash)
			if err != nil {
				done <- fmt.Errorf("GetBlock err: %s", err)
				break
			}
			var confirm *payload.Confirm
			if start >= params.CRCOnlyDPOSHeight {
				confirm, err = b.db.GetConfirm(hash)
				if err != nil {
					done <- fmt.Errorf("get confirm err: %s", err)
					break
				}
			}

			node, err := b.LoadBlockNode(&block.Header, &hash)
			if err != nil {
				done <- fmt.Errorf("load block node err: %s", err)
				break
			}
			b.SetTip(node)

			b.index.SetFlags(&block.Header, statusDataStored)
			err = b.index.flushToDB()
			if err != nil {
				done <- fmt.Errorf("flusht to DB err: %s", err)
				break
			}

			ps, err := GetSaveProcessorsFromBlock(block)
			if err != nil {
				done <- fmt.Errorf("get processors err: %s", err)
				break
			}
			err = b.db.GetFFLDB().SaveBlock(block, node, confirm, CalcPastMedianTime(node), ps)
			if err != nil {
				done <- fmt.Errorf("save block err: %s", err)
				break
			}

			b.index.SetFlags(&block.Header, statusDataStored|statusValid)
			err = b.index.flushToDB()
			if err != nil {
				done <- fmt.Errorf("flush to DB err: %s", err)
				break
			}

			// This node is now the end of the best chain.
			b.BestChain = node
			// Notify process increase.
			if increase != nil {
				increase()
			}
		}
		done <- nil
	}()

	select {
	case err = <-done:
		if err != nil {
			err = fmt.Errorf("process block failed, %s", err)
		} else {
			log.Info("Migrating the old DB finished, then delete the old DB files.")

			// Delete the old database files include "chain", "blocks_ffldb" and "dpos".
			oldFFLDB.Close()
			b.db.CloseLeveldb()
			os.RemoveAll(filepath.Join(dataDir, oldBlockDbName))
			os.RemoveAll(filepath.Join(dataDir, "chain"))
			os.RemoveAll(filepath.Join(dataDir, "dpos"))
		}
	case <-interrupt:
		err = errors.New("process block interrupted")
	}

	return err
}

// InitCheckpoint go through all blocks since the genesis block
// to initialize all checkpoint.
func (b *BlockChain) InitCheckpoint(interrupt <-chan struct{},
	barStart func(total uint32), increase func()) (err error) {
	bestHeight := b.GetHeight()
	log.Info("current block height ->", bestHeight)
	arbiters := DefaultLedger.Arbitrators
	done := make(chan struct{})
	go func() {
		// Notify initialize process start.
		startHeight := uint32(0)

		if err = b.CkpManager.Restore(); err != nil {
			log.Warn(err)
			err = nil
		}
		safeHeight := b.CkpManager.SafeHeight()
		if startHeight < safeHeight {
			startHeight = safeHeight + 1
		}

		log.Info("[RecoverFromCheckPoints] recover start height: ", startHeight)
		if barStart != nil && bestHeight >= startHeight {
			barStart(bestHeight - startHeight)
		}
		for i := startHeight; i <= bestHeight; i++ {
			hash, e := b.GetBlockHash(i)
			if e != nil {
				err = e
				break
			}
			block, e := b.db.GetFFLDB().GetBlock(hash)
			if e != nil {
				err = e
				break
			}

			if block.Height >= bestHeight-uint32(
				b.chainParams.DPoSConfiguration.NormalArbitratorsCount+len(b.chainParams.DPoSConfiguration.CRCArbiters)) {
				CalculateTxsFee(block.Block)
			}

			if e = PreProcessSpecialTx(block.Block); e != nil {
				err = e
				break
			}

<<<<<<< HEAD
			b.CkpManager.OnBlockSaved(block, nil,
				b.state.ConsensusAlgorithm == state.POW, b.state.RevertToPOWBlockHeight)
=======
			b.chainParams.CkpManager.OnBlockSaved(block, nil,
				b.state.ConsensusAlgorithm == state.POW, b.state.RevertToPOWBlockHeight, true)
>>>>>>> d1d52587

			// Notify process increase.
			if increase != nil {
				increase()
			}
		}
		done <- struct{}{}
	}()
	select {
	case <-done:
		arbiters.Start()

		currentArbiters := arbiters.GetCurrentNeedConnectArbiters()
		nextArbiters := arbiters.GetNextNeedConnectArbiters()
		crArbiters := arbiters.GetNeedConnectCRArbiters()

		events.Notify(events.ETDirectPeersChanged,
			&peer.PeersInfo{
				CurrentPeers: currentArbiters,
				NextPeers:    nextArbiters,
				CRPeers:      crArbiters})

	case <-interrupt:
	}
	return err
}

func (b *BlockChain) createTransaction(pd interfaces.Payload, txType common.TxType,
	fromAddress Uint168, fee Fixed64, lockedUntil uint32,
	utxos []*common.UTXO, outputs ...*common.OutputInfo) (interfaces.Transaction, error) {

	// check output
	if len(outputs) == 0 {
		return nil, errors.New("invalid transaction target")
	}
	// create outputs
	txOutputs, totalAmount, err := b.createNormalOutputs(outputs, fee,
		lockedUntil)
	if err != nil {
		return nil, err
	}
	// create Inputs
	txInputs, changeOutputs, err := b.createInputs(fromAddress, totalAmount, utxos)
	if err != nil {
		return nil, err
	}
	txOutputs = append(txOutputs, changeOutputs...)

	return functions.CreateTransaction(
		common.TxVersion09,
		txType,
		0,
		pd,
		[]*common.Attribute{},
		txInputs,
		txOutputs,
		0,
		[]*program.Program{},
	), nil
}

func (b *BlockChain) createNormalOutputs(outputs []*common.OutputInfo, fee Fixed64,
	lockedUntil uint32) ([]*common.Output, Fixed64, error) {
	var totalAmount = Fixed64(0)   // The total amount will be spend
	var txOutputs []*common.Output // The outputs in transaction
	totalAmount += fee             // Add transaction fee
	for _, output := range outputs {
		txOutput := &common.Output{
			AssetID:     *elaact.SystemAssetID,
			ProgramHash: output.Recipient,
			Value:       output.Amount,
			OutputLock:  lockedUntil,
			Type:        common.OTNone,
			Payload:     &outputpayload.DefaultOutput{},
		}
		totalAmount += output.Amount
		txOutputs = append(txOutputs, txOutput)
	}
	return txOutputs, totalAmount, nil
}

func (b *BlockChain) getUTXOsFromAddress(address Uint168) ([]*common.UTXO, Fixed64, error) {
	var utxoSlice []*common.UTXO
	var lockedAmount Fixed64
	utxos, err := b.db.GetFFLDB().GetUTXO(&address)
	if err != nil {
		return nil, 0, err
	}
	curHeight := b.getHeight()
	for _, utxo := range utxos {
		referTxn, err := b.UTXOCache.GetTransaction(utxo.TxID)
		if err != nil {
			return nil, 0, err
		}
		diff := curHeight - referTxn.LockTime()
		if referTxn.IsCoinBaseTx() && diff < b.chainParams.PowConfiguration.CoinbaseMaturity {
			lockedAmount += utxo.Value
			continue
		}
		utxoSlice = append(utxoSlice, utxo)
	}
	sort.Slice(utxoSlice, func(i, j int) bool {
		if utxoSlice[i].Value == utxoSlice[j].Value {
			return utxoSlice[i].Hash().Compare(utxoSlice[j].Hash()) < 0
		}
		return utxoSlice[i].Value > utxoSlice[j].Value
	})

	return utxoSlice, lockedAmount, nil
}

func (b *BlockChain) createInputs(fromAddress Uint168,
	totalAmount Fixed64, utxos []*common.UTXO) ([]*common.Input, []*common.Output, error) {
	var txInputs []*common.Input
	var changeOutputs []*common.Output
	for _, utxo := range utxos {
		input := &common.Input{
			Previous: common.OutPoint{
				TxID:  utxo.TxID,
				Index: uint16(utxo.Index),
			},
			Sequence: 4294967295,
		}
		txInputs = append(txInputs, input)
		amount := &utxo.Value
		if *amount < totalAmount {
			totalAmount -= *amount
		} else if *amount == totalAmount {
			totalAmount = 0
			break
		} else if *amount > totalAmount {
			change := &common.Output{
				AssetID:     *elaact.SystemAssetID,
				Value:       *amount - totalAmount,
				OutputLock:  uint32(0),
				ProgramHash: fromAddress,
				Type:        common.OTNone,
				Payload:     &outputpayload.DefaultOutput{},
			}
			changeOutputs = append(changeOutputs, change)
			totalAmount = 0
			break
		}
	}
	if totalAmount > 0 {
		return nil, nil, errors.New("[Committee], Available token is not enough")
	}

	return txInputs, changeOutputs, nil
}

func (b *BlockChain) CreateCRCAppropriationTransaction() (interfaces.Transaction, Fixed64, error) {
	utxos, lockedAmount, err := b.getUTXOsFromAddress(*b.chainParams.CRConfiguration.CRAssetsProgramHash)
	if err != nil {
		return nil, 0, err
	}
	var crcFoundationBalance Fixed64
	for _, u := range utxos {
		crcFoundationBalance += u.Value
	}
	p := b.chainParams.CRConfiguration.CRCAppropriatePercentage
	appropriationAmount := Fixed64(float64(crcFoundationBalance) * p / 100.0)

	log.Info("create appropriation transaction amount:", appropriationAmount)
	if appropriationAmount <= 0 {
		return nil, 0, nil
	}
	outputs := []*common.OutputInfo{{*b.chainParams.CRConfiguration.CRExpensesProgramHash,
		appropriationAmount}}

	tx, err := b.createTransaction(&payload.CRCAppropriation{}, common.CRCAppropriation,
		*b.chainParams.CRConfiguration.CRAssetsProgramHash, Fixed64(0), uint32(0), utxos, outputs...)
	if err != nil {
		return nil, 0, err
	}
	return tx, lockedAmount, nil
}

func (b *BlockChain) CreateDposV2RealWithdrawTransaction(
	withdrawTransactionHashes []Uint256, outputs []*common.OutputInfo) (interfaces.Transaction, error) {
	utxos, _, err := b.getUTXOsFromAddress(*b.chainParams.DPoSConfiguration.DPoSV2RewardAccumulateProgramHash)
	if err != nil {
		return nil, err
	}

	wPayload := &payload.DposV2ClaimRewardRealWithdraw{
		WithdrawTransactionHashes: withdrawTransactionHashes,
	}

	for _, v := range outputs {
		v.Amount -= b.chainParams.CRConfiguration.RealWithdrawSingleFee
	}

	txFee := b.chainParams.CRConfiguration.RealWithdrawSingleFee * Fixed64(len(withdrawTransactionHashes))
	var tx interfaces.Transaction
	tx, err = b.createTransaction(wPayload, common.DposV2ClaimRewardRealWithdraw,
		*b.chainParams.DPoSConfiguration.DPoSV2RewardAccumulateProgramHash, txFee, uint32(0), utxos, outputs...)
	if err != nil {
		return nil, err
	}
	return tx, nil
}

func (b *BlockChain) CreateVotesRealWithdrawTransaction(
	returnVotesTXHashes []Uint256, outputs []*common.OutputInfo) (interfaces.Transaction, error) {
	utxos, _, err := b.getUTXOsFromAddress(*b.chainParams.StakePoolProgramHash)
	if err != nil {
		return nil, err
	}
	var votesRealWithdraw []payload.VotesRealWidhdraw
	for i, output := range outputs {
		withdraw := payload.VotesRealWidhdraw{
			ReturnVotesTXHash: returnVotesTXHashes[i],
			StakeAddress:      output.Recipient,
			Value:             output.Amount,
		}
		votesRealWithdraw = append(votesRealWithdraw, withdraw)
	}

	wPayload := &payload.VotesRealWithdrawPayload{
		VotesRealWithdraw: votesRealWithdraw,
	}

	for _, v := range outputs {
		v.Amount -= b.chainParams.CRConfiguration.RealWithdrawSingleFee
	}
	//todo fee
	txFee := b.chainParams.CRConfiguration.RealWithdrawSingleFee * Fixed64(len(returnVotesTXHashes))
	var tx interfaces.Transaction
	tx, err = b.createTransaction(wPayload, common.VotesRealWithdraw,
		*b.chainParams.StakePoolProgramHash, txFee, uint32(0), utxos, outputs...)
	if err != nil {
		return nil, err
	}
	return tx, nil
}

func (b *BlockChain) CreateCRRealWithdrawTransaction(
	withdrawTransactionHashes []Uint256, outputs []*common.OutputInfo) (interfaces.Transaction, error) {
	utxos, _, err := b.getUTXOsFromAddress(*b.chainParams.CRConfiguration.CRExpensesProgramHash)
	if err != nil {
		return nil, err
	}

	wPayload := &payload.CRCProposalRealWithdraw{
		WithdrawTransactionHashes: withdrawTransactionHashes,
	}

	for _, v := range outputs {
		v.Amount -= b.chainParams.CRConfiguration.RealWithdrawSingleFee
	}

	txFee := b.chainParams.CRConfiguration.RealWithdrawSingleFee * Fixed64(len(withdrawTransactionHashes))
	tx, err := b.createTransaction(wPayload, common.CRCProposalRealWithdraw,
		*b.chainParams.CRConfiguration.CRExpensesProgramHash, txFee, uint32(0), utxos, outputs...)
	if err != nil {
		return nil, err
	}
	return tx, nil
}

func (b *BlockChain) CreateCRAssetsRectifyTransaction() (interfaces.Transaction, error) {
	utxos, _, err := b.getUTXOsFromAddress(*b.chainParams.CRConfiguration.CRAssetsProgramHash)
	if err != nil {
		return nil, err
	}
	if len(utxos) < int(b.chainParams.CRConfiguration.MinCRAssetsAddressUTXOCount) {
		return nil, errors.New("Available utxo is less than MinCRAssetsAddressUTXOCount")
	}
	if len(utxos) > int(b.chainParams.CRConfiguration.MaxCRAssetsAddressUTXOCount) {
		utxos = utxos[:b.chainParams.CRConfiguration.MaxCRAssetsAddressUTXOCount]
	}
	var crcFoundationBalance Fixed64
	for i, u := range utxos {
		if i >= int(b.chainParams.CRConfiguration.MaxCRAssetsAddressUTXOCount) {
			break
		}
		crcFoundationBalance += u.Value
	}
	rectifyAmount := crcFoundationBalance - b.chainParams.CRConfiguration.RectifyTxFee

	log.Info("create CR assets rectify amount:", rectifyAmount)
	if rectifyAmount <= 0 {
		return nil, nil
	}
	outputs := []*common.OutputInfo{{*b.chainParams.CRConfiguration.CRAssetsProgramHash,
		rectifyAmount}}

	tx, err := b.createTransaction(&payload.CRAssetsRectify{}, common.CRAssetsRectify,
		*b.chainParams.CRConfiguration.CRAssetsProgramHash,
		b.chainParams.CRConfiguration.RectifyTxFee, uint32(0), utxos, outputs...)
	if err != nil {
		return nil, err
	}
	return tx, nil
}

func CalculateTxsFee(block *Block) {
	for _, tx := range block.Transactions {
		if tx.IsCoinBaseTx() {
			continue
		}
		references, err := DefaultLedger.Blockchain.UTXOCache.GetTxReference(tx)
		if err != nil {
			log.Error("get transaction Reference failed")
			return
		}
		var outputValue Fixed64
		var inputValue Fixed64
		for _, output := range tx.Outputs() {
			outputValue += output.Value
		}
		for _, output := range references {
			inputValue += output.Value
		}
		// set Fee and FeePerKB if check has passed
		tx.SetFee(inputValue - outputValue)
		buf := new(bytes.Buffer)
		tx.Serialize(buf)
		tx.SetFeePerKB(tx.Fee() * 1000 / Fixed64(len(buf.Bytes())))
	}
}

// GetState returns the DPOS state instance that stores producers and votes
// information.
func (b *BlockChain) GetState() *state.State {
	return b.state
}
func (b *BlockChain) SetState(s *state.State) {
	b.state = s
}

func (b *BlockChain) GetCRCommittee() *crstate.Committee {
	return b.crCommittee
}
func (b *BlockChain) SetCRCommittee(c *crstate.Committee) {
	b.crCommittee = c
}

func (b *BlockChain) GetBlock(height uint32) (*Block, error) {
	hash, err := b.GetBlockHash(height)
	if err != nil {
		return nil, err
	}
	block, err := b.db.GetFFLDB().GetBlock(hash)
	if err != nil {
		return nil, err
	}
	CalculateTxsFee(block.Block)
	return block.Block, nil
}

func (b *BlockChain) GetBestBlockHash() *Uint256 {
	b.IndexLock.RLock()
	defer b.IndexLock.RUnlock()
	if len(b.Nodes) == 0 {
		return nil
	}
	return b.Nodes[len(b.Nodes)-1].Hash
}

func (b *BlockChain) GetHeight() uint32 {
	b.IndexLock.RLock()
	defer b.IndexLock.RUnlock()

	return b.getHeight()
}

func (b *BlockChain) getHeight() uint32 {
	if len(b.Nodes) == 0 {
		return 0
	}
	return uint32(len(b.Nodes) - 1)
}

func (b *BlockChain) ProcessBlock(block *Block, confirm *payload.Confirm) (bool, bool, error) {
	b.mutex.Lock()
	defer b.mutex.Unlock()
	return b.processBlock(block, confirm)
}

func (b *BlockChain) GetHeader(hash Uint256) (*common.Header, error) {
	header, err := b.db.GetFFLDB().GetHeader(hash)
	if err != nil {
		return nil, errors.New("[BlockChain], GetHeader failed.")
	}
	return header, nil
}

// Get block with block hash.
func (b *BlockChain) GetBlockByHash(hash Uint256) (*Block, error) {
	dposBlock, err := b.db.GetFFLDB().GetBlock(hash)
	if err != nil {
		return nil, err
	}
	return dposBlock.Block, nil
}

// Get block with block hash.
func (b *BlockChain) GetBlockHash(height uint32) (Uint256, error) {
	b.IndexLock.RLock()
	defer b.IndexLock.RUnlock()

	if height >= uint32(len(b.Nodes)) {
		return EmptyHash, errors.New("not found block")
	}
	return *b.Nodes[height].Hash, nil
}

// Get block with block hash.
func (b *BlockChain) GetBlockNode(height uint32) *BlockNode {
	b.IndexLock.RLock()
	defer b.IndexLock.RUnlock()

	if height >= uint32(len(b.Nodes)) {
		return nil
	}
	return b.Nodes[height]
}

// Get block by height
func (b *BlockChain) GetBlockByHeight(height uint32) (*Block, error) {
	// Lookup the block height in the best chain.
	node := b.GetBlockNode(height)
	if node == nil {
		str := fmt.Sprintf("no block at height %d exists", height)
		return nil, errors.New(str)
	}

	// Load the block from the database and return it.
	var block *Block
	err := b.db.GetFFLDB().View(func(dbTx database.Tx) error {
		var err error
		block, err = dbFetchBlockByNode(dbTx, node)
		return err
	})
	return block, err
}

// MainChainHasBlock returns whether or not the block with the given hash is in
// the main chain.
func (b *BlockChain) MainChainHasBlock(height uint32, hash *Uint256) bool {
	// Lookup the block height in the best chain.
	node := b.GetBlockNode(height)
	return node != nil && node.Hash.IsEqual(*hash)
}

// Get DPOS block with block hash.
func (b *BlockChain) GetDposBlockByHash(hash Uint256) (*DposBlock, error) {
	if block, _ := b.db.GetFFLDB().GetBlock(hash); block != nil {
		return block, nil
	}

	b.orphanLock.RLock()
	defer b.orphanLock.RUnlock()

	if orphan := b.orphans[hash]; orphan != nil {
		confirm := b.orphanConfirms[hash]
		return &DposBlock{
			Block:       orphan.Block,
			HaveConfirm: confirm != nil,
			Confirm:     confirm,
		}, nil
	}

	return nil, errors.New("not found dpos block in block chain")
}

func (b *BlockChain) ContainsTransaction(hash Uint256) bool {
	//TODO: implement error catch
	_, _, err := b.db.GetTransaction(hash)
	if err != nil {
		return false
	}
	return true
}

func (b *BlockChain) GetCurrentBlockHash() Uint256 {
	b.IndexLock.RLock()
	defer b.IndexLock.RUnlock()

	return *b.Nodes[len(b.Nodes)-1].Hash
}

func (b *BlockChain) ProcessIllegalBlock(payload *payload.DPOSIllegalBlocks) {
	// if received inactive when synchronizing, then return
	if payload.GetBlockHeight() > b.GetHeight() {
		log.Info("received inactive tx when synchronizing")
		return
	}
	if err := DefaultLedger.Arbitrators.ProcessSpecialTxPayload(payload,
		b.BestChain.Height); err != nil {
		log.Error("process illegal block error: ", err)
	}
}

func (b *BlockChain) ProcessInactiveArbiter(payload *payload.InactiveArbitrators) {
	// if received inactive when synchronizing, then return
	if payload.GetBlockHeight() > b.GetHeight()+1 {
		log.Info("received inactive tx when synchronizing")
		return
	}
	if err := DefaultLedger.Arbitrators.ProcessSpecialTxPayload(payload,
		b.BestChain.Height); err != nil {
		log.Error("process illegal block error: ", err)
	}
}

type OrphanBlock struct {
	Block      *Block
	Expiration time.Time
}

func (b *BlockChain) ProcessOrphans(hash *Uint256) error {
	processHashes := make([]*Uint256, 0, 10)
	processHashes = append(processHashes, hash)
	for len(processHashes) > 0 {
		processHash := processHashes[0]
		processHashes[0] = nil // Prevent GC leak.
		processHashes = processHashes[1:]

		for i := 0; i < len(b.prevOrphans[*processHash]); i++ {
			orphan := b.prevOrphans[*processHash][i]
			if orphan == nil {
				continue
			}

			orphanHash := orphan.Block.Hash()
			confirm, _ := b.GetOrphanConfirm(&orphanHash)

			//log.Debug("deal with orphan block %x", orphanHash.ToArrayReverse())
			_, err := b.maybeAcceptBlock(orphan.Block, confirm)
			if err != nil {
				return err
			}

			b.RemoveOrphanBlock(orphan)
			i--
			processHashes = append(processHashes, &orphanHash)

		}
	}
	return nil
}

func (b *BlockChain) RemoveOrphanBlock(orphan *OrphanBlock) {
	b.orphanLock.Lock()
	defer b.orphanLock.Unlock()

	orphanHash := orphan.Block.Hash()
	delete(b.orphans, orphanHash)
	delete(b.orphanConfirms, orphanHash)

	prevHash := &orphan.Block.Header.Previous
	orphans := b.prevOrphans[*prevHash]
	for i := 0; i < len(orphans); i++ {
		hash := orphans[i].Block.Hash()
		if hash.IsEqual(orphanHash) {
			copy(orphans[i:], orphans[i+1:])
			orphans[len(orphans)-1] = nil
			orphans = orphans[:len(orphans)-1]
			i--
		}
	}
	b.prevOrphans[*prevHash] = orphans

	if len(b.prevOrphans[*prevHash]) == 0 {
		delete(b.prevOrphans, *prevHash)
	}

	if b.oldestOrphan == orphan {
		b.oldestOrphan = nil
	}
}

func (b *BlockChain) AddOrphanBlock(block *Block) {
	for _, oBlock := range b.orphans {
		if time.Now().After(oBlock.Expiration) {
			b.RemoveOrphanBlock(oBlock)
			continue
		}

		if b.oldestOrphan == nil || oBlock.Expiration.Before(b.oldestOrphan.Expiration) {
			b.oldestOrphan = oBlock
		}
	}

	if len(b.orphans)+1 > maxOrphanBlocks {
		b.RemoveOrphanBlock(b.oldestOrphan)
		b.oldestOrphan = nil
	}

	b.orphanLock.Lock()
	defer b.orphanLock.Unlock()

	// Insert the block into the orphan map with an expiration time
	// 1 hour from now.
	expiration := time.Now().Add(time.Hour)
	oBlock := &OrphanBlock{
		Block:      block,
		Expiration: expiration,
	}
	b.orphans[block.Hash()] = oBlock

	// Add to previous hash lookup index for faster dependency lookups.
	prevHash := &block.Header.Previous
	b.prevOrphans[*prevHash] = append(b.prevOrphans[*prevHash], oBlock)

	return
}

func (b *BlockChain) AddOrphanConfirm(confirm *payload.Confirm) {
	b.orphanLock.Lock()
	b.orphanConfirms[confirm.Proposal.BlockHash] = confirm
	b.orphanLock.Unlock()
}

func (b *BlockChain) GetOrphanConfirm(hash *Uint256) (*payload.Confirm, bool) {
	b.orphanLock.RLock()
	confirm, ok := b.orphanConfirms[*hash]
	b.orphanLock.RUnlock()
	return confirm, ok
}

func (b *BlockChain) IsKnownOrphan(hash *Uint256) bool {
	b.orphanLock.RLock()
	defer b.orphanLock.RUnlock()

	if _, exists := b.orphans[*hash]; exists {
		return true
	}

	return false
}

func (b *BlockChain) GetOrphan(hash *Uint256) *OrphanBlock {
	b.orphanLock.RLock()
	defer b.orphanLock.RUnlock()

	orphan, _ := b.orphans[*hash]
	return orphan
}

func (b *BlockChain) GetOrphanRoot(hash *Uint256) *Uint256 {
	b.orphanLock.RLock()
	defer b.orphanLock.RUnlock()

	orphanRoot := hash
	prevHash := hash
	for {
		orphan, exists := b.orphans[*prevHash]
		if !exists {
			break
		}
		orphanRoot = prevHash
		prevHash = &orphan.Block.Header.Previous
	}

	return orphanRoot
}

func compactToBig(compact uint32) *big.Int {
	// Extract the mantissa, sign bit, and exponent.
	mantissa := compact & 0x007fffff
	isNegative := compact&0x00800000 != 0
	exponent := uint(compact >> 24)

	// Since the base for the exponent is 256, the exponent can be treated
	// as the number of bytes to represent the full 256-bit number.  So,
	// treat the exponent as the number of bytes and shift the mantissa
	// right or left accordingly.  This is equivalent to:
	// N = mantissa * 256^(exponent-3)
	var bn *big.Int
	if exponent <= 3 {
		mantissa >>= 8 * (3 - exponent)
		bn = big.NewInt(int64(mantissa))
	} else {
		bn = big.NewInt(int64(mantissa))
		bn.Lsh(bn, 8*(exponent-3))
	}

	// Make it negative if the sign bit is set.
	if isNegative {
		bn = bn.Neg(bn)
	}

	return bn
}

// (1 << 256) / (difficultyNum + 1)
func CalcWork(bits uint32) *big.Int {
	difficultyNum := compactToBig(bits)
	if difficultyNum.Sign() <= 0 {
		return big.NewInt(0)
	}

	//denominator := new(big.Int).Add(difficultyNum, bigOne)
	denominator := new(big.Int).Add(difficultyNum, big.NewInt(1))

	return new(big.Int).Div(oneLsh256, denominator)
}

func AddChildrenWork(node *BlockNode, work *big.Int) {
	for _, childNode := range node.Children {
		childNode.WorkSum.Add(childNode.WorkSum, work)
		AddChildrenWork(childNode, work)
	}
}

func RemoveChildNode(children []*BlockNode, node *BlockNode) []*BlockNode {
	if node == nil {
		return children
	}

	for i := 0; i < len(children); i++ {
		if (*children[i].Hash).IsEqual(*node.Hash) {
			copy(children[i:], children[i+1:])
			children[len(children)-1] = nil
			return children[:len(children)-1]
		}
	}
	return children

}

func (b *BlockChain) LoadBlockNode(blockHeader *common.Header, hash *Uint256) (*BlockNode, error) {

	// Create the new block node for the block and set the work.
	node := NewBlockNode(blockHeader, hash)
	node.InMainChain = true

	// Add the node to the chain.
	// There are several possibilities here:
	//  1) This node is a child of an existing block node
	//  2) This node is the parent of one or more nodes
	//  3) Neither 1 or 2 is true, and this is not the first node being
	//     added to the tree which implies it's an orphan block and
	//     therefore is an error to insert into the chain
	//  4) Neither 1 or 2 is true, but this is the first node being added
	//     to the tree, so it's the root.
	prevHash := &blockHeader.Previous
	//if parentNode, ok := b.Index[*prevHash]; ok {
	if parentNode, ok := b.index.LookupNode(prevHash); ok {
		// Case 1 -- This node is a child of an existing block node.
		// Update the node's work sum with the sum of the parent node's
		// work sum and this node's work, append the node as a child of
		// the parent node and set this node's parent to the parent
		// node.
		node.WorkSum = node.WorkSum.Add(parentNode.WorkSum, node.WorkSum)
		parentNode.Children = append(parentNode.Children, node)
		node.Parent = parentNode

	} else if childNodes, ok := b.DepNodes[*hash]; ok {
		// Case 2 -- This node is the parent of one or more nodes.
		// Connect this block node to all of its children and update
		// all of the children (and their children) with the new work
		// sums.
		for _, childNode := range childNodes {
			childNode.Parent = node
			node.Children = append(node.Children, childNode)
			childNode.WorkSum.Add(childNode.WorkSum, node.WorkSum)
			AddChildrenWork(childNode, node.WorkSum)
			b.Root = node
		}

	} else {
		// Case 3 -- The node does't have a parent and is not the parent
		// of another node.  This is only acceptable for the first node
		// inserted into the chain.  Otherwise it means an arbitrary
		// orphan block is trying to be loaded which is not allowed.
		if b.Root != nil {
			str := "LoadBlockNode: attempt to insert orphan block %v"
			return nil, fmt.Errorf(str, hash)
		}

		// Case 4 -- This is the root since it's the first and only node.
		b.Root = node
	}

	// Add the new node to the indices for faster lookups.
	//b.Index[*hash] = node
	b.index.addNode(node)
	b.DepNodes[*prevHash] = append(b.DepNodes[*prevHash], node)

	return node, nil
}

func (b *BlockChain) pruneBlockNodes() error {
	if b.BestChain == nil {
		return nil
	}

	newRootNode := b.BestChain
	for i := uint32(0); i < minMemoryNodes-1 && newRootNode != nil; i++ {
		newRootNode = newRootNode.Parent
	}

	// Nothing to do if there are not enough nodes.
	if newRootNode == nil || newRootNode.Parent == nil {
		return nil
	}

	deleteNodes := list.New()
	for node := newRootNode.Parent; node != nil; node = node.Parent {
		deleteNodes.PushFront(node)
	}

	// Loop through each node to prune, unlink its children, remove it from
	// the dependency index, and remove it from the node index.
	for e := deleteNodes.Front(); e != nil; e = e.Next() {
		node := e.Value.(*BlockNode)
		err := b.removeBlockNode(node)
		if err != nil {
			return err
		}
	}

	// Set the new root node.
	b.Root = newRootNode

	return nil
}

func (b *BlockChain) removeBlockNode(node *BlockNode) error {
	if node.Parent != nil {
		return fmt.Errorf("RemoveBlockNode must be called with a "+
			" node at the front of the chain - node %v", node.Hash)
	}

	// Remove the node from the node index.
	//delete(b.Index, *node.Hash)
	b.index.RemoveNode(node)

	// Unlink all of the node's children.
	for _, child := range node.Children {
		child.Parent = nil
	}
	node.Children = nil

	// Remove the Reference from the dependency index.
	prevHash := node.ParentHash
	if children, ok := b.DepNodes[*prevHash]; ok {
		// Find the node amongst the children of the
		// dependencies for the parent hash and remove it.
		b.DepNodes[*prevHash] = RemoveChildNode(children, node)

		// Remove the map entry altogether if there are no
		// longer any nodes which depend on the parent hash.
		if len(b.DepNodes[*prevHash]) == 0 {
			delete(b.DepNodes, *prevHash)
		}
	}

	return nil
}

// getPrevNodeFromBlock returns a block node for the block previous to the
// passed block (the passed block's parent).  When it is already in the memory
// block chain, it simply returns it.  Otherwise, it loads the previous block
// from the block database, creates a new block node from it, and returns it.
// The returned node will be nil if the genesis block is passed.
func (b *BlockChain) getPrevNodeFromBlock(block *Block) (*BlockNode, error) {
	// Genesis block.
	prevHash := block.Header.Previous
	if prevHash.IsEqual(EmptyHash) {
		return nil, nil
	}

	// Return the existing previous block node if it's already there.
	//if bn, ok := b.Index[*prevHash]; ok {
	if bn, ok := b.index.LookupNode(&prevHash); ok {
		return bn, nil
	}

	header, err := b.db.GetFFLDB().GetHeader(prevHash)
	if err != nil {
		return nil, err
	}
	prevBlockNode, err := b.LoadBlockNode(header, &prevHash)
	if err != nil {
		return nil, err
	}
	return prevBlockNode, nil
}

// getPrevNodeFromNode returns a block node for the block previous to the
// passed block node (the passed block node's parent).  When the node is already
// connected to a parent, it simply returns it.  Otherwise, it loads the
// associated block from the database to obtain the previous hash and uses that
// to dynamically create a new block node and return it.  The memory block
// chain is updated accordingly.  The returned node will be nil if the genesis
// block is passed.
func (b *BlockChain) getPrevNodeFromNode(node *BlockNode) (*BlockNode, error) {
	// Return the existing previous block node if it's already there.
	if node.Parent != nil {
		return node.Parent, nil
	}

	// Genesis block.
	if node.Hash.IsEqual(b.GenesisHash) {
		return nil, nil
	}

	header, err := b.db.GetFFLDB().GetHeader(*node.ParentHash)
	if err != nil {
		return nil, err
	}
	prevBlockNode, err := b.LoadBlockNode(header, node.ParentHash)
	if err != nil {
		return nil, err
	}

	return prevBlockNode, nil
}

// getReorganizeNodes finds the fork point between the main chain and the passed
// node and returns a list of block nodes that would need to be detached from
// the main chain and a list of block nodes that would need to be attached to
// the fork point (which will be the end of the main chain after detaching the
// returned list of block nodes) in order to reorganize the chain such that the
// passed node is the new end of the main chain.  The lists will be empty if the
// passed node is not on a side chain.
func (b *BlockChain) getReorganizeNodes(node *BlockNode) (*list.List, *list.List) {
	// Nothing to detach or attach if there is no node.
	attachNodes := list.New()
	detachNodes := list.New()
	if node == nil {
		return detachNodes, attachNodes
	}

	// Find the fork point (if any) adding each block to the list of nodes
	// to attach to the main tree.  Push them onto the list in reverse order
	// so they are attached in the appropriate order when iterating the list
	// later.
	ancestor := node
	for ; ancestor.Parent != nil; ancestor = ancestor.Parent {
		if ancestor.InMainChain {
			break
		}
		attachNodes.PushFront(ancestor)
	}

	// TODO(davec): Use prevNodeFromNode function in case the requested
	// node is further back than the what is in memory.  This shouldn't
	// happen in the normal course of operation, but the ability to fetch
	// input transactions of arbitrary blocks will likely to be exposed at
	// some point and that could lead to an issue here.

	// Start from the end of the main chain and work backwards until the
	// common ancestor adding each block to the list of nodes to detach from
	// the main chain.
	for n := b.BestChain; n != nil && n.Parent != nil; n = n.Parent {
		if n.Hash.IsEqual(*ancestor.Hash) {
			break
		}
		detachNodes.PushBack(n)
	}

	return detachNodes, attachNodes
}

// reorganizeChain reorganizes the block chain by disconnecting the nodes in the
// detachNodes list and connecting the nodes in the attach list.  It expects
// that the lists are already in the correct order and are in sync with the
// end of the current best chain.  Specifically, nodes that are being
// disconnected must be in reverse order (think of popping them off
// the end of the chain) and nodes the are being attached must be in forwards
// order (think pushing them onto the end of the chain).
func (b *BlockChain) reorganizeChain(detachNodes, attachNodes *list.List) error {
	// Clean the UTXO cache
	b.UTXOCache.CleanCache()

	// Ensure all of the needed side chain blocks are in the cache.
	for e := attachNodes.Front(); e != nil; e = e.Next() {
		n := e.Value.(*BlockNode)
		if _, exists := b.blockCache[*n.Hash]; !exists {
			return fmt.Errorf("block %x is missing from the side "+
				"chain block cache", n.Hash.Bytes())
		}
	}

	forkCount := detachNodes.Len()
	var recoverFromDefault bool
	if forkCount >= checkpoint.MaxCheckPointFilesCount {
		recoverFromDefault = true
	}

	// Disconnect blocks from the main chain.
	var forkHeight uint32
	for e := detachNodes.Front(); e != nil; e = e.Next() {
		n := e.Value.(*BlockNode)
		block, err := b.db.GetFFLDB().GetBlock(*n.Hash)
		if err != nil {
			return err
		}

		log.Info("disconnect block:", block.Height)
		DefaultLedger.Arbitrators.DumpInfo(block.Height - 1)

		// roll back state about the last block before disconnect
		if !recoverFromDefault && b.state.ConsensusAlgorithm != state.POW &&
			block.Height-1 >= b.chainParams.VoteStartHeight {
			err = b.chainParams.CkpManager.OnRollbackTo(
				block.Height-1, b.state.ConsensusAlgorithm == state.POW)
			if err != nil {
				return err
			}
		}

		err = b.disconnectBlock(n, block.Block, block.Confirm)
		if err != nil {
			return err
		}

		forkHeight = block.Height
	}

	// recover check point from genesis block
	if recoverFromDefault {
		b.InitCheckpoint(nil, nil, nil)
	} else if b.state.ConsensusAlgorithm == state.POW {
		// roll back state about the last block before disconnect
		//if forkHeight >= b.chainParams.VoteStartHeight && !recoverFromDefault {
		if forkHeight >= b.chainParams.VoteStartHeight {
<<<<<<< HEAD
			log.Info("### 2 recoverFromDefault:", recoverFromDefault)
			err := b.CkpManager.OnRollbackTo(
=======
			err := b.chainParams.CkpManager.OnRollbackTo(
>>>>>>> d1d52587
				forkHeight, b.state.ConsensusAlgorithm == state.POW)
			if err != nil {
				return err
			}
		}
	}

	// Connect the new best chain blocks.
	for e := attachNodes.Front(); e != nil; e = e.Next() {
		n := e.Value.(*BlockNode)
		block := b.blockCache[*n.Hash]
		confirm := b.confirmCache[*n.Hash]

		log.Info("connect block:", block.Height)
		err := b.connectBlock(n, block, confirm)
		if err != nil {
			return err
		}

		// update state after connected block
		b.CkpManager.OnBlockSaved(&DposBlock{
			Block:       block,
			HaveConfirm: confirm != nil,
			Confirm:     confirm,
		}, nil, b.state.ConsensusAlgorithm == state.POW,
			b.state.RevertToPOWBlockHeight, false)
		DefaultLedger.Arbitrators.DumpInfo(block.Height)
		delete(b.blockCache, *n.Hash)
		delete(b.confirmCache, *n.Hash)
	}
	return nil
}

// // disconnectBlock handles disconnecting the passed node/block from the end of
// // the main (best) chain.
func (b *BlockChain) disconnectBlock(node *BlockNode, block *Block, confirm *payload.Confirm) error {
	// Make sure the node being disconnected is the end of the best chain.
	if b.BestChain == nil || !node.Hash.IsEqual(*b.BestChain.Hash) {
		return fmt.Errorf("disconnectBlock must be called with the " +
			"block at the end of the main chain")
	}

	// Remove the block from the database which houses the main chain.
	prevNode, err := b.getPrevNodeFromNode(node)
	if err != nil {
		return err
	}

	err = b.db.RollbackBlock(block, node, confirm, CalcPastMedianTime(prevNode))
	if err != nil {
		return err
	}

	// Put block in the side chain cache.
	node.InMainChain = false
	b.blockCache[*node.Hash] = block
	b.confirmCache[*node.Hash] = confirm

	//// This node's parent is now the end of the best chain.
	b.SetTip(node.Parent)
	b.BestChain = node.Parent
	b.MedianTimePast = CalcPastMedianTime(b.BestChain)

	// Notify the caller that the block was disconnected from the main
	// chain.  The caller would typically want to react with actions such as
	// updating wallets.
	events.Notify(events.ETBlockDisconnected, block)

	return nil
}

// connectBlock handles connecting the passed node/block to the end of the main
// (best) chain.
func (b *BlockChain) connectBlock(node *BlockNode, block *Block, confirm *payload.Confirm) error {
	if err := PreProcessSpecialTx(block); err != nil {
		return err
	}
	// The block must pass all of the validation rules which depend on the
	// position of the block within the block chain.
	if err := b.CheckBlockContext(block, node.Parent); err != nil {
		log.Error("PowCheckBlockContext error!", err)
		return err
	}
	var revertToPOW bool
	for _, tx := range block.Transactions {
		if tx.IsRevertToPOW() {
			revertToPOW = true
			break
		}
	}

	if block.Height >= b.chainParams.CRCOnlyDPOSHeight && !revertToPOW &&
		b.state.ConsensusAlgorithm != state.POW && confirm != nil {
		if err := checkBlockWithConfirmation(block, confirm,
			b.CkpManager, b.state.ConsensusAlgorithm == state.POW); err != nil {
			return fmt.Errorf("block confirmation validate failed: %s", err)
		}
	}
	// Make sure it's extending the end of the best chain.
	prevHash := &block.Header.Previous
	if b.BestChain != nil && !prevHash.IsEqual(*b.BestChain.Hash) {
		return fmt.Errorf("connectBlock must be called with a block " +
			"that extends the main chain")
	}
	// Insert the block into the database if it's not already there.  Even
	// though it is possible the block will ultimately fail to connect, it
	// has already passed all proof-of-work and validity tests which means
	// it would be prohibitively expensive for an attacker to fill up the
	// disk with a bunch of blocks that fail to connect.  This is necessary
	// since it allows block download to be decoupled from the much more
	// expensive connection logic.  It also has some other nice properties
	// such as making blocks that never become part of the main chain or
	// blocks that fail to connect available for further analysis.
	err := b.db.GetFFLDB().Update(func(dbTx database.Tx) error {
		return dbStoreBlock(dbTx, &DposBlock{
			Block:       block,
			HaveConfirm: confirm != nil,
			Confirm:     confirm,
		})
	})
	if err != nil {
		return fmt.Errorf("fflDB store block failed: %s", err)
	}
	medianTime := CalcPastMedianTime(b.BestChain)
	// Insert the block into the database which houses the main chain.
	if err := b.db.SaveBlock(block, node, confirm, medianTime); err != nil {
		return err
	}

	// Add the new node to the memory main chain indices for faster
	// lookups.
	node.InMainChain = true
	node.Status = statusDataStored | statusValid
	//b.Index[*node.Hash] = node
	b.SetTip(node)
	b.index.AddNode(node, &block.Header)
	if err := b.index.flushToDB(); err != nil {
		return err
	}
	b.DepNodes[*prevHash] = append(b.DepNodes[*prevHash], node)

	// This node is now the end of the best chain.
	b.BestChain = node
	b.MedianTimePast = medianTime

	// Notify the caller that the block was connected to the main chain.
	// The caller would typically want to react with actions such as
	// updating wallets.
	events.Notify(events.ETBlockConnected, block)

	return nil
}

func (b *BlockChain) GetBestChain() *BlockNode {
	b.mutex.RLock()
	defer b.mutex.RUnlock()
	chain := b.BestChain
	return chain
}

func (b *BlockChain) HaveBlock(hash *Uint256) (bool, error) {
	return b.BlockExists(hash) || b.IsKnownOrphan(hash), nil
}

func (b *BlockChain) BlockExists(hash *Uint256) bool {
	// Check memory chain first (could be main chain or side chain blocks).
	//if _, ok := b.Index[*hash]; ok {
	if _, ok := b.index.LookupNode(hash); ok {
		return true
	}

	// Check in database (rest of main chain not in memory).
	exist, height, _ := b.db.GetFFLDB().BlockExists(hash)
	if !exist {
		return false
	}

	b.IndexLock.RLock()
	defer b.IndexLock.RUnlock()
	if uint32(len(b.Nodes)) <= height || !b.Nodes[height].Hash.IsEqual(*hash) {
		return false
	}
	return true
}

func (b *BlockChain) maybeAcceptBlock(block *Block, confirm *payload.Confirm) (bool, error) {
	// Get a block node for the block previous to this one.  Will be nil
	// if this is the genesis block.
	prevNode, err := b.getPrevNodeFromBlock(block)
	if err != nil {
		log.Errorf("getPrevNodeFromBlock: %v", err)
		return false, err
	}
	// The height of this block is one more than the referenced previous
	// block.
	blockHeight := uint32(0)
	if prevNode != nil {
		blockHeight = prevNode.Height + 1
	}

	if block.Header.Height != blockHeight {
		return false, fmt.Errorf("wrong block height!")
	}

	// Prune block nodes which are no longer needed before creating
	// a new node.
	err = b.pruneBlockNodes()
	if err != nil {
		return false, err
	}

	// Create a new block node for the block and add it to the in-memory
	// block chain (could be either a side chain or the main chain).
	blockhash := block.Hash()
	newNode := NewBlockNode(&block.Header, &blockhash)
	newNode.Status = statusDataStored
	if prevNode != nil {
		newNode.Parent = prevNode
		newNode.Height = blockHeight
		newNode.WorkSum.Add(prevNode.WorkSum, newNode.WorkSum)
	}

	// Connect the passed block to the chain while respecting proper chain
	// selection according to the chain with the most proof of work.  This
	// also handles validation of the transaction scripts.
	inMainChain, reorganized, err := b.connectBestChain(newNode, block, confirm)
	if err != nil {
		return false, err
	}

	if inMainChain && !reorganized {
		b.CkpManager.OnBlockSaved(&DposBlock{
			Block:       block,
			HaveConfirm: confirm != nil,
			Confirm:     confirm,
		}, nil, b.state.ConsensusAlgorithm == state.POW,
			b.state.RevertToPOWBlockHeight, false)
		DefaultLedger.Arbitrators.DumpInfo(block.Height)
	}

	events.Notify(events.ETBlockProcessed, block)

	// Notify the caller that the new block was accepted into the block
	// chain.  The caller would typically want to react by relaying the
	// inventory to other peers.
	if block.Height >= b.chainParams.CRCOnlyDPOSHeight {
		if confirm != nil {
			events.Notify(events.ETBlockConfirmAccepted, block)
		} else {
			events.Notify(events.ETNewBlockReceived, &DposBlock{
				Block:       block,
				HaveConfirm: false,
			})
			events.Notify(events.ETBlockAccepted, block)
		}
	} else if block.Height == b.chainParams.CRCOnlyDPOSHeight-1 {
		events.Notify(events.ETNewBlockReceived, &DposBlock{
			Block:       block,
			HaveConfirm: true,
		})
		events.Notify(events.ETBlockAccepted, block)
	} else {
		events.Notify(events.ETBlockAccepted, block)
	}
	return inMainChain, nil
}

func (b *BlockChain) connectBestChain(node *BlockNode, block *Block, confirm *payload.Confirm) (bool, bool, error) {
	// We haven't selected a best chain yet or we are extending the main
	// (best) chain with a new block.  This is the most common case.
	if b.BestChain == nil || (node.Parent.Hash.IsEqual(*b.BestChain.Hash)) {
		// Perform several checks to verify the block can be connected
		// to the main chain (including whatever reorganization might
		// be necessary to get this node to the main chain) without
		// violating any rules and without actually connecting the
		// block.
		//err := s.CheckConnectBlock(node, block)
		//if err != nil {
		//	return err
		//}

		// Connect the block to the main chain.
		err := b.connectBlock(node, block, confirm)
		if err != nil {
			if err := b.state.RollbackTo(block.Height); err != nil {
				log.Debug("state rollback failed: ", err)
			}
			return false, false, err
		}

		// Connect the parent node to this node.
		if node.Parent != nil {
			node.Parent.Children = append(node.Parent.Children, node)
		}
		return true, false, nil
	}
	// We're extending (or creating) a side chain which may or may not
	// become the main chain, but in either case we need the block stored
	// for future processing, so add the block to the side chain holding
	// cache.
	log.Debugf("Adding block %x to side chain cache", node.Hash.Bytes())
	b.blockCache[*node.Hash] = block
	b.confirmCache[*node.Hash] = confirm
	//b.Index[*node.Hash] = node
	node.Status = statusInvalidAncestor
	b.index.AddNode(node, &block.Header)

	// Connect the parent node to this node.
	node.InMainChain = false
	node.Parent.Children = append(node.Parent.Children, node)

	// We're extending (or creating) a side chain, but the cumulative
	// work for this new side chain is not enough to make it the new chain.
	if node.WorkSum.Cmp(b.BestChain.WorkSum) <= 0 {

		// Find the fork point.
		fork := node
		for ; fork.Parent != nil; fork = fork.Parent {
			if fork.InMainChain {
				break
			}
		}

		// Log information about how the block is forking the chain.
		if fork.Hash.IsEqual(*node.Parent.Hash) {
			log.Infof("FORK: Block %x forks the chain at height %d"+
				"/block %x, but does not cause a reorganize",
				node.Hash.Bytes(), fork.Height, fork.Hash.Bytes())
		} else {
			log.Infof("EXTEND FORK: Block %x extends a side chain "+
				"which forks the chain at height %d/block %x",
				node.Hash.Bytes(), fork.Height, fork.Hash.Bytes())
		}

		return false, false, nil
	}
	// We're extending (or creating) a side chain and the cumulative work
	// for this new side chain is more than the old best chain, so this side
	// chain needs to become the main chain.  In order to accomplish that,
	// find the common ancestor of both sides of the fork, disconnect the
	// blocks that form the (now) old fork from the main chain, and attach
	// the blocks that form the new chain to the main chain starting at the
	// common ancenstor (the point where the chain forked).
	detachNodes, attachNodes := b.getReorganizeNodes(node)
	// forbid reorganize if detaching nodes more than IrreversibleHeight
	if b.state.IsIrreversible(block.Height, detachNodes.Len()) {
		return false, false, nil
	}
	//for e := detachNodes.Front(); e != nil; e = e.Next() {
	//	n := e.Value.(*BlockNode)
	//	fmt.Println("detach", n.Hash)
	//}

	//for e := attachNodes.Front(); e != nil; e = e.Next() {
	//	n := e.Value.(*BlockNode)
	//	fmt.Println("attach", n.Hash)
	//}

	// Reorganize the chain.
	log.Infof("REORGANIZE: Block %v is causing a reorganize.", node.Hash)
	err := b.reorganizeChain(detachNodes, attachNodes)
	if err != nil {
		return false, false, err
	}

	return true, true, nil
}

// ReorganizeChain reorganize chain by specify a block, this method shall not
// be called normally because it can cause reorganizing without node work sum
// checking
func (b *BlockChain) ReorganizeChain(block *Block) error {
	hash := block.Hash()
	node, ok := b.index.LookupNode(&hash)
	if !ok {
		return errors.New("node of the reorganizing block does not exist")
	}

	detachNodes, attachNodes := b.getReorganizeNodes(node)
	// forbid reorganize if detaching nodes more than IrreversibleHeight
	if b.state.IsIrreversible(block.Height, detachNodes.Len()) {
		return nil
	}

	log.Info("[ReorganizeChain] begin reorganize chain")
	err := b.reorganizeChain(detachNodes, attachNodes)
	if err != nil {
		return err
	}

	return nil
}

// (bool, bool, error)
// 1. inMainChain
// 2. isOphan
// 3. error
func (b *BlockChain) processBlock(block *Block, confirm *payload.Confirm) (bool, bool, error) {
	blockHash := block.Hash()

	log.Debugf("[ProcessBLock] height = %d, hash = %x", block.Header.Height, blockHash.Bytes())

	// The block must not already exist in the main chain or side chains.
	exists := b.BlockExists(&blockHash)
	if exists {
		str := fmt.Sprintf("already have block %x height %d\n ", blockHash.Bytes(), block.Height)
		return false, false, fmt.Errorf(str)
	}

	// The block must not already exist as an orphan.
	if _, exists := b.orphans[blockHash]; exists {
		log.Debugf("already have block (orphan) %v", blockHash)
		return false, true, nil
	}

	log.Debugf("[ProcessBLock] orphan already exist= %v", exists)

	// Perform preliminary sanity checks on the block and its transactions.
	//err = PowCheckBlockSanity(block, powLimit, b.TimeSource)
	err := b.CheckBlockSanity(block)
	if err != nil {
		log.Errorf("PowCheckBlockSanity error %s", err.Error())
		return false, false, err
	}

	blockHeader := block.Header

	// Handle orphan blocks.
	prevHash := blockHeader.Previous
	if !prevHash.IsEqual(EmptyHash) && !b.BlockExists(&prevHash) {
		log.Debugf("Adding orphan block %x with parent %x", blockHash.Bytes(), prevHash.Bytes())
		b.AddOrphanBlock(block)

		return false, true, nil
	}

	// The block has passed all context independent checks and appears sane
	// enough to potentially accept it into the block chain.
	inMainChain, err := b.maybeAcceptBlock(block, confirm)
	if err != nil {

		return false, true, err
	}

	// Accept any orphan blocks that depend on this block (they are
	// no longer orphans) and repeat for those accepted blocks until
	// there are no more.
	err = b.ProcessOrphans(&blockHash)
	if err != nil {
		//TODO inMainChain or not
		return false, false, err
	}

	//log.Debugf("Accepted block %v", blockHash)

	return inMainChain, false, nil
}

// length of inv need to be >= 2
func (b *BlockChain) GetOrphanBlockLocator(inv []*msg.InvVect) []*Uint256 {
	locator := make([]*Uint256, 0)
	locator = append(locator, &inv[len(inv)-1].Hash)
	locator = append(locator, &inv[0].Hash)
	return locator
}

func (b *BlockChain) LatestBlockLocator() ([]*Uint256, error) {
	if b.BestChain == nil {
		// Get the latest block hash for the main chain from the
		// database.

		// Get Current Block
		blockHash := b.GetCurrentBlockHash()
		return b.BlockLocatorFromHash(&blockHash), nil
	}

	// The best chain is set, so use its hash.
	return b.BlockLocatorFromHash(b.BestChain.Hash), nil
}

// SetTip sets the block chain to use the provided block node as the current tip
// and ensures the view is consistent by populating it with the nodes obtained
// by walking backwards all the way to genesis block as necessary.  Further
// calls will only perform the minimum work needed, so switching between chain
// tips is efficient.
//
// This function is safe for concurrent access.
func (b *BlockChain) SetTip(node *BlockNode) {
	b.IndexLock.Lock()
	b.setTip(node)
	b.IndexLock.Unlock()
}

// This only differs from the exported version in that it is up to the caller
// to ensure the lock is held.
//
// This function MUST be called with the block chain mutex locked (for writes).
func (b *BlockChain) setTip(node *BlockNode) {
	if node == nil {
		// Keep the backing array around for potential future use.
		b.Nodes = b.Nodes[:0]
		return
	}

	// Create or resize the slice that will hold the block nodes to the
	// provided tip height.  When creating the slice, it is created with
	// some additional capacity for the underlying array as append would do
	// in order to reduce overhead when extending the chain later.  As long
	// as the underlying array already has enough capacity, simply expand or
	// contract the slice accordingly.  The additional capacity is chosen
	// such that the array should only have to be extended about once a
	// week.
	needed := node.Height + 1
	if uint32(cap(b.Nodes)) < needed {
		nodes := make([]*BlockNode, needed, needed+approxNodesPerWeek)
		copy(nodes, b.Nodes)
		b.Nodes = nodes
	} else {
		prevLen := uint32(len(b.Nodes))
		b.Nodes = b.Nodes[0:needed]
		for i := prevLen; i < needed; i++ {
			b.Nodes[i] = nil
		}
	}

	for node != nil && b.Nodes[node.Height] != node {
		b.Nodes[node.Height] = node
		node = node.Parent
	}
}

func (b *BlockChain) LookupNodeInIndex(hash *Uint256) (*BlockNode, bool) {
	return b.index.LookupNode(hash)
}

func (b *BlockChain) BlockLocatorFromHash(inhash *Uint256) []*Uint256 {
	// The locator contains the requested hash at the very least.
	var hash Uint256
	copy(hash[:], inhash[:])
	//locator := make(Locator, 0, MaxBlockLocatorsPerMsg)
	locator := make([]*Uint256, 0)
	locator = append(locator, &hash)

	// Nothing more to do if a locator for the genesis hash was requested.
	if hash.IsEqual(b.GenesisHash) {
		return locator
	}

	// Attempt to find the height of the block that corresponds to the
	// passed hash, and if it's on a side chain, also find the height at
	// which it forks from the main chain.
	blockHeight := int32(-1)
	//node, exists := b.Index[*hash]
	node, exists := b.index.LookupNode(&hash)
	if !exists {
		// Try to look up the height for passed block hash.  Assume an
		// error means it doesn't exist and just return the locator for
		// the block itself.

		exist, height, err := b.db.GetFFLDB().BlockExists(&hash)
		if err != nil || !exist {
			return locator
		}
		blockHeight = int32(height)
	} else {
		blockHeight = int32(node.Height)
	}

	// Generate the block locators according to the algorithm described in
	// in the Locator comment and make sure to leave room for the
	// final genesis hash.
	increment := int32(1)
	for len(locator) < maxBlockLocators-1 {
		// Once there are 10 locators, exponentially increase the
		// distance between each block locator.
		if len(locator) > 10 {
			increment *= 2
		}
		blockHeight -= increment
		if blockHeight < 1 {
			break
		}

		// The desired block height is in the main chain, so look it up
		// from the main chain database.

		h, err := b.GetBlockHash(uint32(blockHeight))
		if err != nil {
			log.Debugf("Lookup of known valid height failed %v", blockHeight)
			continue
		}

		locator = append(locator, &h)
	}

	// Append the appropriate genesis block.
	locator = append(locator, &b.GenesisHash)

	return locator
}

func (b *BlockChain) locateStartBlock(locator []*Uint256) *Uint256 {
	var startHash Uint256
	for _, hash := range locator {
		exist, _, err := b.db.GetFFLDB().BlockExists(hash)
		if err == nil && exist {
			startHash = *hash
			break
		}
	}
	return &startHash
}

func (b *BlockChain) locateBlocks(startHash *Uint256, stopHash *Uint256, maxBlockHashes uint32) ([]*Uint256, error) {
	var count = uint32(0)
	var startHeight uint32
	var stopHeight uint32
	curHeight := b.GetHeight()
	if stopHash.IsEqual(EmptyHash) {
		if startHash.IsEqual(EmptyHash) {
			if curHeight > maxBlockHashes {
				count = maxBlockHashes
			} else {
				count = curHeight
			}
		} else {
			startHeader, err := b.db.GetFFLDB().GetHeader(*startHash)
			if err != nil {
				return nil, err
			}
			startHeight = startHeader.Height
			count = curHeight - startHeight
			if count > maxBlockHashes {
				count = maxBlockHashes
			}
		}
	} else {
		stopHeader, err := b.db.GetFFLDB().GetHeader(*stopHash)
		if err != nil {
			return nil, err
		}
		stopHeight = stopHeader.Height
		if !startHash.IsEqual(EmptyHash) {
			startHeader, err := b.db.GetFFLDB().GetHeader(*startHash)
			if err != nil {
				return nil, err
			}
			startHeight = startHeader.Height

			// avoid unsigned integer underflow
			if stopHeight < startHeight {
				return nil, fmt.Errorf("do not have header to send")
			}
			count = stopHeight - startHeight

			if count >= maxBlockHashes {
				count = maxBlockHashes
			}
		} else {
			if stopHeight > maxBlockHashes {
				count = maxBlockHashes
			} else {
				count = stopHeight
			}
		}
	}

	hashes := make([]*Uint256, 0)
	for i := uint32(1); i <= count; i++ {
		hash, err := b.GetBlockHash(startHeight + i)
		if err != nil {
			return nil, err
		}
		hashes = append(hashes, &hash)
	}

	return hashes, nil
}

// LocateBlocks returns the hashes of the blocks after the first known block in
// the locator until the provided stop hash is reached, or up to the provided
// max number of block hashes.
//
// In addition, there are two special cases:
//
//   - When no locators are provided, the stop hash is treated as a request for
//     that block, so it will either return the stop hash itself if it is known,
//     or nil if it is unknown
//   - When locators are provided, but none of them are known, hashes starting
//     after the genesis block will be returned
//
// This function is safe for concurrent access.
func (b *BlockChain) LocateBlocks(locator []*Uint256, hashStop *Uint256, maxHashes uint32) []*Uint256 {
	startHash := b.locateStartBlock(locator)
	blocks, err := b.locateBlocks(startHash, hashStop, maxHashes)
	if err != nil {
		log.Errorf("LocateBlocks error %s", err)
	}
	return blocks
}

func (b *BlockChain) MedianAdjustedTime() time.Time {
	newTimestamp := b.TimeSource.AdjustedTime()
	minTimestamp := b.MedianTimePast.Add(time.Second)

	if newTimestamp.Before(minTimestamp) {
		newTimestamp = minTimestamp
	}

	return newTimestamp
}

type timeSorter []int64

func (s timeSorter) Len() int {
	return len(s)
}

func (s timeSorter) Swap(i, j int) {
	s[i], s[j] = s[j], s[i]
}

func (s timeSorter) Less(i, j int) bool {
	return s[i] < s[j]
}

func CalcPastMedianTime(node *BlockNode) time.Time {
	timestamps := make([]int64, medianTimeBlocks)
	numNodes := 0
	iterNode := node
	for i := 0; i < medianTimeBlocks && iterNode != nil; i++ {
		timestamps[i] = int64(iterNode.Timestamp)
		numNodes++

		iterNode = iterNode.Parent
	}

	timestamps = timestamps[:numNodes]
	sort.Sort(timeSorter(timestamps))

	medianTimestamp := timestamps[numNodes/2]
	return time.Unix(medianTimestamp, 0)
}<|MERGE_RESOLUTION|>--- conflicted
+++ resolved
@@ -320,13 +320,8 @@
 				break
 			}
 
-<<<<<<< HEAD
 			b.CkpManager.OnBlockSaved(block, nil,
-				b.state.ConsensusAlgorithm == state.POW, b.state.RevertToPOWBlockHeight)
-=======
-			b.chainParams.CkpManager.OnBlockSaved(block, nil,
 				b.state.ConsensusAlgorithm == state.POW, b.state.RevertToPOWBlockHeight, true)
->>>>>>> d1d52587
 
 			// Notify process increase.
 			if increase != nil {
@@ -1329,7 +1324,7 @@
 		// roll back state about the last block before disconnect
 		if !recoverFromDefault && b.state.ConsensusAlgorithm != state.POW &&
 			block.Height-1 >= b.chainParams.VoteStartHeight {
-			err = b.chainParams.CkpManager.OnRollbackTo(
+			err = b.CkpManager.OnRollbackTo(
 				block.Height-1, b.state.ConsensusAlgorithm == state.POW)
 			if err != nil {
 				return err
@@ -1351,12 +1346,8 @@
 		// roll back state about the last block before disconnect
 		//if forkHeight >= b.chainParams.VoteStartHeight && !recoverFromDefault {
 		if forkHeight >= b.chainParams.VoteStartHeight {
-<<<<<<< HEAD
 			log.Info("### 2 recoverFromDefault:", recoverFromDefault)
 			err := b.CkpManager.OnRollbackTo(
-=======
-			err := b.chainParams.CkpManager.OnRollbackTo(
->>>>>>> d1d52587
 				forkHeight, b.state.ConsensusAlgorithm == state.POW)
 			if err != nil {
 				return err
