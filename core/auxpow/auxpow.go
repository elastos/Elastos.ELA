package auxpow

import (
	"crypto/sha256"
	"encoding/binary"
	"encoding/hex"
	"io"
	"strings"

	. "Elastos.ELA/common"
	"Elastos.ELA/common/serialization"
)

var (
	AuxPowChainID         = 6
	pchMergedMiningHeader = []byte{0xfa, 0xbe, 'm', 'm'}
)

type AuxPow struct {
	AuxMerkleBranch   []Uint256
	AuxMerkleIndex    int
	ParCoinbaseTx     BtcTx
	ParCoinBaseMerkle []Uint256
	ParMerkleIndex    int
	ParBlockHeader    BtcBlockHeader
	ParentHash        Uint256
}

func NewAuxPow(AuxMerkleBranch []Uint256, AuxMerkleIndex int,
	ParCoinbaseTx BtcTx, ParCoinBaseMerkle []Uint256,
	ParMerkleIndex int, ParBlockHeader BtcBlockHeader) *AuxPow {

	return &AuxPow{
		AuxMerkleBranch:   AuxMerkleBranch,
		AuxMerkleIndex:    AuxMerkleIndex,
		ParCoinbaseTx:     ParCoinbaseTx,
		ParCoinBaseMerkle: ParCoinBaseMerkle,
		ParMerkleIndex:    ParMerkleIndex,
		ParBlockHeader:    ParBlockHeader,
	}
}

func (ap *AuxPow) Serialize(w io.Writer) error {
	err := ap.ParCoinbaseTx.Serialize(w)
	if err != nil {
		return err
	}

	_, err = ap.ParentHash.Serialize(w)
	if err != nil {
		return err
	}

	count := uint64(len(ap.ParCoinBaseMerkle))
	err = serialization.WriteVarUint(w, count)
	if err != nil {
		return err
	}

	for _, pcbm := range ap.ParCoinBaseMerkle {
		_, err = pcbm.Serialize(w)
		if err != nil {
			return err
		}
	}
	idx := uint32(ap.ParMerkleIndex)
	err = serialization.WriteUint32(w, idx)
	if err != nil {
		return err
	}

	count = uint64(len(ap.AuxMerkleBranch))
	err = serialization.WriteVarUint(w, count)
	if err != nil {
		return err
	}

	for _, amb := range ap.AuxMerkleBranch {
		_, err = amb.Serialize(w)
		if err != nil {
			return err
		}
	}

	idx = uint32(ap.AuxMerkleIndex)
	err = serialization.WriteUint32(w, idx)
	if err != nil {
		return err
	}

	err = ap.ParBlockHeader.Serialize(w)
	if err != nil {
		return err
	}
	return nil
}

func (ap *AuxPow) Deserialize(r io.Reader) error {
	err := ap.ParCoinbaseTx.Deserialize(r)
	if err != nil {
		return err
	}

	err = ap.ParentHash.Deserialize(r)
	if err != nil {
		return err
	}

	count, err := serialization.ReadVarUint(r, 0)
	if err != nil {
		return err
	}

	ap.ParCoinBaseMerkle = make([]Uint256, count)
	for i := uint64(0); i < count; i++ {
		temp := Uint256{}
		err = temp.Deserialize(r)
		if err != nil {
			return err
		}
		ap.ParCoinBaseMerkle[i] = temp

	}

	temp, err := serialization.ReadUint32(r)
	if err != nil {
		return err
	}
	ap.ParMerkleIndex = int(temp)

	count, err = serialization.ReadVarUint(r, 0)
	if err != nil {
		return err
	}

	ap.AuxMerkleBranch = make([]Uint256, count)
	for i := uint64(0); i < count; i++ {
		temp := Uint256{}
		err = temp.Deserialize(r)
		if err != nil {
			return err
		}
		ap.AuxMerkleBranch[i] = temp
	}

	temp, err = serialization.ReadUint32(r)
	if err != nil {
		return err
	}
	ap.AuxMerkleIndex = int(temp)

	err = ap.ParBlockHeader.Deserialize(r)
	if err != nil {
		return err
	}

	return nil
}

func (ap *AuxPow) Check(hashAuxBlock Uint256, chainId int) bool {
	auxRootHash := GetMerkleRoot(ap.ParCoinbaseTx.Hash(), ap.ParCoinBaseMerkle, ap.ParMerkleIndex)

	if auxRootHash != ap.ParBlockHeader.MerkleRoot {
		return false
	}

<<<<<<< HEAD
	hashAuxBlockBytes := hashAuxBlock.ToArrayReverse()
	hashAuxBlockReverse, _ := Uint256ParseFromBytes(hashAuxBlockBytes)
	auxRootHash := CheckMerkleBranch(hashAuxBlockReverse, ap.AuxMerkleBranch, ap.AuxMerkleIndex)

=======
>>>>>>> fdd05790
	script := ap.ParCoinbaseTx.TxIn[0].SignatureScript
	scriptStr := hex.EncodeToString(script)
	//fixme reverse
	auxRootHashStr := hex.EncodeToString(auxRootHash.ToArray())
	pchMergedMiningHeaderStr := hex.EncodeToString(pchMergedMiningHeader)

	headerIndex := strings.Index(scriptStr, pchMergedMiningHeaderStr)
	rootHashIndex := strings.Index(scriptStr, auxRootHashStr)

	if (headerIndex == -1) || (rootHashIndex == -1) {
		return false
	}

	if strings.Index(scriptStr[headerIndex+2:], pchMergedMiningHeaderStr) != -1 {
		return false
	}

	if headerIndex+len(pchMergedMiningHeaderStr) != rootHashIndex {
		return false
	}

	rootHashIndex += len(auxRootHashStr)
	if len(scriptStr)-rootHashIndex < 8 {
		return false
	}

	size := binary.LittleEndian.Uint32(script[rootHashIndex/2: rootHashIndex/2+4])
	merkleHeight := len(ap.AuxMerkleBranch)
	if size != uint32(1<<uint32(merkleHeight)) {
		return false
	}

	nonce := binary.LittleEndian.Uint32(script[rootHashIndex/2+4: rootHashIndex/2+8])
	if ap.AuxMerkleIndex != GetExpectedIndex(nonce, chainId, merkleHeight) {
		return false
	}

	return true
}

func GetMerkleRoot(hash Uint256, merkleBranch []Uint256, index int) Uint256 {
	if index == -1 {
		return Uint256{}
	}
	for _, it := range merkleBranch {
		if (index & 1) == 1 {
<<<<<<< HEAD
			temp := make([]uint8, 0)
			temp = append(temp, it[:]...)
			temp = append(temp, hash[:]...)
			once := sha256.Sum256(temp)
			hash = Uint256(sha256.Sum256(once[:]))
		} else {
			temp := make([]uint8, 0)
			temp = append(temp, hash[:]...)
			temp = append(temp, it[:]...)
			once := sha256.Sum256(temp)
			hash = Uint256(sha256.Sum256(once[:]))
=======
			temp := append(it[:], hash[:]...)
			hash = Uint256(sha256.Sum256(temp))
		} else {
			temp := append(hash[:], it[:]...)
			hash = Uint256(sha256.Sum256(temp))
>>>>>>> fdd05790
		}
		index >>= 1
	}
	return hash
}

func GetExpectedIndex(nonce uint32, chainId, h int) int {
	rand := nonce
	rand = rand*1103515245 + 12345
	rand += uint32(chainId)
	rand = rand*1103515245 + 12345

	return int(rand % (1 << uint32(h)))
}

func reverse(input []byte) []byte {
	if len(input) == 0 {
		return input
	}
	return append(reverse(input[1:]), input[0])
}<|MERGE_RESOLUTION|>--- conflicted
+++ resolved
@@ -164,13 +164,10 @@
 		return false
 	}
 
-<<<<<<< HEAD
 	hashAuxBlockBytes := hashAuxBlock.ToArrayReverse()
 	hashAuxBlockReverse, _ := Uint256ParseFromBytes(hashAuxBlockBytes)
 	auxRootHash := CheckMerkleBranch(hashAuxBlockReverse, ap.AuxMerkleBranch, ap.AuxMerkleIndex)
 
-=======
->>>>>>> fdd05790
 	script := ap.ParCoinbaseTx.TxIn[0].SignatureScript
 	scriptStr := hex.EncodeToString(script)
 	//fixme reverse
@@ -217,7 +214,6 @@
 	}
 	for _, it := range merkleBranch {
 		if (index & 1) == 1 {
-<<<<<<< HEAD
 			temp := make([]uint8, 0)
 			temp = append(temp, it[:]...)
 			temp = append(temp, hash[:]...)
@@ -229,13 +225,6 @@
 			temp = append(temp, it[:]...)
 			once := sha256.Sum256(temp)
 			hash = Uint256(sha256.Sum256(once[:]))
-=======
-			temp := append(it[:], hash[:]...)
-			hash = Uint256(sha256.Sum256(temp))
-		} else {
-			temp := append(hash[:], it[:]...)
-			hash = Uint256(sha256.Sum256(temp))
->>>>>>> fdd05790
 		}
 		index >>= 1
 	}
