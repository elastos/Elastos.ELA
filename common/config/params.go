--- conflicted
+++ resolved
@@ -158,12 +158,7 @@
 	CRCOnlyDPOSHeight:           343400,
 	PublicDPOSHeight:            402680,
 	EnableActivateIllegalHeight: 439000,
-<<<<<<< HEAD
-	CheckRewardHeight:           436812,
-	CRVotingStartHeight:         1800000, // todo correct me when height has been confirmed
-=======
 	CRVotingStartHeight:         537670,
->>>>>>> f5f2de55
 	CRCommitteeStartHeight:      2000000, // todo correct me when height has been confirmed
 	CheckRewardHeight:           436812,
 	VoteStatisticsHeight:        512881,
@@ -229,13 +224,9 @@
 	copy.CRVotingStartHeight = 436900
 	copy.CRCommitteeStartHeight = 1000000      // todo correct me when height has been confirmed
 	copy.EnableActivateIllegalHeight = 1000000 //todo correct me later
-<<<<<<< HEAD
-	copy.CheckRewardHeight = 1000000           //todo correct me later
-=======
 	copy.CheckRewardHeight = 100
 	copy.VoteStatisticsHeight = 0
 	copy.EnableUtxoDB = true
->>>>>>> f5f2de55
 	return &copy
 }
 
@@ -282,19 +273,12 @@
 	copy.VoteStartHeight = 170000
 	copy.CRCOnlyDPOSHeight = 211000
 	copy.PublicDPOSHeight = 234000
-<<<<<<< HEAD
-	copy.CRVotingStartHeight = 900000          // todo correct me when height has been confirmed
-	copy.CRCommitteeStartHeight = 1000000      // todo correct me when height has been confirmed
-	copy.EnableActivateIllegalHeight = 1000000 //todo correct me later
-	copy.CheckRewardHeight = 1000000           //todo correct me later
-=======
 	copy.CRVotingStartHeight = 292000
 	copy.CRCommitteeStartHeight = 1000000 // todo correct me when height has been confirmed
 	copy.EnableActivateIllegalHeight = 256000
 	copy.CheckRewardHeight = 280000
 	copy.VoteStatisticsHeight = 0
 	copy.EnableUtxoDB = true
->>>>>>> f5f2de55
 	return &copy
 }
 
@@ -402,11 +386,7 @@
 	EnableActivateIllegalHeight uint32
 
 	// CheckRewardHeight defines the height to check reward in coin base
-<<<<<<< HEAD
-	// with new check function
-	CheckRewardHeight uint32
-
-=======
+
 	// with new check function.
 	CheckRewardHeight uint32
 
@@ -414,7 +394,6 @@
 	// statistics error.
 	VoteStatisticsHeight uint32
 
->>>>>>> f5f2de55
 	// CRCArbiters defines the fixed CRC arbiters producing the block.
 	CRCArbiters []string
 
