// Copyright (c) 2017-2020 The Elastos Foundation
// Use of this source code is governed by an MIT
// license that can be found in the LICENSE file.
//

package mempool

import (
	"fmt"

	common2 "github.com/elastos/Elastos.ELA/core/types/common"
	"github.com/elastos/Elastos.ELA/core/types/interfaces"
	"github.com/elastos/Elastos.ELA/errors"
)

const (
	slotDPoSOwnerPublicKey                      = "DPoSOwnerPublicKey"
	slotDPoSNodePublicKey                       = "DPoSNodePublicKey"
	slotDPoSOwnerNodePublicKeys                 = "DPoSOwnerNodePublicKeys"
	slotDPoSActivateCancel                      = "DPoSActivateCancel"
	slotDPoSNickname                            = "DPoSNickname"
	slotCRDID                                   = "CrDID"
	slotCRNickname                              = "CrNickname"
	slotProgramCode                             = "ProgramCode"
	slotCRCProposalDraftHash                    = "CRCProposalDraftHash"
	slotCRCProposalDID                          = "CRCProposalDID"
	slotCRCProposalHash                         = "CRCProposalHash"
	slotCRCProposalTrackingHash                 = "CRCProposalTrackingHash"
	slotCRCProposalReviewKey                    = "CRCProposalReviewKey"
	slotCRCProposalCustomID                     = "CRCProposalCustomID"
	slotCRCProposalRegisterSideChainName        = "CRCProposalRegisterSideChainName"
	slotCRCProposalRegisterSideChainMagicNumber = "CRCProposalRegisterSideChainMagicNumber"
	slotCRCProposalRegisterSideChainGenesisHash = "CRCProposalRegisterSideChainGenesisHash"
	slotCRCAppropriationKey                     = "CRCAppropriationKey"
	slotCRCProposalRealWithdrawKey              = "CRCProposalRealWithdrawKey"
	slotDposV2ClaimRewardRealWithdrawKey        = "DposV2ClaimRewardRealWithdrawKey"
	slotCloseProposalTargetProposalHash         = "CloseProposalTargetProposalHash"
	slotChangeProposalOwnerTargetProposalHash   = "ChangeProposalOwnerTargetProposalHash"
	slotChangeCustomIDFee                       = "ChangeCustomIDFee"
	slotReserveCustomID                         = "ReserveCustomID"
	slotSpecialTxHash                           = "SpecialTxHash"
	slotSidechainTxHashes                       = "SidechainTxHashes"
	slotSidechainReturnDepositTxHashes          = "SidechainReturnDepositTxHashes"
	slotCustomIDProposalResult                  = "CustomIDProposalResult"
	slotTxInputsReferKeys                       = "TxInputsReferKeys"
	slotCRCouncilMemberNodePublicKey            = "CRCouncilMemberNodePublicKey"
	slotCRCouncilMemberDID                      = "CRCouncilMemberDID"
	slotCRCSecretaryGeneral                     = "CRCSecretaryGeneral"
	slotRevertToDPOSHash                        = "RevertToDPOSHash"
	slotVotesRealWithdraw                       = "VotesRealWithdraw"
	slotExchangeVotes                           = "ExchangeVotes"
	slotDposV2ClaimReward                       = "DposV2ClaimReward"
<<<<<<< HEAD
	slotCreateNFT                               = "createnft"
	slotNFTDestroyFromSideChainHash             = "NFTDestroyFromSideChainHash"
=======
>>>>>>> d1d52587
)

type conflict struct {
	name string
	slot *conflictSlot
}

// conflictManager hold a set of conflict slots, and refer some query methods.
type conflictManager struct {
	conflictSlots []*conflict
}

func (m *conflictManager) VerifyTx(tx interfaces.Transaction) errors.ELAError {
	for _, v := range m.conflictSlots {
		if err := v.slot.VerifyTx(tx); err != nil {
			return errors.SimpleWithMessage(errors.ErrTxPoolFailure, err,
				fmt.Sprintf("slot %s verify tx error", v.name))
		}
	}
	return nil
}

func (m *conflictManager) AppendTx(tx interfaces.Transaction) errors.ELAError {
	for _, v := range m.conflictSlots {
		if err := v.slot.AppendTx(tx); err != nil {
			return errors.SimpleWithMessage(errors.ErrTxPoolFailure, err,
				fmt.Sprintf("slot %s append tx error", v.name))
		}
	}
	return nil
}

func (m *conflictManager) removeTx(tx interfaces.Transaction) errors.ELAError {
	for _, v := range m.conflictSlots {
		if err := v.slot.RemoveTx(tx); err != nil {
			return errors.SimpleWithMessage(errors.ErrTxPoolFailure, err,
				fmt.Sprintf("slot %s remove tx error", v.name))
		}
	}
	return nil
}

func (m *conflictManager) GetTx(key interface{},
	slotName string) interfaces.Transaction {
	for _, v := range m.conflictSlots {
		if v.name == slotName {
			return v.slot.GetTx(key)
		}
	}
	return nil
}

func (m *conflictManager) ContainsKey(key interface{}, slotName string) bool {
	for _, v := range m.conflictSlots {
		if v.name == slotName {
			return v.slot.Contains(key)
		}
	}
	return false
}

func (m *conflictManager) RemoveKey(key interface{},
	slotName string) errors.ELAError {
	for _, v := range m.conflictSlots {
		if v.name == slotName {
			return v.slot.removeKey(key)
		}
	}
	return errors.SimpleWithMessage(errors.ErrTxPoolFailure, nil,
		fmt.Sprintf("slot %s not exist", slotName))
}

func (m *conflictManager) Empty() bool {
	for _, v := range m.conflictSlots {
		if !v.slot.Empty() {
			return false
		}
	}
	return true
}

func newConflictManager() conflictManager {
	return conflictManager{
		conflictSlots: []*conflict{
			// DPoS owner public key
			{
				name: slotDPoSOwnerPublicKey,
				slot: newConflictSlot(str,
					keyTypeFuncPair{
						Type: common2.RegisterProducer,
						Func: strProducerInfoOwnerPublicKey,
					},
					keyTypeFuncPair{
						Type: common2.UpdateProducer,
						Func: strProducerInfoOwnerPublicKey,
					},
					keyTypeFuncPair{
						Type: common2.CancelProducer,
						Func: strCancelProducerOwnerPublicKey,
					},
					keyTypeFuncPair{
						Type: common2.RegisterCR,
						Func: strRegisterCRPublicKey,
					},
				),
			},
			{
				name: slotDPoSActivateCancel,
				slot: newConflictSlot(str,
					keyTypeFuncPair{
						Type: common2.CancelProducer,
						Func: strActivateAndCancelKeys,
					},
					keyTypeFuncPair{
						Type: common2.ActivateProducer,
						Func: strActivateAndCancelKeys,
					},
				),
			},
			// DPoS node public key
			{
				name: slotDPoSNodePublicKey,
				slot: newConflictSlot(str,
					keyTypeFuncPair{
						Type: common2.RegisterProducer,
						Func: strProducerInfoNodePublicKey,
					},
					keyTypeFuncPair{
						Type: common2.UpdateProducer,
						Func: strProducerInfoNodePublicKey,
					},
					keyTypeFuncPair{
						Type: common2.ActivateProducer,
						Func: strActivateProducerNodePublicKey,
					},
					keyTypeFuncPair{
						Type: common2.RegisterCR,
						Func: strRegisterCRPublicKey,
					},
					keyTypeFuncPair{
						Type: common2.CRCouncilMemberClaimNode,
						Func: strCRManagementPublicKey,
					},
				),
			},
			//Owner PublicKey Node Public can not conflict
			{
				name: slotDPoSOwnerNodePublicKeys,
				slot: newConflictSlot(strArray,
					keyTypeFuncPair{
						Type: common2.RegisterProducer,
						Func: strDPoSOwnerNodePublicKeys,
					},
					keyTypeFuncPair{
						Type: common2.UpdateProducer,
						Func: strDPoSOwnerNodePublicKeys,
					},
				),
			},
			// CR claim DPOS node public key
			{
				name: slotCRCouncilMemberNodePublicKey,
				slot: newConflictSlot(str,
					keyTypeFuncPair{
						Type: common2.CRCouncilMemberClaimNode,
						Func: strCRManagementPublicKey,
					},
				),
			},
			// CR claim DPOS node did
			{
				name: slotCRCouncilMemberDID,
				slot: newConflictSlot(programHash,
					keyTypeFuncPair{
						Type: common2.CRCouncilMemberClaimNode,
						Func: strCRManagementDID,
					},
				),
			},
			// DPoS nickname
			{
				name: slotDPoSNickname,
				slot: newConflictSlot(str,
					keyTypeFuncPair{
						Type: common2.RegisterProducer,
						Func: strProducerInfoNickname,
					},
					keyTypeFuncPair{
						Type: common2.UpdateProducer,
						Func: strProducerInfoNickname,
					},
				),
			},
			// CR CID
			{
				name: slotCRDID,
				slot: newConflictSlot(programHash,
					keyTypeFuncPair{
						Type: common2.RegisterCR,
						Func: addrCRInfoCRCID,
					},
					keyTypeFuncPair{
						Type: common2.UpdateCR,
						Func: addrCRInfoCRCID,
					},
					keyTypeFuncPair{
						Type: common2.UnregisterCR,
						Func: addrUnregisterCRCID,
					},
				),
			},
			// CR nickname
			{
				name: slotCRNickname,
				slot: newConflictSlot(str,
					keyTypeFuncPair{
						Type: common2.RegisterCR,
						Func: strCRInfoNickname,
					},
					keyTypeFuncPair{
						Type: common2.UpdateCR,
						Func: strCRInfoNickname,
					},
				),
			},
			// CR and DPoS program code
			{
				name: slotProgramCode,
				slot: newConflictSlot(str,
					keyTypeFuncPair{
						Type: common2.ReturnDepositCoin,
						Func: strTxProgramCode,
					},
					keyTypeFuncPair{
						Type: common2.ReturnCRDepositCoin,
						Func: strTxProgramCode,
					},
				),
			},
			// Proposal change custom ID fee.
			{
				name: slotChangeCustomIDFee,
				slot: newConflictSlot(str,
					keyTypeFuncPair{
						Type: common2.CRCProposal,
						Func: strChangeCustomIDFee,
					},
				),
			},
			{
				name: slotReserveCustomID,
				slot: newConflictSlot(str,
					keyTypeFuncPair{
						Type: common2.CRCProposal,
						Func: strReserveCustomID,
					},
				),
			},
			// CRC Proposal target proposal hash
			{
				name: slotCloseProposalTargetProposalHash,
				slot: newConflictSlot(hash,
					keyTypeFuncPair{
						Type: common2.CRCProposal,
						Func: hashCloseProposalTargetProposalHash,
					},
				),
			},
			{
				name: slotChangeProposalOwnerTargetProposalHash,
				slot: newConflictSlot(hash,
					keyTypeFuncPair{
						Type: common2.CRCProposal,
						Func: hashChangeProposalOwnerTargetProposalHash,
					},
				),
			},
			// CRC proposal draft hash
			{
				name: slotCRCProposalDraftHash,
				slot: newConflictSlot(hash,
					keyTypeFuncPair{
						Type: common2.CRCProposal,
						Func: hashCRCProposalDraftHash,
					},
				),
			},
			// CRC proposal DID
			{
				name: slotCRCProposalDID,
				slot: newConflictSlot(programHash,
					keyTypeFuncPair{
						Type: common2.CRCProposal,
						Func: hashCRCProposalDID,
					},
				),
			},
			// CRC proposal CustomID
			{
				name: slotCRCProposalCustomID,
				slot: newConflictSlot(strArray,
					keyTypeFuncPair{
						Type: common2.CRCProposal,
						Func: strArrayCRCProposalCustomID,
					},
				),
			},
			// CRC Proposal register sidechain sidechain name
			{
				name: slotCRCProposalRegisterSideChainName,
				slot: newConflictSlot(str,
					keyTypeFuncPair{
						Type: common2.CRCProposal,
						Func: hashCRCProposalRegisterSideChainName,
					},
				),
			},
			// CRC Proposal register sidechain magic number
			{
				name: slotCRCProposalRegisterSideChainMagicNumber,
				slot: newConflictSlot(str,
					keyTypeFuncPair{
						Type: common2.CRCProposal,
						Func: hashCRCProposalRegisterSideChainMagicNumber,
					},
				),
			},
			// CRC Proposal register sidechain
			{
				name: slotCRCProposalRegisterSideChainGenesisHash,
				slot: newConflictSlot(hash,
					keyTypeFuncPair{
						Type: common2.CRCProposal,
						Func: hashCRCProposalRegisterSideChainGenesisHash,
					},
				),
			},
			// CRC proposal hash
			{
				name: slotCRCProposalHash,
				slot: newConflictSlot(hash,
					keyTypeFuncPair{
						Type: common2.CRCProposalWithdraw,
						Func: hashCRCProposalWithdrawProposalHash,
					},
				),
			},
			// CRC proposal tracking hash
			{
				name: slotCRCProposalTrackingHash,
				slot: newConflictSlot(hash,
					keyTypeFuncPair{
						Type: common2.CRCProposalTracking,
						Func: hashCRCProposalTrackingProposalHash,
					},
				),
			},
			// CRC proposal review key
			{
				name: slotCRCProposalReviewKey,
				slot: newConflictSlot(str,
					keyTypeFuncPair{
						Type: common2.CRCProposalReview,
						Func: strProposalReviewKey,
					},
				),
			},
			// CRC appropriation key
			{
				name: slotCRCAppropriationKey,
				slot: newConflictSlot(str,
					keyTypeFuncPair{
						Type: common2.CRCAppropriation,
						Func: strCRCAppropriation,
					},
				),
			},
			// secretary general key
			{
				name: slotCRCSecretaryGeneral,
				slot: newConflictSlot(str,
					keyTypeFuncPair{
						Type: common2.CRCProposal,
						Func: strSecretaryGeneral,
					},
				),
			},
			// CRC proposal real withdraw transaction key
			{
				name: slotCRCProposalRealWithdrawKey,
				slot: newConflictSlot(hashArray,
					keyTypeFuncPair{
						Type: common2.CRCProposalRealWithdraw,
						Func: hashArrayCRCProposalRealWithdrawTransactionHashes,
					},
				),
			},
			{
				name: slotDposV2ClaimRewardRealWithdrawKey,
				slot: newConflictSlot(hashArray,
					keyTypeFuncPair{
						Type: common2.DposV2ClaimRewardRealWithdraw,
						Func: hashArrayDPoSV2ClaimRewardRealWithdrawTransactionHashes,
					},
				),
			},
			// ExchangeVotes
			{
				name: slotExchangeVotes,
				slot: newConflictSlot(programHash,
					keyTypeFuncPair{
						Type: common2.ExchangeVotes,
						Func: strStake,
					},
					keyTypeFuncPair{
						Type: common2.Voting,
						Func: strVoting,
					},
					keyTypeFuncPair{
						Type: common2.ReturnVotes,
						Func: strReturnVotes,
					},
				),
			},
			// DposV2ClaimReward
			{
				name: slotDposV2ClaimReward,
				slot: newConflictSlot(programHash,
					keyTypeFuncPair{
						Type: common2.DposV2ClaimReward,
						Func: programHashDposV2ClaimReward,
					},
				),
			},
			// VotesRealWithdraw key
			{
				name: slotVotesRealWithdraw,
				slot: newConflictSlot(str,
					keyTypeFuncPair{
						Type: common2.VotesRealWithdraw,
						Func: strVotesRealWithdrawTX,
					},
				),
			},
			{
				name: slotRevertToDPOSHash,
				slot: newConflictSlot(str,
					keyTypeFuncPair{
						Type: common2.RevertToDPOS,
						Func: hashRevertToDPOS,
					},
				),
			},
			// special tx hash
			{
				name: slotSpecialTxHash,
				slot: newConflictSlot(hash,
					keyTypeFuncPair{
						Type: common2.IllegalProposalEvidence,
						Func: hashSpecialTxHash,
					},
					keyTypeFuncPair{
						Type: common2.IllegalVoteEvidence,
						Func: hashSpecialTxHash,
					},
					keyTypeFuncPair{
						Type: common2.IllegalBlockEvidence,
						Func: hashSpecialTxHash,
					},
					keyTypeFuncPair{
						Type: common2.IllegalSidechainEvidence,
						Func: hashSpecialTxHash,
					},
					keyTypeFuncPair{
						Type: common2.InactiveArbitrators,
						Func: hashSpecialTxHash,
					},
					keyTypeFuncPair{
						Type: common2.NextTurnDPOSInfo,
						Func: hashNextTurnDPOSInfoTxPayloadHash,
					},
				),
			},
			// custom id proposal result.
			{
				name: slotCustomIDProposalResult,
				slot: newConflictSlot(str,
					keyTypeFuncPair{
						Type: common2.ProposalResult,
						Func: hashCustomIDProposalResultTxPayloadHash,
					},
				),
			},
			// side chain transaction hashes
			{
				name: slotSidechainTxHashes,
				slot: newConflictSlot(hashArray,
					keyTypeFuncPair{
						Type: common2.WithdrawFromSideChain,
						Func: hashArraySidechainTransactionHashes,
					},
				),
			},
			// side chain transaction hashes
			{
				name: slotSidechainReturnDepositTxHashes,
				slot: newConflictSlot(hashArray,
					keyTypeFuncPair{
						Type: common2.ReturnSideChainDepositCoin,
						Func: hashArraySidechainReturnDepositTransactionHashes,
					},
				),
			},
			// NFT Destroy From SideChain Hash
			{
				name: slotNFTDestroyFromSideChainHash,
				slot: newConflictSlot(hashArray,
					keyTypeFuncPair{
						Type: common2.NFTDestroyFromSideChain,
						Func: hashArrayNFTDestroyFromSideChainHash,
					},
				),
			},
			// tx inputs refer keys
			{
				name: slotTxInputsReferKeys,
				slot: newConflictSlot(strArray,
					keyTypeFuncPair{
						Type: allType,
						Func: strArrayTxReferences,
					},
				),
			},
			{
				name: slotCreateNFT,
				slot: newConflictSlot(hash,
					keyTypeFuncPair{
						Type: common2.CreateNFT,
						Func: hashCreateNFTID,
					},
				),
			},
		},
	}
}<|MERGE_RESOLUTION|>--- conflicted
+++ resolved
@@ -50,11 +50,8 @@
 	slotVotesRealWithdraw                       = "VotesRealWithdraw"
 	slotExchangeVotes                           = "ExchangeVotes"
 	slotDposV2ClaimReward                       = "DposV2ClaimReward"
-<<<<<<< HEAD
 	slotCreateNFT                               = "createnft"
 	slotNFTDestroyFromSideChainHash             = "NFTDestroyFromSideChainHash"
-=======
->>>>>>> d1d52587
 )
 
 type conflict struct {
