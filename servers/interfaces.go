--- conflicted
+++ resolved
@@ -2966,8 +2966,6 @@
 		obj.TargetAddress = object.TargetAddress
 		obj.TargetAmount = object.TargetAmount.String()
 		obj.TargetData = common.BytesToHexString(object.TargetData)
-<<<<<<< HEAD
-=======
 		return obj
 	case *outputpayload.Withdraw:
 		obj := new(WithdrawInfo)
@@ -2975,7 +2973,6 @@
 		obj.GenesisBlockAddress = object.GenesisBlockAddress
 		obj.SideChainTransactionHash = object.SideChainTransactionHash.String()
 		obj.TargetData = common.BytesToHexString(object.TargetData)
->>>>>>> a85d4781
 		return obj
 	case *outputpayload.ReturnSideChainDeposit:
 		obj := new(ReturnSideChainDepositInfo)
