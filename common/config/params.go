--- conflicted
+++ resolved
@@ -234,22 +234,6 @@
 	RectifyTxFee:                       10000,
 	RealWithdrawSingleFee:              10000,
 	NewP2PProtocolVersionHeight:        751400,
-<<<<<<< HEAD
-	ChangeCommitteeNewCRHeight:         1000000,   //TODO reset latter
-	CustomIDProposalStartHeight:        1000000,   //TODO reset latter
-	NoCRCDPOSNodeHeight:                1000000,   //TODO reset latter
-	RandomCandidatePeriod:              36 * 10,   //TODO reset latter
-	MaxInactiveRoundsOfRandomNode:      36 * 8,    //TODO reset latter
-	MaxReservedCustomIDListCount:       255,       //TODO reset latter
-	DPOSNodeCrossChainHeight:           1000000,   //TODO reset latter
-	RevertToPOWNoBlockTime:             12 * 3600, //TODO reset latter
-	StopConfirmBlockTime:               11 * 3600, //TODO reset latter
-	RevertToPOWStartHeight:             1000000,   //TODO reset latter
-	HalvingRewardHeight:                1051200,
-	NewELAIssuanceHeight:               919800,
-	SmallCrossTransferThreshold:        100000000, //TODO reset latter
-	ReturnDepositCoinFee:               100,       //TODO reset latter
-=======
 	ChangeCommitteeNewCRHeight:         932530,
 	CustomIDProposalStartHeight:        932530,
 	NoCRCDPOSNodeHeight:                932530,
@@ -261,10 +245,11 @@
 	DPOSNodeCrossChainHeight:           2000000,
 	RevertToPOWNoBlockTime:             12 * 3600,
 	StopConfirmBlockTime:               11 * 3600,
-	HalvingRewardHeight:                1051200, // 4 * 365 * 720
-	HalvingRewardInterval:              1051200, // 4 * 365 * 720
-	NewELAIssuanceHeight:               919800,  // 3.5 * 365 * 720
->>>>>>> 899bb2a5
+	HalvingRewardHeight:                1051200,   // 4 * 365 * 720
+	HalvingRewardInterval:              1051200,   // 4 * 365 * 720
+	NewELAIssuanceHeight:               919800,    // 3.5 * 365 * 720
+	SmallCrossTransferThreshold:        100000000, //TODO reset latter
+	ReturnDepositCoinFee:               100,       //TODO reset latter
 }
 
 // TestNet returns the network parameters for the test network.
@@ -334,23 +319,6 @@
 	copy.MaxNodePerHost = 10
 	copy.CheckVoteCRCountHeight = 546500
 	copy.MaxCRAssetsAddressUTXOCount = 800
-<<<<<<< HEAD
-	copy.ChangeCommitteeNewCRHeight = 1000000    //TODO reset latter
-	copy.CustomIDProposalStartHeight = 1000000   //TODO reset latter
-	copy.IllegalPenalty = 5000                   //TODO reset latter
-	copy.NoCRCDPOSNodeHeight = 1000000           //TODO reset latter
-	copy.RandomCandidatePeriod = 36 * 10         //TODO reset latter
-	copy.MaxInactiveRoundsOfRandomNode = 36 * 8  //TODO reset latter
-	copy.DPOSNodeCrossChainHeight = 1000000      //TODO reset latter
-	copy.MaxReservedCustomIDListCount = 255      //TODO reset latter
-	copy.RevertToPOWNoBlockTime = 12 * 3600      //TODO reset latter
-	copy.StopConfirmBlockTime = 11 * 3600        //TODO reset latter
-	copy.RevertToPOWStartHeight = 1000000        //TODO reset latter
-	copy.HalvingRewardHeight = 1051200           //TODO reset latter
-	copy.NewELAIssuanceHeight = 919800           //TODO reset latter
-	copy.SmallCrossTransferThreshold = 100000000 //TODO reset latter
-	copy.ReturnDepositCoinFee = 100              //TODO reset latter
-=======
 	copy.ChangeCommitteeNewCRHeight = 815060
 	copy.CRCProposalDraftDataStartHeight = 2000000
 	copy.CustomIDProposalStartHeight = 815060
@@ -364,10 +332,11 @@
 	copy.RevertToPOWNoBlockTime = 12 * 3600
 	copy.StopConfirmBlockTime = 11 * 3600
 	copy.RevertToPOWStartHeight = 815060
-	copy.HalvingRewardHeight = 877880    //767000 + 154 * 720
-	copy.HalvingRewardInterval = 1051200 //4 * 365 * 720
-	copy.NewELAIssuanceHeight = 774920   //767000 + 720 * 11
->>>>>>> 899bb2a5
+	copy.HalvingRewardHeight = 877880            //767000 + 154 * 720
+	copy.HalvingRewardInterval = 1051200         //4 * 365 * 720
+	copy.NewELAIssuanceHeight = 774920           //767000 + 720 * 11
+	copy.SmallCrossTransferThreshold = 100000000 //TODO reset latter
+	copy.ReturnDepositCoinFee = 100              //TODO reset latter
 
 	return &copy
 }
@@ -439,23 +408,6 @@
 	copy.MaxNodePerHost = 10
 	copy.CheckVoteCRCountHeight = 435000
 	copy.MaxCRAssetsAddressUTXOCount = 1440
-<<<<<<< HEAD
-	copy.ChangeCommitteeNewCRHeight = 1000000    //TODO reset latter
-	copy.CustomIDProposalStartHeight = 1000000   //TODO reset latter
-	copy.IllegalPenalty = 5000                   //TODO reset latter
-	copy.NoCRCDPOSNodeHeight = 1000000           //TODO reset latter
-	copy.RandomCandidatePeriod = 36 * 10         //TODO reset latter
-	copy.MaxInactiveRoundsOfRandomNode = 36 * 8  //TODO reset latter
-	copy.DPOSNodeCrossChainHeight = 1000000      //TODO reset latter
-	copy.MaxReservedCustomIDListCount = 255      //TODO reset latter
-	copy.RevertToPOWNoBlockTime = 12 * 3600      //TODO reset latter
-	copy.StopConfirmBlockTime = 11 * 3600        //TODO reset latter
-	copy.RevertToPOWStartHeight = 1000000        //TODO reset latter
-	copy.HalvingRewardHeight = 1051200           //TODO reset latter
-	copy.NewELAIssuanceHeight = 919800           //TODO reset latter
-	copy.SmallCrossTransferThreshold = 100000000 //TODO reset latter
-	copy.ReturnDepositCoinFee = 100              //TODO reset latter
-=======
 	copy.ChangeCommitteeNewCRHeight = 706240
 	copy.CRCProposalDraftDataStartHeight = 2000000
 	copy.CustomIDProposalStartHeight = 706240
@@ -469,11 +421,12 @@
 	copy.RevertToPOWNoBlockTime = 12 * 3600
 	copy.StopConfirmBlockTime = 11 * 3600
 	copy.RevertToPOWStartHeight = 706240
-	copy.HalvingRewardHeight = 801240    //690360 + 154 * 720
-	copy.HalvingRewardInterval = 1051200 //4 * 365 * 720
-	copy.NewELAIssuanceHeight = 691740   //690300 + 720 * 2
-
->>>>>>> 899bb2a5
+	copy.HalvingRewardHeight = 801240            //690360 + 154 * 720
+	copy.HalvingRewardInterval = 1051200         //4 * 365 * 720
+	copy.NewELAIssuanceHeight = 691740           //690300 + 720 * 2
+	copy.SmallCrossTransferThreshold = 100000000 //TODO reset latter
+	copy.ReturnDepositCoinFee = 100              //TODO reset latter
+
 	return &copy
 }
 
@@ -790,7 +743,9 @@
 	// HalvingRewardHeight represents the height of halving reward
 	HalvingRewardHeight uint32
 
-<<<<<<< HEAD
+	// HalvingRewardInterval represents the interval of halving reward
+	HalvingRewardInterval uint32
+
 	// NewELAIssuanceHeight represents the new issuance ELA amount after proposal #1631
 	NewELAIssuanceHeight uint32
 
@@ -799,13 +754,6 @@
 
 	// ReturnDepositCoinFee indicates the fee the
 	ReturnDepositCoinFee common.Fixed64
-=======
-	// HalvingRewardInterval represents the interval of halving reward
-	HalvingRewardInterval uint32
-
-	// NewELAIssuanceHeight represents the new issuance ELA amount after proposal #1631
-	NewELAIssuanceHeight uint32
->>>>>>> 899bb2a5
 }
 
 // rewardPerBlock calculates the reward for each block by a specified time
@@ -821,23 +769,12 @@
 func (p *Params) newRewardPerBlock(targetTimePerBlock time.Duration, height uint32) common.Fixed64 {
 	blockGenerateInterval := int64(targetTimePerBlock / time.Second)
 	generatedBlocksPerYear := 365 * 24 * 60 * 60 / blockGenerateInterval
-<<<<<<< HEAD
-	var factor uint32
-	if height < p.HalvingRewardHeight {
-		factor = 1
-	} else {
-		factor = (height - height%p.HalvingRewardHeight) / p.HalvingRewardHeight
-	}
-
-	return common.Fixed64(float64(newInflationPerYear) / float64(generatedBlocksPerYear) / float64(factor))
-=======
 	factor := uint32(1)
 	if height >= p.HalvingRewardHeight {
 		factor = 2 + (height-p.HalvingRewardHeight)/p.HalvingRewardInterval
 	}
 
 	return common.Fixed64(float64(newInflationPerYear) / float64(generatedBlocksPerYear) / math.Pow(2, float64(factor-1)))
->>>>>>> 899bb2a5
 }
 
 // GenesisBlock creates a genesis block by the specified foundation address.
