// Copyright (c) 2017-2020 The Elastos Foundation
// Use of this source code is governed by an MIT
// license that can be found in the LICENSE file.
//

package blockchain

import (
	"bytes"
	"container/list"
	"errors"
	"fmt"
	"math/big"
	"os"
	"path/filepath"
	"sort"
	"sync"
	"time"

	elaact "github.com/elastos/Elastos.ELA/account"
	. "github.com/elastos/Elastos.ELA/common"
	"github.com/elastos/Elastos.ELA/common/config"
	"github.com/elastos/Elastos.ELA/common/log"
<<<<<<< HEAD
	"github.com/elastos/Elastos.ELA/core"
=======
>>>>>>> fd4f90be
	"github.com/elastos/Elastos.ELA/core/checkpoint"
	"github.com/elastos/Elastos.ELA/core/contract/program"
	. "github.com/elastos/Elastos.ELA/core/types"
	"github.com/elastos/Elastos.ELA/core/types/common"
	"github.com/elastos/Elastos.ELA/core/types/functions"
	"github.com/elastos/Elastos.ELA/core/types/interfaces"
	"github.com/elastos/Elastos.ELA/core/types/outputpayload"
	"github.com/elastos/Elastos.ELA/core/types/payload"
	crstate "github.com/elastos/Elastos.ELA/cr/state"
	"github.com/elastos/Elastos.ELA/database"
	"github.com/elastos/Elastos.ELA/dpos/p2p/peer"
	"github.com/elastos/Elastos.ELA/dpos/state"
	"github.com/elastos/Elastos.ELA/events"
	"github.com/elastos/Elastos.ELA/p2p/msg"
	"github.com/elastos/Elastos.ELA/utils"
)

const (
	maxOrphanBlocks  = 10000
	minMemoryNodes   = 20160
	maxBlockLocators = 500
	medianTimeBlocks = 11
)

var (
	oneLsh256 = new(big.Int).Lsh(big.NewInt(1), 256)
)

type BlockChain struct {
	chainParams *config.Configuration
	CkpManager  *checkpoint.Manager
	db          IChainStore
	state       *state.State
	crCommittee *crstate.Committee
	UTXOCache   *UTXOCache
	GenesisHash Uint256

	// The following fields are calculated based upon the provided chain
	// parameters.  They are also set when the instance is created and
	// can't be changed afterwards, so there is no need to protect them with
	// a separate mutex.
	minRetargetTimespan int64  // target timespan / adjustment factor
	maxRetargetTimespan int64  // target timespan * adjustment factor
	blocksPerRetarget   uint32 // target timespan / target time per block

	BestChain *BlockNode
	Root      *BlockNode
	index     *blockIndex

	IndexLock sync.RWMutex
	Nodes     []*BlockNode
	DepNodes  map[Uint256][]*BlockNode

	orphanLock     sync.RWMutex
	orphans        map[Uint256]*OrphanBlock
	prevOrphans    map[Uint256][]*OrphanBlock
	oldestOrphan   *OrphanBlock
	orphanConfirms map[Uint256]*payload.Confirm

	blockCache     map[Uint256]*Block
	confirmCache   map[Uint256]*payload.Confirm
	TimeSource     MedianTimeSource
	MedianTimePast time.Time
	mutex          sync.RWMutex
}

func New(db IChainStore, chainParams *config.Configuration, state *state.State,
	committee *crstate.Committee, ckpManager *checkpoint.Manager) (*BlockChain, error) {

	targetTimespan := int64(chainParams.PowConfiguration.TargetTimespan / time.Second)
	targetTimePerBlock := int64(chainParams.PowConfiguration.TargetTimePerBlock / time.Second)
	adjustmentFactor := chainParams.PowConfiguration.AdjustmentFactor
	chain := BlockChain{
		chainParams:         chainParams,
		db:                  db,
		state:               state,
		CkpManager:          ckpManager,
		crCommittee:         committee,
		UTXOCache:           NewUTXOCache(db, chainParams),
		GenesisHash:         core.GenesisBlock(chainParams.FoundationAddress).Hash(),
		minRetargetTimespan: targetTimespan / adjustmentFactor,
		maxRetargetTimespan: targetTimespan * adjustmentFactor,
		blocksPerRetarget:   uint32(targetTimespan / targetTimePerBlock),
		Root:                nil,
		BestChain:           nil,
		Nodes:               make([]*BlockNode, 0),
		index:               newBlockIndex(db, chainParams),
		DepNodes:            make(map[Uint256][]*BlockNode),
		oldestOrphan:        nil,
		orphans:             make(map[Uint256]*OrphanBlock),
		prevOrphans:         make(map[Uint256][]*OrphanBlock),
		blockCache:          make(map[Uint256]*Block),
		confirmCache:        make(map[Uint256]*payload.Confirm),
		orphanConfirms:      make(map[Uint256]*payload.Confirm),
		TimeSource:          NewMedianTime(),
	}

	// Initialize the chain state from the passed database.  When the DB
	// does not yet contain any chain state, both it and the chain state
	// will be initialized to contain only the genesis block.
	if err := chain.initChainState(); err != nil {
		return nil, err
	}

	return &chain, nil
}

func (b *BlockChain) GetDB() IChainStore {
	return b.db
}

func (b *BlockChain) GetParams() *config.Configuration {
	return b.chainParams
}

func (b *BlockChain) Init(interrupt <-chan struct{}) error {
	if err := b.db.GetFFLDB().InitIndex(b, interrupt); err != nil {
		return err
	}
	return nil
}

func (b *BlockChain) MigrateOldDB(
	interrupt <-chan struct{},
	barStart func(total uint32),
	increase func(),
	dataDir string,
	params *config.Configuration) (err error) {

	// No old database need migrate.
	if !utils.FileExisted(filepath.Join(dataDir, oldBlockDbName)) {
		return nil
	}

	oldFFLDB, err := LoadBlockDB(dataDir, oldBlockDbName)
	if err != nil {
		return err
	}
	defer func() {
		oldFFLDB.Close()
		b.db.CloseLeveldb()
	}()
	oldChainStoreFFLDB := &ChainStoreFFLDB{
		db:               oldFFLDB,
		indexManager:     nil,
		blockHashesCache: make([]Uint256, 0, BlocksCacheSize),
		blocksCache:      make(map[Uint256]*DposBlock),
	}
	oldChainStore := &ChainStore{
		fflDB: oldChainStoreFFLDB,
	}
	oldChain, err := New(oldChainStore, params, nil, nil, b.CkpManager)
	if err != nil {
		return err
	}

	endHeight := oldChain.db.GetHeight()
	startHeight := b.GetHeight() + 1

	done := make(chan error)
	go func() {
		log.Info("[MigrateOldDB] start height: ", startHeight, "end height:", endHeight)
		if endHeight < startHeight {
			done <- nil
			return
		}
		if barStart != nil {
			barStart(endHeight - startHeight)
		}
		for start := startHeight; start <= endHeight; start++ {
			hash, err := oldChain.GetBlockHash(start)
			if err != nil {
				done <- fmt.Errorf("GetBlockHash failed : %s", err)
				break
			}
			block, err := oldChain.db.GetFFLDB().GetOldBlock(hash)
			if err != nil {
				done <- fmt.Errorf("GetBlock err: %s", err)
				break
			}
			var confirm *payload.Confirm
			if start >= params.CRCOnlyDPOSHeight {
				confirm, err = b.db.GetConfirm(hash)
				if err != nil {
					done <- fmt.Errorf("get confirm err: %s", err)
					break
				}
			}

			node, err := b.LoadBlockNode(&block.Header, &hash)
			if err != nil {
				done <- fmt.Errorf("load block node err: %s", err)
				break
			}
			b.SetTip(node)

			b.index.SetFlags(&block.Header, statusDataStored)
			err = b.index.flushToDB()
			if err != nil {
				done <- fmt.Errorf("flusht to DB err: %s", err)
				break
			}

			ps, err := GetSaveProcessorsFromBlock(block)
			if err != nil {
				done <- fmt.Errorf("get processors err: %s", err)
				break
			}
			err = b.db.GetFFLDB().SaveBlock(block, node, confirm, CalcPastMedianTime(node), ps)
			if err != nil {
				done <- fmt.Errorf("save block err: %s", err)
				break
			}

			b.index.SetFlags(&block.Header, statusDataStored|statusValid)
			err = b.index.flushToDB()
			if err != nil {
				done <- fmt.Errorf("flush to DB err: %s", err)
				break
			}

			// This node is now the end of the best chain.
			b.BestChain = node
			// Notify process increase.
			if increase != nil {
				increase()
			}
		}
		done <- nil
	}()

	select {
	case err = <-done:
		if err != nil {
			err = fmt.Errorf("process block failed, %s", err)
		} else {
			log.Info("Migrating the old DB finished, then delete the old DB files.")

			// Delete the old database files include "chain", "blocks_ffldb" and "dpos".
			oldFFLDB.Close()
			b.db.CloseLeveldb()
			os.RemoveAll(filepath.Join(dataDir, oldBlockDbName))
			os.RemoveAll(filepath.Join(dataDir, "chain"))
			os.RemoveAll(filepath.Join(dataDir, "dpos"))
		}
	case <-interrupt:
		err = errors.New("process block interrupted")
	}

	return err
}

// InitCheckpoint go through all blocks since the genesis block
// to initialize all checkpoint.
func (b *BlockChain) InitCheckpoint(interrupt <-chan struct{},
	barStart func(total uint32), increase func()) (err error) {
	bestHeight := b.GetHeight()
	log.Info("current block height ->", bestHeight)
	arbiters := DefaultLedger.Arbitrators
	done := make(chan struct{})
	go func() {
		// Notify initialize process start.
		startHeight := uint32(0)

		if err = b.CkpManager.Restore(); err != nil {
			log.Warn(err)
			err = nil
		}
		safeHeight := b.CkpManager.SafeHeight()
		if startHeight < safeHeight {
			startHeight = safeHeight + 1
		}

		log.Info("[RecoverFromCheckPoints] recover start height: ", startHeight)
		if barStart != nil && bestHeight >= startHeight {
			barStart(bestHeight - startHeight)
		}
		for i := startHeight; i <= bestHeight; i++ {
			hash, e := b.GetBlockHash(i)
			if e != nil {
				err = e
				break
			}
			block, e := b.db.GetFFLDB().GetBlock(hash)
			if e != nil {
				err = e
				break
			}

			if block.Height >= bestHeight-uint32(
				b.chainParams.DPoSConfiguration.NormalArbitratorsCount+len(b.chainParams.DPoSConfiguration.CRCArbiters)) {
				CalculateTxsFee(block.Block)
			}

			if e = PreProcessSpecialTx(block.Block); e != nil {
				err = e
				break
			}

<<<<<<< HEAD
			b.CkpManager.OnBlockSaved(block, nil, b.state.ConsensusAlgorithm == state.POW)
=======
			b.chainParams.CkpManager.OnBlockSaved(block, nil,
				b.state.ConsensusAlgorithm == state.POW, b.state.RevertToPOWBlockHeight)
>>>>>>> fd4f90be

			// Notify process increase.
			if increase != nil {
				increase()
			}
		}
		done <- struct{}{}
	}()
	log.Info("### 1 recoverFromGenesis end 0")
	select {
	case <-done:
		arbiters.Start()

		currentArbiters := arbiters.GetCurrentNeedConnectArbiters()
		nextArbiters := arbiters.GetNextNeedConnectArbiters()
		crArbiters := arbiters.GetNeedConnectCRArbiters()

		events.Notify(events.ETDirectPeersChanged,
			&peer.PeersInfo{
				CurrentPeers: currentArbiters,
				NextPeers:    nextArbiters,
				CRPeers:      crArbiters})

	case <-interrupt:
	}
	return err
}

func (b *BlockChain) createTransaction(pd interfaces.Payload, txType common.TxType,
	fromAddress Uint168, fee Fixed64, lockedUntil uint32,
	utxos []*common.UTXO, outputs ...*common.OutputInfo) (interfaces.Transaction, error) {

	// check output
	if len(outputs) == 0 {
		return nil, errors.New("invalid transaction target")
	}
	// create outputs
	txOutputs, totalAmount, err := b.createNormalOutputs(outputs, fee,
		lockedUntil)
	if err != nil {
		return nil, err
	}
	// create Inputs
	txInputs, changeOutputs, err := b.createInputs(fromAddress, totalAmount, utxos)
	if err != nil {
		return nil, err
	}
	txOutputs = append(txOutputs, changeOutputs...)

	return functions.CreateTransaction(
		common.TxVersion09,
		txType,
		0,
		pd,
		[]*common.Attribute{},
		txInputs,
		txOutputs,
		0,
		[]*program.Program{},
	), nil
}

func (b *BlockChain) createNormalOutputs(outputs []*common.OutputInfo, fee Fixed64,
	lockedUntil uint32) ([]*common.Output, Fixed64, error) {
	var totalAmount = Fixed64(0)   // The total amount will be spend
	var txOutputs []*common.Output // The outputs in transaction
	totalAmount += fee             // Add transaction fee
	for _, output := range outputs {
		txOutput := &common.Output{
			AssetID:     *elaact.SystemAssetID,
			ProgramHash: output.Recipient,
			Value:       output.Amount,
			OutputLock:  lockedUntil,
			Type:        common.OTNone,
			Payload:     &outputpayload.DefaultOutput{},
		}
		totalAmount += output.Amount
		txOutputs = append(txOutputs, txOutput)
	}
	return txOutputs, totalAmount, nil
}

func (b *BlockChain) getUTXOsFromAddress(address Uint168) ([]*common.UTXO, Fixed64, error) {
	var utxoSlice []*common.UTXO
	var lockedAmount Fixed64
	utxos, err := b.db.GetFFLDB().GetUTXO(&address)
	if err != nil {
		return nil, 0, err
	}
	curHeight := b.getHeight()
	for _, utxo := range utxos {
		referTxn, err := b.UTXOCache.GetTransaction(utxo.TxID)
		if err != nil {
			return nil, 0, err
		}
		diff := curHeight - referTxn.LockTime()
		if referTxn.IsCoinBaseTx() && diff < b.chainParams.PowConfiguration.CoinbaseMaturity {
			lockedAmount += utxo.Value
			continue
		}
		utxoSlice = append(utxoSlice, utxo)
	}
	sort.Slice(utxoSlice, func(i, j int) bool {
		if utxoSlice[i].Value == utxoSlice[j].Value {
			return utxoSlice[i].Hash().Compare(utxoSlice[j].Hash()) < 0
		}
		return utxoSlice[i].Value > utxoSlice[j].Value
	})

	return utxoSlice, lockedAmount, nil
}

func (b *BlockChain) createInputs(fromAddress Uint168,
	totalAmount Fixed64, utxos []*common.UTXO) ([]*common.Input, []*common.Output, error) {
	var txInputs []*common.Input
	var changeOutputs []*common.Output
	for _, utxo := range utxos {
		input := &common.Input{
			Previous: common.OutPoint{
				TxID:  utxo.TxID,
				Index: uint16(utxo.Index),
			},
			Sequence: 4294967295,
		}
		txInputs = append(txInputs, input)
		amount := &utxo.Value
		if *amount < totalAmount {
			totalAmount -= *amount
		} else if *amount == totalAmount {
			totalAmount = 0
			break
		} else if *amount > totalAmount {
			change := &common.Output{
				AssetID:     *elaact.SystemAssetID,
				Value:       *amount - totalAmount,
				OutputLock:  uint32(0),
				ProgramHash: fromAddress,
				Type:        common.OTNone,
				Payload:     &outputpayload.DefaultOutput{},
			}
			changeOutputs = append(changeOutputs, change)
			totalAmount = 0
			break
		}
	}
	if totalAmount > 0 {
		return nil, nil, errors.New("[Committee], Available token is not enough")
	}

	return txInputs, changeOutputs, nil
}

func (b *BlockChain) CreateCRCAppropriationTransaction() (interfaces.Transaction, Fixed64, error) {
	CRAssetsAddress, _ := Uint168FromAddress(b.chainParams.CRConfiguration.CRAssetsAddress)
	CRExpensesAddress, _ := Uint168FromAddress(b.chainParams.CRConfiguration.CRExpensesAddress)
	utxos, lockedAmount, err := b.getUTXOsFromAddress(*CRAssetsAddress)
	if err != nil {
		return nil, 0, err
	}
	var crcFoundationBalance Fixed64
	for _, u := range utxos {
		crcFoundationBalance += u.Value
	}
	p := b.chainParams.CRConfiguration.CRCAppropriatePercentage
	appropriationAmount := Fixed64(float64(crcFoundationBalance) * p / 100.0)

	log.Info("create appropriation transaction amount:", appropriationAmount)
	if appropriationAmount <= 0 {
		return nil, 0, nil
	}
	outputs := []*common.OutputInfo{{*CRExpensesAddress,
		appropriationAmount}}

	tx, err := b.createTransaction(&payload.CRCAppropriation{}, common.CRCAppropriation,
		*CRAssetsAddress, Fixed64(0), uint32(0), utxos, outputs...)
	if err != nil {
		return nil, 0, err
	}
	return tx, lockedAmount, nil
}

func (b *BlockChain) CreateDposV2RealWithdrawTransaction(
	withdrawTransactionHashes []Uint256, outputs []*common.OutputInfo) (interfaces.Transaction, error) {
	DPoSV2RewardAccumulateAddress, _ := Uint168FromAddress(b.chainParams.DPoSConfiguration.DPoSV2RewardAccumulateAddress)
	utxos, _, err := b.getUTXOsFromAddress(*DPoSV2RewardAccumulateAddress)
	if err != nil {
		return nil, err
	}

	wPayload := &payload.DposV2ClaimRewardRealWithdraw{
		WithdrawTransactionHashes: withdrawTransactionHashes,
	}

	for _, v := range outputs {
		v.Amount -= b.chainParams.CRConfiguration.RealWithdrawSingleFee
	}

	txFee := b.chainParams.CRConfiguration.RealWithdrawSingleFee * Fixed64(len(withdrawTransactionHashes))
	var tx interfaces.Transaction
	tx, err = b.createTransaction(wPayload, common.DposV2ClaimRewardRealWithdraw,
		*DPoSV2RewardAccumulateAddress, txFee, uint32(0), utxos, outputs...)
	if err != nil {
		return nil, err
	}
	return tx, nil
}

func (b *BlockChain) CreateVotesRealWithdrawTransaction(
	returnVotesTXHashes []Uint256, outputs []*common.OutputInfo) (interfaces.Transaction, error) {
	StakePool, _ := Uint168FromAddress(b.chainParams.StakePool)
	utxos, _, err := b.getUTXOsFromAddress(*StakePool)
	if err != nil {
		return nil, err
	}
	var votesRealWithdraw []payload.VotesRealWidhdraw
	for i, output := range outputs {
		withdraw := payload.VotesRealWidhdraw{
			ReturnVotesTXHash: returnVotesTXHashes[i],
			StakeAddress:      output.Recipient,
			Value:             output.Amount,
		}
		votesRealWithdraw = append(votesRealWithdraw, withdraw)
	}

	wPayload := &payload.VotesRealWithdrawPayload{
		VotesRealWithdraw: votesRealWithdraw,
	}

	for _, v := range outputs {
		v.Amount -= b.chainParams.CRConfiguration.RealWithdrawSingleFee
	}
	//todo fee
	txFee := b.chainParams.CRConfiguration.RealWithdrawSingleFee * Fixed64(len(returnVotesTXHashes))
	var tx interfaces.Transaction
	tx, err = b.createTransaction(wPayload, common.VotesRealWithdraw,
		*StakePool, txFee, uint32(0), utxos, outputs...)
	if err != nil {
		return nil, err
	}
	return tx, nil
}

func (b *BlockChain) CreateCRRealWithdrawTransaction(
	withdrawTransactionHashes []Uint256, outputs []*common.OutputInfo) (interfaces.Transaction, error) {
	CRExpensesAddress, _ := Uint168FromAddress(b.chainParams.CRConfiguration.CRExpensesAddress)
	utxos, _, err := b.getUTXOsFromAddress(*CRExpensesAddress)
	if err != nil {
		return nil, err
	}

	wPayload := &payload.CRCProposalRealWithdraw{
		WithdrawTransactionHashes: withdrawTransactionHashes,
	}

	for _, v := range outputs {
		v.Amount -= b.chainParams.CRConfiguration.RealWithdrawSingleFee
	}

	txFee := b.chainParams.CRConfiguration.RealWithdrawSingleFee * Fixed64(len(withdrawTransactionHashes))
	tx, err := b.createTransaction(wPayload, common.CRCProposalRealWithdraw,
		*CRExpensesAddress, txFee, uint32(0), utxos, outputs...)
	if err != nil {
		return nil, err
	}
	return tx, nil
}

func (b *BlockChain) CreateCRAssetsRectifyTransaction() (interfaces.Transaction, error) {
	CRAssetsAddress, _ := Uint168FromAddress(b.chainParams.CRConfiguration.CRAssetsAddress)
	utxos, _, err := b.getUTXOsFromAddress(*CRAssetsAddress)
	if err != nil {
		return nil, err
	}
	if len(utxos) < int(b.chainParams.CRConfiguration.MinCRAssetsAddressUTXOCount) {
		return nil, errors.New("Available utxo is less than MinCRAssetsAddressUTXOCount")
	}
	if len(utxos) > int(b.chainParams.CRConfiguration.MaxCRAssetsAddressUTXOCount) {
		utxos = utxos[:b.chainParams.CRConfiguration.MaxCRAssetsAddressUTXOCount]
	}
	var crcFoundationBalance Fixed64
	for i, u := range utxos {
		if i >= int(b.chainParams.CRConfiguration.MaxCRAssetsAddressUTXOCount) {
			break
		}
		crcFoundationBalance += u.Value
	}
	rectifyAmount := crcFoundationBalance - b.chainParams.CRConfiguration.RectifyTxFee

	log.Info("create CR assets rectify amount:", rectifyAmount)
	if rectifyAmount <= 0 {
		return nil, nil
	}
	outputs := []*common.OutputInfo{{*CRAssetsAddress,
		rectifyAmount}}

	tx, err := b.createTransaction(&payload.CRAssetsRectify{}, common.CRAssetsRectify,
		*CRAssetsAddress, b.chainParams.CRConfiguration.RectifyTxFee, uint32(0), utxos, outputs...)
	if err != nil {
		return nil, err
	}
	return tx, nil
}

func CalculateTxsFee(block *Block) {
	for _, tx := range block.Transactions {
		if tx.IsCoinBaseTx() {
			continue
		}
		references, err := DefaultLedger.Blockchain.UTXOCache.GetTxReference(tx)
		if err != nil {
			log.Error("get transaction Reference failed")
			return
		}
		var outputValue Fixed64
		var inputValue Fixed64
		for _, output := range tx.Outputs() {
			outputValue += output.Value
		}
		for _, output := range references {
			inputValue += output.Value
		}
		// set Fee and FeePerKB if check has passed
		tx.SetFee(inputValue - outputValue)
		buf := new(bytes.Buffer)
		tx.Serialize(buf)
		tx.SetFeePerKB(tx.Fee() * 1000 / Fixed64(len(buf.Bytes())))
	}
}

// GetState returns the DPOS state instance that stores producers and votes
// information.
func (b *BlockChain) GetState() *state.State {
	return b.state
}
func (b *BlockChain) SetState(s *state.State) {
	b.state = s
}

func (b *BlockChain) GetCRCommittee() *crstate.Committee {
	return b.crCommittee
}
func (b *BlockChain) SetCRCommittee(c *crstate.Committee) {
	b.crCommittee = c
}

func (b *BlockChain) GetBlock(height uint32) (*Block, error) {
	hash, err := b.GetBlockHash(height)
	if err != nil {
		return nil, err
	}
	block, err := b.db.GetFFLDB().GetBlock(hash)
	if err != nil {
		return nil, err
	}
	CalculateTxsFee(block.Block)
	return block.Block, nil
}

func (b *BlockChain) GetBestBlockHash() *Uint256 {
	b.IndexLock.RLock()
	defer b.IndexLock.RUnlock()
	if len(b.Nodes) == 0 {
		return nil
	}
	return b.Nodes[len(b.Nodes)-1].Hash
}

func (b *BlockChain) GetHeight() uint32 {
	b.IndexLock.RLock()
	defer b.IndexLock.RUnlock()

	return b.getHeight()
}

func (b *BlockChain) getHeight() uint32 {
	if len(b.Nodes) == 0 {
		return 0
	}
	return uint32(len(b.Nodes) - 1)
}

func (b *BlockChain) ProcessBlock(block *Block, confirm *payload.Confirm) (bool, bool, error) {
	b.mutex.Lock()
	defer b.mutex.Unlock()
	return b.processBlock(block, confirm)
}

func (b *BlockChain) GetHeader(hash Uint256) (*common.Header, error) {
	header, err := b.db.GetFFLDB().GetHeader(hash)
	if err != nil {
		return nil, errors.New("[BlockChain], GetHeader failed.")
	}
	return header, nil
}

// Get block with block hash.
func (b *BlockChain) GetBlockByHash(hash Uint256) (*Block, error) {
	dposBlock, err := b.db.GetFFLDB().GetBlock(hash)
	if err != nil {
		return nil, err
	}
	return dposBlock.Block, nil
}

// Get block with block hash.
func (b *BlockChain) GetBlockHash(height uint32) (Uint256, error) {
	b.IndexLock.RLock()
	defer b.IndexLock.RUnlock()

	if height >= uint32(len(b.Nodes)) {
		return EmptyHash, errors.New("not found block")
	}
	return *b.Nodes[height].Hash, nil
}

// Get block with block hash.
func (b *BlockChain) GetBlockNode(height uint32) *BlockNode {
	b.IndexLock.RLock()
	defer b.IndexLock.RUnlock()

	if height >= uint32(len(b.Nodes)) {
		return nil
	}
	return b.Nodes[height]
}

// Get block by height
func (b *BlockChain) GetBlockByHeight(height uint32) (*Block, error) {
	// Lookup the block height in the best chain.
	node := b.GetBlockNode(height)
	if node == nil {
		str := fmt.Sprintf("no block at height %d exists", height)
		return nil, errors.New(str)
	}

	// Load the block from the database and return it.
	var block *Block
	err := b.db.GetFFLDB().View(func(dbTx database.Tx) error {
		var err error
		block, err = dbFetchBlockByNode(dbTx, node)
		return err
	})
	return block, err
}

// MainChainHasBlock returns whether or not the block with the given hash is in
// the main chain.
func (b *BlockChain) MainChainHasBlock(height uint32, hash *Uint256) bool {
	// Lookup the block height in the best chain.
	node := b.GetBlockNode(height)
	return node != nil && node.Hash.IsEqual(*hash)
}

// Get DPOS block with block hash.
func (b *BlockChain) GetDposBlockByHash(hash Uint256) (*DposBlock, error) {
	if block, _ := b.db.GetFFLDB().GetBlock(hash); block != nil {
		return block, nil
	}

	b.orphanLock.RLock()
	defer b.orphanLock.RUnlock()

	if orphan := b.orphans[hash]; orphan != nil {
		confirm := b.orphanConfirms[hash]
		return &DposBlock{
			Block:       orphan.Block,
			HaveConfirm: confirm != nil,
			Confirm:     confirm,
		}, nil
	}

	return nil, errors.New("not found dpos block in block chain")
}

func (b *BlockChain) ContainsTransaction(hash Uint256) bool {
	//TODO: implement error catch
	_, _, err := b.db.GetTransaction(hash)
	if err != nil {
		return false
	}
	return true
}

func (b *BlockChain) GetCurrentBlockHash() Uint256 {
	b.IndexLock.RLock()
	defer b.IndexLock.RUnlock()

	return *b.Nodes[len(b.Nodes)-1].Hash
}

func (b *BlockChain) ProcessIllegalBlock(payload *payload.DPOSIllegalBlocks) {
	// if received inactive when synchronizing, then return
	if payload.GetBlockHeight() > b.GetHeight() {
		log.Info("received inactive tx when synchronizing")
		return
	}
	if err := DefaultLedger.Arbitrators.ProcessSpecialTxPayload(payload,
		b.BestChain.Height); err != nil {
		log.Error("process illegal block error: ", err)
	}
}

func (b *BlockChain) ProcessInactiveArbiter(payload *payload.InactiveArbitrators) {
	// if received inactive when synchronizing, then return
	if payload.GetBlockHeight() > b.GetHeight()+1 {
		log.Info("received inactive tx when synchronizing")
		return
	}
	if err := DefaultLedger.Arbitrators.ProcessSpecialTxPayload(payload,
		b.BestChain.Height); err != nil {
		log.Error("process illegal block error: ", err)
	}
}

type OrphanBlock struct {
	Block      *Block
	Expiration time.Time
}

func (b *BlockChain) ProcessOrphans(hash *Uint256) error {
	processHashes := make([]*Uint256, 0, 10)
	processHashes = append(processHashes, hash)
	for len(processHashes) > 0 {
		processHash := processHashes[0]
		processHashes[0] = nil // Prevent GC leak.
		processHashes = processHashes[1:]

		for i := 0; i < len(b.prevOrphans[*processHash]); i++ {
			orphan := b.prevOrphans[*processHash][i]
			if orphan == nil {
				continue
			}

			orphanHash := orphan.Block.Hash()
			confirm, _ := b.GetOrphanConfirm(&orphanHash)

			//log.Debug("deal with orphan block %x", orphanHash.ToArrayReverse())
			_, err := b.maybeAcceptBlock(orphan.Block, confirm)
			if err != nil {
				return err
			}

			b.RemoveOrphanBlock(orphan)
			i--
			processHashes = append(processHashes, &orphanHash)

		}
	}
	return nil
}

func (b *BlockChain) RemoveOrphanBlock(orphan *OrphanBlock) {
	b.orphanLock.Lock()
	defer b.orphanLock.Unlock()

	orphanHash := orphan.Block.Hash()
	delete(b.orphans, orphanHash)
	delete(b.orphanConfirms, orphanHash)

	prevHash := &orphan.Block.Header.Previous
	orphans := b.prevOrphans[*prevHash]
	for i := 0; i < len(orphans); i++ {
		hash := orphans[i].Block.Hash()
		if hash.IsEqual(orphanHash) {
			copy(orphans[i:], orphans[i+1:])
			orphans[len(orphans)-1] = nil
			orphans = orphans[:len(orphans)-1]
			i--
		}
	}
	b.prevOrphans[*prevHash] = orphans

	if len(b.prevOrphans[*prevHash]) == 0 {
		delete(b.prevOrphans, *prevHash)
	}

	if b.oldestOrphan == orphan {
		b.oldestOrphan = nil
	}
}

func (b *BlockChain) AddOrphanBlock(block *Block) {
	for _, oBlock := range b.orphans {
		if time.Now().After(oBlock.Expiration) {
			b.RemoveOrphanBlock(oBlock)
			continue
		}

		if b.oldestOrphan == nil || oBlock.Expiration.Before(b.oldestOrphan.Expiration) {
			b.oldestOrphan = oBlock
		}
	}

	if len(b.orphans)+1 > maxOrphanBlocks {
		b.RemoveOrphanBlock(b.oldestOrphan)
		b.oldestOrphan = nil
	}

	b.orphanLock.Lock()
	defer b.orphanLock.Unlock()

	// Insert the block into the orphan map with an expiration time
	// 1 hour from now.
	expiration := time.Now().Add(time.Hour)
	oBlock := &OrphanBlock{
		Block:      block,
		Expiration: expiration,
	}
	b.orphans[block.Hash()] = oBlock

	// Add to previous hash lookup index for faster dependency lookups.
	prevHash := &block.Header.Previous
	b.prevOrphans[*prevHash] = append(b.prevOrphans[*prevHash], oBlock)

	return
}

func (b *BlockChain) AddOrphanConfirm(confirm *payload.Confirm) {
	b.orphanLock.Lock()
	b.orphanConfirms[confirm.Proposal.BlockHash] = confirm
	b.orphanLock.Unlock()
}

func (b *BlockChain) GetOrphanConfirm(hash *Uint256) (*payload.Confirm, bool) {
	b.orphanLock.RLock()
	confirm, ok := b.orphanConfirms[*hash]
	b.orphanLock.RUnlock()
	return confirm, ok
}

func (b *BlockChain) IsKnownOrphan(hash *Uint256) bool {
	b.orphanLock.RLock()
	defer b.orphanLock.RUnlock()

	if _, exists := b.orphans[*hash]; exists {
		return true
	}

	return false
}

func (b *BlockChain) GetOrphan(hash *Uint256) *OrphanBlock {
	b.orphanLock.RLock()
	defer b.orphanLock.RUnlock()

	orphan, _ := b.orphans[*hash]
	return orphan
}

func (b *BlockChain) GetOrphanRoot(hash *Uint256) *Uint256 {
	b.orphanLock.RLock()
	defer b.orphanLock.RUnlock()

	orphanRoot := hash
	prevHash := hash
	for {
		orphan, exists := b.orphans[*prevHash]
		if !exists {
			break
		}
		orphanRoot = prevHash
		prevHash = &orphan.Block.Header.Previous
	}

	return orphanRoot
}

func compactToBig(compact uint32) *big.Int {
	// Extract the mantissa, sign bit, and exponent.
	mantissa := compact & 0x007fffff
	isNegative := compact&0x00800000 != 0
	exponent := uint(compact >> 24)

	// Since the base for the exponent is 256, the exponent can be treated
	// as the number of bytes to represent the full 256-bit number.  So,
	// treat the exponent as the number of bytes and shift the mantissa
	// right or left accordingly.  This is equivalent to:
	// N = mantissa * 256^(exponent-3)
	var bn *big.Int
	if exponent <= 3 {
		mantissa >>= 8 * (3 - exponent)
		bn = big.NewInt(int64(mantissa))
	} else {
		bn = big.NewInt(int64(mantissa))
		bn.Lsh(bn, 8*(exponent-3))
	}

	// Make it negative if the sign bit is set.
	if isNegative {
		bn = bn.Neg(bn)
	}

	return bn
}

// (1 << 256) / (difficultyNum + 1)
func CalcWork(bits uint32) *big.Int {
	difficultyNum := compactToBig(bits)
	if difficultyNum.Sign() <= 0 {
		return big.NewInt(0)
	}

	//denominator := new(big.Int).Add(difficultyNum, bigOne)
	denominator := new(big.Int).Add(difficultyNum, big.NewInt(1))

	return new(big.Int).Div(oneLsh256, denominator)
}

func AddChildrenWork(node *BlockNode, work *big.Int) {
	for _, childNode := range node.Children {
		childNode.WorkSum.Add(childNode.WorkSum, work)
		AddChildrenWork(childNode, work)
	}
}

func RemoveChildNode(children []*BlockNode, node *BlockNode) []*BlockNode {
	if node == nil {
		return children
	}

	for i := 0; i < len(children); i++ {
		if (*children[i].Hash).IsEqual(*node.Hash) {
			copy(children[i:], children[i+1:])
			children[len(children)-1] = nil
			return children[:len(children)-1]
		}
	}
	return children

}

func (b *BlockChain) LoadBlockNode(blockHeader *common.Header, hash *Uint256) (*BlockNode, error) {

	// Create the new block node for the block and set the work.
	node := NewBlockNode(blockHeader, hash)
	node.InMainChain = true

	// Add the node to the chain.
	// There are several possibilities here:
	//  1) This node is a child of an existing block node
	//  2) This node is the parent of one or more nodes
	//  3) Neither 1 or 2 is true, and this is not the first node being
	//     added to the tree which implies it's an orphan block and
	//     therefore is an error to insert into the chain
	//  4) Neither 1 or 2 is true, but this is the first node being added
	//     to the tree, so it's the root.
	prevHash := &blockHeader.Previous
	//if parentNode, ok := b.Index[*prevHash]; ok {
	if parentNode, ok := b.index.LookupNode(prevHash); ok {
		// Case 1 -- This node is a child of an existing block node.
		// Update the node's work sum with the sum of the parent node's
		// work sum and this node's work, append the node as a child of
		// the parent node and set this node's parent to the parent
		// node.
		node.WorkSum = node.WorkSum.Add(parentNode.WorkSum, node.WorkSum)
		parentNode.Children = append(parentNode.Children, node)
		node.Parent = parentNode

	} else if childNodes, ok := b.DepNodes[*hash]; ok {
		// Case 2 -- This node is the parent of one or more nodes.
		// Connect this block node to all of its children and update
		// all of the children (and their children) with the new work
		// sums.
		for _, childNode := range childNodes {
			childNode.Parent = node
			node.Children = append(node.Children, childNode)
			childNode.WorkSum.Add(childNode.WorkSum, node.WorkSum)
			AddChildrenWork(childNode, node.WorkSum)
			b.Root = node
		}

	} else {
		// Case 3 -- The node does't have a parent and is not the parent
		// of another node.  This is only acceptable for the first node
		// inserted into the chain.  Otherwise it means an arbitrary
		// orphan block is trying to be loaded which is not allowed.
		if b.Root != nil {
			str := "LoadBlockNode: attempt to insert orphan block %v"
			return nil, fmt.Errorf(str, hash)
		}

		// Case 4 -- This is the root since it's the first and only node.
		b.Root = node
	}

	// Add the new node to the indices for faster lookups.
	//b.Index[*hash] = node
	b.index.addNode(node)
	b.DepNodes[*prevHash] = append(b.DepNodes[*prevHash], node)

	return node, nil
}

func (b *BlockChain) pruneBlockNodes() error {
	if b.BestChain == nil {
		return nil
	}

	newRootNode := b.BestChain
	for i := uint32(0); i < minMemoryNodes-1 && newRootNode != nil; i++ {
		newRootNode = newRootNode.Parent
	}

	// Nothing to do if there are not enough nodes.
	if newRootNode == nil || newRootNode.Parent == nil {
		return nil
	}

	deleteNodes := list.New()
	for node := newRootNode.Parent; node != nil; node = node.Parent {
		deleteNodes.PushFront(node)
	}

	// Loop through each node to prune, unlink its children, remove it from
	// the dependency index, and remove it from the node index.
	for e := deleteNodes.Front(); e != nil; e = e.Next() {
		node := e.Value.(*BlockNode)
		err := b.removeBlockNode(node)
		if err != nil {
			return err
		}
	}

	// Set the new root node.
	b.Root = newRootNode

	return nil
}

func (b *BlockChain) removeBlockNode(node *BlockNode) error {
	if node.Parent != nil {
		return fmt.Errorf("RemoveBlockNode must be called with a "+
			" node at the front of the chain - node %v", node.Hash)
	}

	// Remove the node from the node index.
	//delete(b.Index, *node.Hash)
	b.index.RemoveNode(node)

	// Unlink all of the node's children.
	for _, child := range node.Children {
		child.Parent = nil
	}
	node.Children = nil

	// Remove the Reference from the dependency index.
	prevHash := node.ParentHash
	if children, ok := b.DepNodes[*prevHash]; ok {
		// Find the node amongst the children of the
		// dependencies for the parent hash and remove it.
		b.DepNodes[*prevHash] = RemoveChildNode(children, node)

		// Remove the map entry altogether if there are no
		// longer any nodes which depend on the parent hash.
		if len(b.DepNodes[*prevHash]) == 0 {
			delete(b.DepNodes, *prevHash)
		}
	}

	return nil
}

// getPrevNodeFromBlock returns a block node for the block previous to the
// passed block (the passed block's parent).  When it is already in the memory
// block chain, it simply returns it.  Otherwise, it loads the previous block
// from the block database, creates a new block node from it, and returns it.
// The returned node will be nil if the genesis block is passed.
func (b *BlockChain) getPrevNodeFromBlock(block *Block) (*BlockNode, error) {
	// Genesis block.
	prevHash := block.Header.Previous
	if prevHash.IsEqual(EmptyHash) {
		return nil, nil
	}

	// Return the existing previous block node if it's already there.
	//if bn, ok := b.Index[*prevHash]; ok {
	if bn, ok := b.index.LookupNode(&prevHash); ok {
		return bn, nil
	}

	header, err := b.db.GetFFLDB().GetHeader(prevHash)
	if err != nil {
		return nil, err
	}
	prevBlockNode, err := b.LoadBlockNode(header, &prevHash)
	if err != nil {
		return nil, err
	}
	return prevBlockNode, nil
}

// getPrevNodeFromNode returns a block node for the block previous to the
// passed block node (the passed block node's parent).  When the node is already
// connected to a parent, it simply returns it.  Otherwise, it loads the
// associated block from the database to obtain the previous hash and uses that
// to dynamically create a new block node and return it.  The memory block
// chain is updated accordingly.  The returned node will be nil if the genesis
// block is passed.
func (b *BlockChain) getPrevNodeFromNode(node *BlockNode) (*BlockNode, error) {
	// Return the existing previous block node if it's already there.
	if node.Parent != nil {
		return node.Parent, nil
	}

	// Genesis block.
	if node.Hash.IsEqual(b.GenesisHash) {
		return nil, nil
	}

	header, err := b.db.GetFFLDB().GetHeader(*node.ParentHash)
	if err != nil {
		return nil, err
	}
	prevBlockNode, err := b.LoadBlockNode(header, node.ParentHash)
	if err != nil {
		return nil, err
	}

	return prevBlockNode, nil
}

// getReorganizeNodes finds the fork point between the main chain and the passed
// node and returns a list of block nodes that would need to be detached from
// the main chain and a list of block nodes that would need to be attached to
// the fork point (which will be the end of the main chain after detaching the
// returned list of block nodes) in order to reorganize the chain such that the
// passed node is the new end of the main chain.  The lists will be empty if the
// passed node is not on a side chain.
func (b *BlockChain) getReorganizeNodes(node *BlockNode) (*list.List, *list.List) {
	// Nothing to detach or attach if there is no node.
	attachNodes := list.New()
	detachNodes := list.New()
	if node == nil {
		return detachNodes, attachNodes
	}

	// Find the fork point (if any) adding each block to the list of nodes
	// to attach to the main tree.  Push them onto the list in reverse order
	// so they are attached in the appropriate order when iterating the list
	// later.
	ancestor := node
	for ; ancestor.Parent != nil; ancestor = ancestor.Parent {
		if ancestor.InMainChain {
			break
		}
		attachNodes.PushFront(ancestor)
	}

	// TODO(davec): Use prevNodeFromNode function in case the requested
	// node is further back than the what is in memory.  This shouldn't
	// happen in the normal course of operation, but the ability to fetch
	// input transactions of arbitrary blocks will likely to be exposed at
	// some point and that could lead to an issue here.

	// Start from the end of the main chain and work backwards until the
	// common ancestor adding each block to the list of nodes to detach from
	// the main chain.
	for n := b.BestChain; n != nil && n.Parent != nil; n = n.Parent {
		if n.Hash.IsEqual(*ancestor.Hash) {
			break
		}
		detachNodes.PushBack(n)
	}

	return detachNodes, attachNodes
}

// reorganizeChain reorganizes the block chain by disconnecting the nodes in the
// detachNodes list and connecting the nodes in the attach list.  It expects
// that the lists are already in the correct order and are in sync with the
// end of the current best chain.  Specifically, nodes that are being
// disconnected must be in reverse order (think of popping them off
// the end of the chain) and nodes the are being attached must be in forwards
// order (think pushing them onto the end of the chain).
func (b *BlockChain) reorganizeChain(detachNodes, attachNodes *list.List) error {
	// Clean the UTXO cache
	b.UTXOCache.CleanCache()

	// Ensure all of the needed side chain blocks are in the cache.
	for e := attachNodes.Front(); e != nil; e = e.Next() {
		n := e.Value.(*BlockNode)
		if _, exists := b.blockCache[*n.Hash]; !exists {
			return fmt.Errorf("block %x is missing from the side "+
				"chain block cache", n.Hash.Bytes())
		}
	}

	forkCount := detachNodes.Len()
	var recoverFromDefault bool
	if forkCount >= checkpoint.MaxCheckPointFilesCount {
		recoverFromDefault = true
	}

	// Disconnect blocks from the main chain.
	var forkHeight uint32
	for e := detachNodes.Front(); e != nil; e = e.Next() {
		n := e.Value.(*BlockNode)
		block, err := b.db.GetFFLDB().GetBlock(*n.Hash)
		if err != nil {
			return err
		}

<<<<<<< HEAD
		// roll back state about the last block before disconnect
		if block.Height-1 >= b.chainParams.VoteStartHeight {
			err = b.CkpManager.OnRollbackTo(
				block.Height-1, b.state.ConsensusAlgorithm == state.POW)
			if err != nil {
				return err
			}
		}

=======
>>>>>>> fd4f90be
		log.Info("disconnect block:", block.Height)
		DefaultLedger.Arbitrators.DumpInfo(block.Height - 1)

		err = b.disconnectBlock(n, block.Block, block.Confirm)
		if err != nil {
			return err
		}

		forkHeight = block.Height
	}

	// recover check point from genesis block
	if recoverFromDefault {
		//	err := b.chainParams.CkpManager.OnRollbackTo(
		//		0, false)
		//	if err != nil {
		//		return err
		//	}
		//
		log.Info("### 1 recoverFromDefault:", recoverFromDefault, "forkHeight:", forkHeight)
		b.InitCheckpoint(nil, nil, nil)
		log.Info("### 1 recoverFromDefault end")
	} else {
		// roll back state about the last block before disconnect
		//if forkHeight >= b.chainParams.VoteStartHeight && !recoverFromDefault {
		if forkHeight >= b.chainParams.VoteStartHeight {
			log.Info("### 2 recoverFromDefault:", recoverFromDefault)
			err := b.chainParams.CkpManager.OnRollbackTo(
				forkHeight, b.state.ConsensusAlgorithm == state.POW)
			if err != nil {
				return err
			}
		}
	}

	// Connect the new best chain blocks.
	for e := attachNodes.Front(); e != nil; e = e.Next() {
		n := e.Value.(*BlockNode)
		block := b.blockCache[*n.Hash]
		confirm := b.confirmCache[*n.Hash]

		log.Info("connect block:", block.Height)
		err := b.connectBlock(n, block, confirm)
		if err != nil {
			return err
		}

		// update state after connected block
		b.CkpManager.OnBlockSaved(&DposBlock{
			Block:       block,
			HaveConfirm: confirm != nil,
			Confirm:     confirm,
		}, nil, b.state.ConsensusAlgorithm == state.POW,
			b.state.RevertToPOWBlockHeight)
		DefaultLedger.Arbitrators.DumpInfo(block.Height)
		delete(b.blockCache, *n.Hash)
		delete(b.confirmCache, *n.Hash)
	}
	return nil
}

// // disconnectBlock handles disconnecting the passed node/block from the end of
// // the main (best) chain.
func (b *BlockChain) disconnectBlock(node *BlockNode, block *Block, confirm *payload.Confirm) error {
	// Make sure the node being disconnected is the end of the best chain.
	if b.BestChain == nil || !node.Hash.IsEqual(*b.BestChain.Hash) {
		return fmt.Errorf("disconnectBlock must be called with the " +
			"block at the end of the main chain")
	}

	// Remove the block from the database which houses the main chain.
	prevNode, err := b.getPrevNodeFromNode(node)
	if err != nil {
		return err
	}

	err = b.db.RollbackBlock(block, node, confirm, CalcPastMedianTime(prevNode))
	if err != nil {
		return err
	}

	// Put block in the side chain cache.
	node.InMainChain = false
	b.blockCache[*node.Hash] = block
	b.confirmCache[*node.Hash] = confirm

	//// This node's parent is now the end of the best chain.
	b.SetTip(node.Parent)
	b.BestChain = node.Parent
	b.MedianTimePast = CalcPastMedianTime(b.BestChain)

	// Notify the caller that the block was disconnected from the main
	// chain.  The caller would typically want to react with actions such as
	// updating wallets.
	events.Notify(events.ETBlockDisconnected, block)

	return nil
}

// connectBlock handles connecting the passed node/block to the end of the main
// (best) chain.
func (b *BlockChain) connectBlock(node *BlockNode, block *Block, confirm *payload.Confirm) error {
	if err := PreProcessSpecialTx(block); err != nil {
		return err
	}
	// The block must pass all of the validation rules which depend on the
	// position of the block within the block chain.
	if err := b.CheckBlockContext(block, node.Parent); err != nil {
		log.Error("PowCheckBlockContext error!", err)
		return err
	}
	var revertToPOW bool
	for _, tx := range block.Transactions {
		if tx.IsRevertToPOW() {
			revertToPOW = true
			break
		}
	}

	if block.Height >= b.chainParams.CRCOnlyDPOSHeight && !revertToPOW &&
		b.state.ConsensusAlgorithm != state.POW && confirm != nil {
		if err := checkBlockWithConfirmation(block, confirm,
			b.CkpManager, b.state.ConsensusAlgorithm == state.POW); err != nil {
			return fmt.Errorf("block confirmation validate failed: %s", err)
		}
	}
	// Make sure it's extending the end of the best chain.
	prevHash := &block.Header.Previous
	if b.BestChain != nil && !prevHash.IsEqual(*b.BestChain.Hash) {
		return fmt.Errorf("connectBlock must be called with a block " +
			"that extends the main chain")
	}
	// Insert the block into the database if it's not already there.  Even
	// though it is possible the block will ultimately fail to connect, it
	// has already passed all proof-of-work and validity tests which means
	// it would be prohibitively expensive for an attacker to fill up the
	// disk with a bunch of blocks that fail to connect.  This is necessary
	// since it allows block download to be decoupled from the much more
	// expensive connection logic.  It also has some other nice properties
	// such as making blocks that never become part of the main chain or
	// blocks that fail to connect available for further analysis.
	err := b.db.GetFFLDB().Update(func(dbTx database.Tx) error {
		return dbStoreBlock(dbTx, &DposBlock{
			Block:       block,
			HaveConfirm: confirm != nil,
			Confirm:     confirm,
		})
	})
	if err != nil {
		return fmt.Errorf("fflDB store block failed: %s", err)
	}
	medianTime := CalcPastMedianTime(b.BestChain)
	// Insert the block into the database which houses the main chain.
	if err := b.db.SaveBlock(block, node, confirm, medianTime); err != nil {
		return err
	}

	// Add the new node to the memory main chain indices for faster
	// lookups.
	node.InMainChain = true
	node.Status = statusDataStored | statusValid
	//b.Index[*node.Hash] = node
	b.SetTip(node)
	b.index.AddNode(node, &block.Header)
	if err := b.index.flushToDB(); err != nil {
		return err
	}
	b.DepNodes[*prevHash] = append(b.DepNodes[*prevHash], node)

	// This node is now the end of the best chain.
	b.BestChain = node
	b.MedianTimePast = medianTime

	// Notify the caller that the block was connected to the main chain.
	// The caller would typically want to react with actions such as
	// updating wallets.
	events.Notify(events.ETBlockConnected, block)

	return nil
}

func (b *BlockChain) GetBestChain() *BlockNode {
	b.mutex.RLock()
	defer b.mutex.RUnlock()
	chain := b.BestChain
	return chain
}

func (b *BlockChain) HaveBlock(hash *Uint256) (bool, error) {
	return b.BlockExists(hash) || b.IsKnownOrphan(hash), nil
}

func (b *BlockChain) BlockExists(hash *Uint256) bool {
	// Check memory chain first (could be main chain or side chain blocks).
	//if _, ok := b.Index[*hash]; ok {
	if _, ok := b.index.LookupNode(hash); ok {
		return true
	}

	// Check in database (rest of main chain not in memory).
	exist, height, _ := b.db.GetFFLDB().BlockExists(hash)
	if !exist {
		return false
	}

	b.IndexLock.RLock()
	defer b.IndexLock.RUnlock()
	if uint32(len(b.Nodes)) <= height || !b.Nodes[height].Hash.IsEqual(*hash) {
		return false
	}
	return true
}

func (b *BlockChain) maybeAcceptBlock(block *Block, confirm *payload.Confirm) (bool, error) {
	// Get a block node for the block previous to this one.  Will be nil
	// if this is the genesis block.
	prevNode, err := b.getPrevNodeFromBlock(block)
	if err != nil {
		log.Errorf("getPrevNodeFromBlock: %v", err)
		return false, err
	}
	// The height of this block is one more than the referenced previous
	// block.
	blockHeight := uint32(0)
	if prevNode != nil {
		blockHeight = prevNode.Height + 1
	}

	if block.Header.Height != blockHeight {
		return false, fmt.Errorf("wrong block height!")
	}

	// Prune block nodes which are no longer needed before creating
	// a new node.
	err = b.pruneBlockNodes()
	if err != nil {
		return false, err
	}

	// Create a new block node for the block and add it to the in-memory
	// block chain (could be either a side chain or the main chain).
	blockhash := block.Hash()
	newNode := NewBlockNode(&block.Header, &blockhash)
	newNode.Status = statusDataStored
	if prevNode != nil {
		newNode.Parent = prevNode
		newNode.Height = blockHeight
		newNode.WorkSum.Add(prevNode.WorkSum, newNode.WorkSum)
	}

	// Connect the passed block to the chain while respecting proper chain
	// selection according to the chain with the most proof of work.  This
	// also handles validation of the transaction scripts.
	inMainChain, reorganized, err := b.connectBestChain(newNode, block, confirm)
	if err != nil {
		return false, err
	}

	if inMainChain && !reorganized {
		b.CkpManager.OnBlockSaved(&DposBlock{
			Block:       block,
			HaveConfirm: confirm != nil,
			Confirm:     confirm,
		}, nil, b.state.ConsensusAlgorithm == state.POW,
			b.state.RevertToPOWBlockHeight)
		DefaultLedger.Arbitrators.DumpInfo(block.Height)
	}

	events.Notify(events.ETBlockProcessed, block)

	// Notify the caller that the new block was accepted into the block
	// chain.  The caller would typically want to react by relaying the
	// inventory to other peers.
	if block.Height >= b.chainParams.CRCOnlyDPOSHeight {
		if confirm != nil {
			events.Notify(events.ETBlockConfirmAccepted, block)
		} else {
			events.Notify(events.ETNewBlockReceived, &DposBlock{
				Block:       block,
				HaveConfirm: false,
			})
			events.Notify(events.ETBlockAccepted, block)
		}
	} else if block.Height == b.chainParams.CRCOnlyDPOSHeight-1 {
		events.Notify(events.ETNewBlockReceived, &DposBlock{
			Block:       block,
			HaveConfirm: true,
		})
		events.Notify(events.ETBlockAccepted, block)
	} else {
		events.Notify(events.ETBlockAccepted, block)
	}
	return inMainChain, nil
}

func (b *BlockChain) connectBestChain(node *BlockNode, block *Block, confirm *payload.Confirm) (bool, bool, error) {
	// We haven't selected a best chain yet or we are extending the main
	// (best) chain with a new block.  This is the most common case.
	if b.BestChain == nil || (node.Parent.Hash.IsEqual(*b.BestChain.Hash)) {
		// Perform several checks to verify the block can be connected
		// to the main chain (including whatever reorganization might
		// be necessary to get this node to the main chain) without
		// violating any rules and without actually connecting the
		// block.
		//err := s.CheckConnectBlock(node, block)
		//if err != nil {
		//	return err
		//}

		// Connect the block to the main chain.
		err := b.connectBlock(node, block, confirm)
		if err != nil {
			if err := b.state.RollbackTo(block.Height); err != nil {
				log.Debug("state rollback failed: ", err)
			}
			return false, false, err
		}

		// Connect the parent node to this node.
		if node.Parent != nil {
			node.Parent.Children = append(node.Parent.Children, node)
		}
		return true, false, nil
	}
	// We're extending (or creating) a side chain which may or may not
	// become the main chain, but in either case we need the block stored
	// for future processing, so add the block to the side chain holding
	// cache.
	log.Debugf("Adding block %x to side chain cache", node.Hash.Bytes())
	b.blockCache[*node.Hash] = block
	b.confirmCache[*node.Hash] = confirm
	//b.Index[*node.Hash] = node
	node.Status = statusInvalidAncestor
	b.index.AddNode(node, &block.Header)

	// Connect the parent node to this node.
	node.InMainChain = false
	node.Parent.Children = append(node.Parent.Children, node)

	// We're extending (or creating) a side chain, but the cumulative
	// work for this new side chain is not enough to make it the new chain.
	if node.WorkSum.Cmp(b.BestChain.WorkSum) <= 0 {

		// Find the fork point.
		fork := node
		for ; fork.Parent != nil; fork = fork.Parent {
			if fork.InMainChain {
				break
			}
		}

		// Log information about how the block is forking the chain.
		if fork.Hash.IsEqual(*node.Parent.Hash) {
			log.Infof("FORK: Block %x forks the chain at height %d"+
				"/block %x, but does not cause a reorganize",
				node.Hash.Bytes(), fork.Height, fork.Hash.Bytes())
		} else {
			log.Infof("EXTEND FORK: Block %x extends a side chain "+
				"which forks the chain at height %d/block %x",
				node.Hash.Bytes(), fork.Height, fork.Hash.Bytes())
		}

		return false, false, nil
	}
	// We're extending (or creating) a side chain and the cumulative work
	// for this new side chain is more than the old best chain, so this side
	// chain needs to become the main chain.  In order to accomplish that,
	// find the common ancestor of both sides of the fork, disconnect the
	// blocks that form the (now) old fork from the main chain, and attach
	// the blocks that form the new chain to the main chain starting at the
	// common ancenstor (the point where the chain forked).
	detachNodes, attachNodes := b.getReorganizeNodes(node)
	// forbid reorganize if detaching nodes more than IrreversibleHeight
	if b.state.IsIrreversible(block.Height, detachNodes.Len()) {
		return false, false, nil
	}
	//for e := detachNodes.Front(); e != nil; e = e.Next() {
	//	n := e.Value.(*BlockNode)
	//	fmt.Println("detach", n.Hash)
	//}

	//for e := attachNodes.Front(); e != nil; e = e.Next() {
	//	n := e.Value.(*BlockNode)
	//	fmt.Println("attach", n.Hash)
	//}

	// Reorganize the chain.
	log.Infof("REORGANIZE: Block %v is causing a reorganize.", node.Hash)
	err := b.reorganizeChain(detachNodes, attachNodes)
	if err != nil {
		return false, false, err
	}

	return true, true, nil
}

// ReorganizeChain reorganize chain by specify a block, this method shall not
// be called normally because it can cause reorganizing without node work sum
// checking
func (b *BlockChain) ReorganizeChain(block *Block) error {
	hash := block.Hash()
	node, ok := b.index.LookupNode(&hash)
	if !ok {
		return errors.New("node of the reorganizing block does not exist")
	}

	detachNodes, attachNodes := b.getReorganizeNodes(node)
	// forbid reorganize if detaching nodes more than IrreversibleHeight
	if b.state.IsIrreversible(block.Height, detachNodes.Len()) {
		return nil
	}

	log.Info("[ReorganizeChain] begin reorganize chain")
	err := b.reorganizeChain(detachNodes, attachNodes)
	if err != nil {
		return err
	}

	return nil
}

// (bool, bool, error)
// 1. inMainChain
// 2. isOphan
// 3. error
func (b *BlockChain) processBlock(block *Block, confirm *payload.Confirm) (bool, bool, error) {
	blockHash := block.Hash()

	log.Debugf("[ProcessBLock] height = %d, hash = %x", block.Header.Height, blockHash.Bytes())

	// The block must not already exist in the main chain or side chains.
	exists := b.BlockExists(&blockHash)
	if exists {
		str := fmt.Sprintf("already have block %x height %d\n ", blockHash.Bytes(), block.Height)
		return false, false, fmt.Errorf(str)
	}

	// The block must not already exist as an orphan.
	if _, exists := b.orphans[blockHash]; exists {
		log.Debugf("already have block (orphan) %v", blockHash)
		return false, true, nil
	}

	log.Debugf("[ProcessBLock] orphan already exist= %v", exists)

	// Perform preliminary sanity checks on the block and its transactions.
	//err = PowCheckBlockSanity(block, powLimit, b.TimeSource)
	err := b.CheckBlockSanity(block)
	if err != nil {
		log.Errorf("PowCheckBlockSanity error %s", err.Error())
		return false, false, err
	}

	blockHeader := block.Header

	// Handle orphan blocks.
	prevHash := blockHeader.Previous
	if !prevHash.IsEqual(EmptyHash) && !b.BlockExists(&prevHash) {
		log.Debugf("Adding orphan block %x with parent %x", blockHash.Bytes(), prevHash.Bytes())
		b.AddOrphanBlock(block)

		return false, true, nil
	}

	// The block has passed all context independent checks and appears sane
	// enough to potentially accept it into the block chain.
	inMainChain, err := b.maybeAcceptBlock(block, confirm)
	if err != nil {

		return false, true, err
	}

	// Accept any orphan blocks that depend on this block (they are
	// no longer orphans) and repeat for those accepted blocks until
	// there are no more.
	err = b.ProcessOrphans(&blockHash)
	if err != nil {
		//TODO inMainChain or not
		return false, false, err
	}

	//log.Debugf("Accepted block %v", blockHash)

	return inMainChain, false, nil
}

// length of inv need to be >= 2
func (b *BlockChain) GetOrphanBlockLocator(inv []*msg.InvVect) []*Uint256 {
	locator := make([]*Uint256, 0)
	locator = append(locator, &inv[len(inv)-1].Hash)
	locator = append(locator, &inv[0].Hash)
	return locator
}

func (b *BlockChain) LatestBlockLocator() ([]*Uint256, error) {
	if b.BestChain == nil {
		// Get the latest block hash for the main chain from the
		// database.

		// Get Current Block
		blockHash := b.GetCurrentBlockHash()
		return b.BlockLocatorFromHash(&blockHash), nil
	}

	// The best chain is set, so use its hash.
	return b.BlockLocatorFromHash(b.BestChain.Hash), nil
}

// SetTip sets the block chain to use the provided block node as the current tip
// and ensures the view is consistent by populating it with the nodes obtained
// by walking backwards all the way to genesis block as necessary.  Further
// calls will only perform the minimum work needed, so switching between chain
// tips is efficient.
//
// This function is safe for concurrent access.
func (b *BlockChain) SetTip(node *BlockNode) {
	b.IndexLock.Lock()
	b.setTip(node)
	b.IndexLock.Unlock()
}

// This only differs from the exported version in that it is up to the caller
// to ensure the lock is held.
//
// This function MUST be called with the block chain mutex locked (for writes).
func (b *BlockChain) setTip(node *BlockNode) {
	if node == nil {
		// Keep the backing array around for potential future use.
		b.Nodes = b.Nodes[:0]
		return
	}

	// Create or resize the slice that will hold the block nodes to the
	// provided tip height.  When creating the slice, it is created with
	// some additional capacity for the underlying array as append would do
	// in order to reduce overhead when extending the chain later.  As long
	// as the underlying array already has enough capacity, simply expand or
	// contract the slice accordingly.  The additional capacity is chosen
	// such that the array should only have to be extended about once a
	// week.
	needed := node.Height + 1
	if uint32(cap(b.Nodes)) < needed {
		nodes := make([]*BlockNode, needed, needed+approxNodesPerWeek)
		copy(nodes, b.Nodes)
		b.Nodes = nodes
	} else {
		prevLen := uint32(len(b.Nodes))
		b.Nodes = b.Nodes[0:needed]
		for i := prevLen; i < needed; i++ {
			b.Nodes[i] = nil
		}
	}

	for node != nil && b.Nodes[node.Height] != node {
		b.Nodes[node.Height] = node
		node = node.Parent
	}
}

func (b *BlockChain) LookupNodeInIndex(hash *Uint256) (*BlockNode, bool) {
	return b.index.LookupNode(hash)
}

func (b *BlockChain) BlockLocatorFromHash(inhash *Uint256) []*Uint256 {
	// The locator contains the requested hash at the very least.
	var hash Uint256
	copy(hash[:], inhash[:])
	//locator := make(Locator, 0, MaxBlockLocatorsPerMsg)
	locator := make([]*Uint256, 0)
	locator = append(locator, &hash)

	// Nothing more to do if a locator for the genesis hash was requested.
	if hash.IsEqual(b.GenesisHash) {
		return locator
	}

	// Attempt to find the height of the block that corresponds to the
	// passed hash, and if it's on a side chain, also find the height at
	// which it forks from the main chain.
	blockHeight := int32(-1)
	//node, exists := b.Index[*hash]
	node, exists := b.index.LookupNode(&hash)
	if !exists {
		// Try to look up the height for passed block hash.  Assume an
		// error means it doesn't exist and just return the locator for
		// the block itself.

		exist, height, err := b.db.GetFFLDB().BlockExists(&hash)
		if err != nil || !exist {
			return locator
		}
		blockHeight = int32(height)
	} else {
		blockHeight = int32(node.Height)
	}

	// Generate the block locators according to the algorithm described in
	// in the Locator comment and make sure to leave room for the
	// final genesis hash.
	increment := int32(1)
	for len(locator) < maxBlockLocators-1 {
		// Once there are 10 locators, exponentially increase the
		// distance between each block locator.
		if len(locator) > 10 {
			increment *= 2
		}
		blockHeight -= increment
		if blockHeight < 1 {
			break
		}

		// The desired block height is in the main chain, so look it up
		// from the main chain database.

		h, err := b.GetBlockHash(uint32(blockHeight))
		if err != nil {
			log.Debugf("Lookup of known valid height failed %v", blockHeight)
			continue
		}

		locator = append(locator, &h)
	}

	// Append the appropriate genesis block.
	locator = append(locator, &b.GenesisHash)

	return locator
}

func (b *BlockChain) locateStartBlock(locator []*Uint256) *Uint256 {
	var startHash Uint256
	for _, hash := range locator {
		exist, _, err := b.db.GetFFLDB().BlockExists(hash)
		if err == nil && exist {
			startHash = *hash
			break
		}
	}
	return &startHash
}

func (b *BlockChain) locateBlocks(startHash *Uint256, stopHash *Uint256, maxBlockHashes uint32) ([]*Uint256, error) {
	var count = uint32(0)
	var startHeight uint32
	var stopHeight uint32
	curHeight := b.GetHeight()
	if stopHash.IsEqual(EmptyHash) {
		if startHash.IsEqual(EmptyHash) {
			if curHeight > maxBlockHashes {
				count = maxBlockHashes
			} else {
				count = curHeight
			}
		} else {
			startHeader, err := b.db.GetFFLDB().GetHeader(*startHash)
			if err != nil {
				return nil, err
			}
			startHeight = startHeader.Height
			count = curHeight - startHeight
			if count > maxBlockHashes {
				count = maxBlockHashes
			}
		}
	} else {
		stopHeader, err := b.db.GetFFLDB().GetHeader(*stopHash)
		if err != nil {
			return nil, err
		}
		stopHeight = stopHeader.Height
		if !startHash.IsEqual(EmptyHash) {
			startHeader, err := b.db.GetFFLDB().GetHeader(*startHash)
			if err != nil {
				return nil, err
			}
			startHeight = startHeader.Height

			// avoid unsigned integer underflow
			if stopHeight < startHeight {
				return nil, fmt.Errorf("do not have header to send")
			}
			count = stopHeight - startHeight

			if count >= maxBlockHashes {
				count = maxBlockHashes
			}
		} else {
			if stopHeight > maxBlockHashes {
				count = maxBlockHashes
			} else {
				count = stopHeight
			}
		}
	}

	hashes := make([]*Uint256, 0)
	for i := uint32(1); i <= count; i++ {
		hash, err := b.GetBlockHash(startHeight + i)
		if err != nil {
			return nil, err
		}
		hashes = append(hashes, &hash)
	}

	return hashes, nil
}

// LocateBlocks returns the hashes of the blocks after the first known block in
// the locator until the provided stop hash is reached, or up to the provided
// max number of block hashes.
//
// In addition, there are two special cases:
//
//   - When no locators are provided, the stop hash is treated as a request for
//     that block, so it will either return the stop hash itself if it is known,
//     or nil if it is unknown
//   - When locators are provided, but none of them are known, hashes starting
//     after the genesis block will be returned
//
// This function is safe for concurrent access.
func (b *BlockChain) LocateBlocks(locator []*Uint256, hashStop *Uint256, maxHashes uint32) []*Uint256 {
	startHash := b.locateStartBlock(locator)
	blocks, err := b.locateBlocks(startHash, hashStop, maxHashes)
	if err != nil {
		log.Errorf("LocateBlocks error %s", err)
	}
	return blocks
}

func (b *BlockChain) MedianAdjustedTime() time.Time {
	newTimestamp := b.TimeSource.AdjustedTime()
	minTimestamp := b.MedianTimePast.Add(time.Second)

	if newTimestamp.Before(minTimestamp) {
		newTimestamp = minTimestamp
	}

	return newTimestamp
}

type timeSorter []int64

func (s timeSorter) Len() int {
	return len(s)
}

func (s timeSorter) Swap(i, j int) {
	s[i], s[j] = s[j], s[i]
}

func (s timeSorter) Less(i, j int) bool {
	return s[i] < s[j]
}

func CalcPastMedianTime(node *BlockNode) time.Time {
	timestamps := make([]int64, medianTimeBlocks)
	numNodes := 0
	iterNode := node
	for i := 0; i < medianTimeBlocks && iterNode != nil; i++ {
		timestamps[i] = int64(iterNode.Timestamp)
		numNodes++

		iterNode = iterNode.Parent
	}

	timestamps = timestamps[:numNodes]
	sort.Sort(timeSorter(timestamps))

	medianTimestamp := timestamps[numNodes/2]
	return time.Unix(medianTimestamp, 0)
}<|MERGE_RESOLUTION|>--- conflicted
+++ resolved
@@ -21,10 +21,7 @@
 	. "github.com/elastos/Elastos.ELA/common"
 	"github.com/elastos/Elastos.ELA/common/config"
 	"github.com/elastos/Elastos.ELA/common/log"
-<<<<<<< HEAD
 	"github.com/elastos/Elastos.ELA/core"
-=======
->>>>>>> fd4f90be
 	"github.com/elastos/Elastos.ELA/core/checkpoint"
 	"github.com/elastos/Elastos.ELA/core/contract/program"
 	. "github.com/elastos/Elastos.ELA/core/types"
@@ -324,12 +321,8 @@
 				break
 			}
 
-<<<<<<< HEAD
-			b.CkpManager.OnBlockSaved(block, nil, b.state.ConsensusAlgorithm == state.POW)
-=======
-			b.chainParams.CkpManager.OnBlockSaved(block, nil,
+			b.CkpManager.OnBlockSaved(block, nil,
 				b.state.ConsensusAlgorithm == state.POW, b.state.RevertToPOWBlockHeight)
->>>>>>> fd4f90be
 
 			// Notify process increase.
 			if increase != nil {
@@ -1332,18 +1325,6 @@
 			return err
 		}
 
-<<<<<<< HEAD
-		// roll back state about the last block before disconnect
-		if block.Height-1 >= b.chainParams.VoteStartHeight {
-			err = b.CkpManager.OnRollbackTo(
-				block.Height-1, b.state.ConsensusAlgorithm == state.POW)
-			if err != nil {
-				return err
-			}
-		}
-
-=======
->>>>>>> fd4f90be
 		log.Info("disconnect block:", block.Height)
 		DefaultLedger.Arbitrators.DumpInfo(block.Height - 1)
 
@@ -1371,7 +1352,7 @@
 		//if forkHeight >= b.chainParams.VoteStartHeight && !recoverFromDefault {
 		if forkHeight >= b.chainParams.VoteStartHeight {
 			log.Info("### 2 recoverFromDefault:", recoverFromDefault)
-			err := b.chainParams.CkpManager.OnRollbackTo(
+			err := b.CkpManager.OnRollbackTo(
 				forkHeight, b.state.ConsensusAlgorithm == state.POW)
 			if err != nil {
 				return err
