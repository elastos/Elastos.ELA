--- conflicted
+++ resolved
@@ -68,22 +68,6 @@
 // Producer holds a producer's info.  It provides read only methods to access
 // producer's info.
 type Producer struct {
-<<<<<<< HEAD
-	info                   payload.ProducerInfo
-	state                  ProducerState
-	registerHeight         uint32
-	cancelHeight           uint32
-	inactiveCountingHeight uint32
-	inactiveSince          uint32
-	activateRequestHeight  uint32
-	illegalHeight          uint32
-	penalty                common.Fixed64
-	votes                  common.Fixed64
-	depositAmount          common.Fixed64
-	totalAmount            common.Fixed64
-	depositHash            common.Uint168
-	selected               bool
-=======
 	info                      payload.ProducerInfo
 	state                     ProducerState
 	registerHeight            uint32
@@ -98,7 +82,7 @@
 	depositAmount             common.Fixed64
 	totalAmount               common.Fixed64
 	depositHash               common.Uint168
->>>>>>> 3fbcf68a
+	selected                  bool
 }
 
 // Info returns a copy of the origin registered producer info.
