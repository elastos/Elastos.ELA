--- conflicted
+++ resolved
@@ -1,26 +1,22 @@
 package httpjsonrpc
 
 import (
+	"crypto/sha256"
+	"crypto/subtle"
+	"encoding/base64"
 	"encoding/json"
+	"errors"
 	"io/ioutil"
 	"net"
 	"net/http"
 	"strconv"
-<<<<<<< HEAD
+	"strings"
 	"time"
 
 	"github.com/elastos/Elastos.ELA/common/config"
-=======
-	. "github.com/elastos/Elastos.ELA/common/config"
-	"errors"
->>>>>>> 9160cf19
 	"github.com/elastos/Elastos.ELA/common/log"
 	elaErr "github.com/elastos/Elastos.ELA/errors"
 	. "github.com/elastos/Elastos.ELA/servers"
-	"crypto/sha256"
-	"encoding/base64"
-	"crypto/subtle"
-	"strings"
 )
 
 //an instance of the multiplexer
@@ -68,10 +64,11 @@
 	mainMux["listproducers"] = ListProducers
 	mainMux["producerstatus"] = ProducerStatus
 	mainMux["votestatus"] = VoteStatus
-<<<<<<< HEAD
 	// for cross-chain arbiter
 	mainMux["submitsidechainillegaldata"] = SubmitSidechainIllegalData
 	mainMux["getactivedpospeers"] = GetActiveDposPeers
+
+	mainMux["estimatesmartfee"] = EstimateSmartFee
 
 	rpcServeMux := http.NewServeMux()
 	server := http.Server{
@@ -80,13 +77,8 @@
 		WriteTimeout: 15 * time.Second,
 	}
 	rpcServeMux.HandleFunc("/", Handle)
-	l, _ := net.Listen("tcp4",  ":" + strconv.Itoa(config.Parameters.HttpJsonPort))
+	l, _ := net.Listen("tcp4", ":"+strconv.Itoa(config.Parameters.HttpJsonPort))
 	err := server.Serve(l)
-=======
-	mainMux["estimatesmartfee"] = EstimateSmartFee
-
-	err := http.ListenAndServe(":"+strconv.Itoa(Parameters.HttpJsonPort), nil)
->>>>>>> 9160cf19
 	if err != nil {
 		log.Fatal("ListenAndServe error: ", err.Error())
 	}
@@ -97,7 +89,7 @@
 func Handle(w http.ResponseWriter, r *http.Request) {
 	//JSON RPC commands should be POSTs
 	isClientAllowed := clientAllowed(r)
-	if !isClientAllowed{
+	if !isClientAllowed {
 		log.Warn("HTTP Client ip is not allowd")
 		http.Error(w, "Client ip is not allowd", http.StatusNetworkAuthenticationRequired)
 		return
@@ -113,7 +105,7 @@
 		return
 	}
 
-	isCheckAuthOk,  err := checkAuth(r)
+	isCheckAuthOk, err := checkAuth(r)
 	if !isCheckAuthOk {
 		log.Warn(err.Error())
 		http.Error(w, err.Error(), http.StatusNetworkAuthenticationRequired)
@@ -184,22 +176,22 @@
 	w.Write(data)
 }
 
-func  clientAllowed(r *http.Request) (bool) {
+func clientAllowed(r *http.Request) bool {
 	log.Debugf("RemoteAddr %s \n", r.RemoteAddr)
 
-	if  colonIndex := strings.LastIndex(r.RemoteAddr, ":") ; colonIndex >= 0 {
+	if colonIndex := strings.LastIndex(r.RemoteAddr, ":"); colonIndex >= 0 {
 		remoteIp := r.RemoteAddr[:colonIndex]
 		if remoteIp == "127.0.0.1" {
-			return  true
+			return true
 		}
 
-		for _, cfgIp := range Parameters.RpcConfiguration.WhiteIpList {
+		for _, cfgIp := range config.Parameters.RpcConfiguration.WhiteIpList {
 			//WhiteIpList have 0.0.0.0  allow all ip in
 			if cfgIp == "0.0.0.0" {
-				return  true
+				return true
 			}
 			if cfgIp == remoteIp {
-				return  true
+				return true
 			}
 
 		}
@@ -207,30 +199,30 @@
 	return false
 }
 
-func  checkAuth(r *http.Request) (bool,  error) {
-	if (Parameters.RpcConfiguration.User == Parameters.RpcConfiguration.Pass) && (len(Parameters.RpcConfiguration.User) == 0)  {
-		return true,  nil
+func checkAuth(r *http.Request) (bool, error) {
+	if (config.Parameters.RpcConfiguration.User == config.Parameters.RpcConfiguration.Pass) && (len(config.Parameters.RpcConfiguration.User) == 0) {
+		return true, nil
 	}
 	authHeader := r.Header["Authorization"]
 	if len(authHeader) <= 0 {
 		log.Warnf("checkAuth RPC authentication failure from %s", r.RemoteAddr)
-		return false , errors.New("checkAuth failure Authorization empty")
+		return false, errors.New("checkAuth failure Authorization empty")
 	}
 
 	authSha256 := sha256.Sum256([]byte(authHeader[0]))
 
-	login := Parameters.RpcConfiguration.User + ":" + Parameters.RpcConfiguration.Pass
-	auth  := "Basic " + base64.StdEncoding.EncodeToString([]byte(login))
+	login := config.Parameters.RpcConfiguration.User + ":" + config.Parameters.RpcConfiguration.Pass
+	auth := "Basic " + base64.StdEncoding.EncodeToString([]byte(login))
 	cfgAuthSha256 := sha256.Sum256([]byte(auth))
 
 	resultCmp := subtle.ConstantTimeCompare(authSha256[:], cfgAuthSha256[:])
 	if resultCmp == 1 {
-		return true,  nil
+		return true, nil
 	}
 
 	// Request's auth doesn't match  user
 	log.Warnf("checkAuth RPC authentication failure from %s", r.RemoteAddr)
-	return false,  errors.New("checkAuth failure Authorization username or password error")
+	return false, errors.New("checkAuth failure Authorization username or password error")
 }
 
 func RPCError(w http.ResponseWriter, httpStatus int, code elaErr.ErrCode, message string) {
