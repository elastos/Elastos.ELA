--- conflicted
+++ resolved
@@ -3296,11 +3296,7 @@
 		os.Exit(1)
 	}
 	createNFTPayload := &payload.CreateNFT{
-<<<<<<< HEAD
 		ReferKey:         *id,
-=======
-		ID:               *id,
->>>>>>> 8159e3af
 		StakeAddress:     stakeAddress,
 		GenesisBlockHash: *genesisBlockHash,
 	}
