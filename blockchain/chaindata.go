package blockchain

import (
	"bytes"
	"errors"
	"fmt"

	. "github.com/elastos/Elastos.ELA/core/types"
	. "github.com/elastos/Elastos.ELA/core/types/payload"

	. "github.com/elastos/Elastos.ELA.Utility/common"
)

// key: DATAHeader || block hash
// value: sysfee(8bytes) || trimmed block
func (c *ChainStore) PersistTrimmedBlock(b *Block) error {
	key := new(bytes.Buffer)
	key.WriteByte(byte(DATAHeader))
	hash := b.Hash()
	if err := hash.Serialize(key); err != nil {
		return err
	}

	value := new(bytes.Buffer)
	var sysFee uint64 = 0x0000000000000000
	if err := WriteUint64(value, sysFee); err != nil {
		return err
	}
	if err := b.Trim(value); err != nil {
		return err
	}

	c.BatchPut(key.Bytes(), value.Bytes())
	return nil
}

func (c *ChainStore) RollbackTrimmedBlock(b *Block) error {
	key := new(bytes.Buffer)
	key.WriteByte(byte(DATAHeader))
	hash := b.Hash()
	if err := hash.Serialize(key); err != nil {
		return err
	}

	c.BatchDelete(key.Bytes())
	return nil
}

// key: DATABlockHash || height
// value: block hash
func (c *ChainStore) PersistBlockHash(b *Block) error {
	key := new(bytes.Buffer)
	key.WriteByte(byte(DATABlockHash))
	if err := WriteUint32(key, b.Header.Height); err != nil {
		return err
	}

	value := new(bytes.Buffer)
	hash := b.Hash()
	if err := hash.Serialize(value); err != nil {
		return err
	}

	c.BatchPut(key.Bytes(), value.Bytes())
	return nil
}

func (c *ChainStore) RollbackBlockHash(b *Block) error {
	key := new(bytes.Buffer)
	key.WriteByte(byte(DATABlockHash))
	if err := WriteUint32(key, b.Header.Height); err != nil {
		return err
	}

	c.BatchDelete(key.Bytes())
	return nil
}

// key: SYSCurrentBlock
// value: current block hash || height
func (c *ChainStore) PersistCurrentBlock(b *Block) error {
	key := new(bytes.Buffer)
	key.WriteByte(byte(SYSCurrentBlock))

	value := new(bytes.Buffer)
	hash := b.Hash()
	if err := hash.Serialize(value); err != nil {
		return err
	}
	if err := WriteUint32(value, b.Header.Height); err != nil {
		return err
	}

	c.BatchPut(key.Bytes(), value.Bytes())
	return nil
}

func (c *ChainStore) RollbackCurrentBlock(b *Block) error {
	key := new(bytes.Buffer)
	key.WriteByte(byte(SYSCurrentBlock))

	value := new(bytes.Buffer)
	hash := b.Header.Previous
	if err := hash.Serialize(value); err != nil {
		return err
	}
	if err := WriteUint32(value, b.Header.Height-1); err != nil {
		return err
	}

	c.BatchPut(key.Bytes(), value.Bytes())
	return nil
}

func (c *ChainStore) PersistUnspendUTXOs(b *Block) error {
	unspendUTXOs := make(map[Uint168]map[Uint256]map[uint32][]*UTXO)
	curHeight := b.Header.Height

	for _, txn := range b.Transactions {
		if txn.TxType == RegisterAsset {
			continue
		}

		for index, output := range txn.Outputs {
			programHash := output.ProgramHash
			assetID := output.AssetID
			value := output.Value

			if _, ok := unspendUTXOs[programHash]; !ok {
				unspendUTXOs[programHash] = make(map[Uint256]map[uint32][]*UTXO)
			}

			if _, ok := unspendUTXOs[programHash][assetID]; !ok {
				unspendUTXOs[programHash][assetID] = make(map[uint32][]*UTXO, 0)
			}

			if _, ok := unspendUTXOs[programHash][assetID][curHeight]; !ok {
				var err error
				unspendUTXOs[programHash][assetID][curHeight], err = c.GetUnspentElementFromProgramHash(programHash, assetID, curHeight)
				if err != nil {
					unspendUTXOs[programHash][assetID][curHeight] = make([]*UTXO, 0)
				}

			}

			u := UTXO{
				TxID:  txn.Hash(),
				Index: uint32(index),
				Value: value,
			}
			unspendUTXOs[programHash][assetID][curHeight] = append(unspendUTXOs[programHash][assetID][curHeight], &u)
		}

		if !txn.IsCoinBaseTx() {
			for _, input := range txn.Inputs {
				referTxn, height, err := c.GetTransaction(input.Previous.TxID)
				if err != nil {
					return err
				}
				index := input.Previous.Index
				referTxnOutput := referTxn.Outputs[index]
				programHash := referTxnOutput.ProgramHash
				assetID := referTxnOutput.AssetID

				if _, ok := unspendUTXOs[programHash]; !ok {
					unspendUTXOs[programHash] = make(map[Uint256]map[uint32][]*UTXO)
				}
				if _, ok := unspendUTXOs[programHash][assetID]; !ok {
					unspendUTXOs[programHash][assetID] = make(map[uint32][]*UTXO)
				}

				if _, ok := unspendUTXOs[programHash][assetID][height]; !ok {
					unspendUTXOs[programHash][assetID][height], err = c.GetUnspentElementFromProgramHash(programHash, assetID, height)

					if err != nil {
						return errors.New(fmt.Sprintf("[persist] UTXOs programHash:%v, assetID:%v height:%v has no unspent UTXO.", programHash, assetID, height))
					}
				}

				flag := false
				listnum := len(unspendUTXOs[programHash][assetID][height])
				for i := 0; i < listnum; i++ {
					if unspendUTXOs[programHash][assetID][height][i].TxID.IsEqual(referTxn.Hash()) && unspendUTXOs[programHash][assetID][height][i].Index == uint32(index) {
						unspendUTXOs[programHash][assetID][height][i] = unspendUTXOs[programHash][assetID][height][listnum-1]
						unspendUTXOs[programHash][assetID][height] = unspendUTXOs[programHash][assetID][height][:listnum-1]
						flag = true
						break
					}
				}
				if !flag {
					return errors.New(fmt.Sprintf("[persist] UTXOs NOT find UTXO by txid: %x, index: %d.", referTxn.Hash(), index))
				}
			}
		}
	}

	// batch put the UTXOs
<<<<<<< HEAD
	for programHash, programHashValue := range unspendUTXOs {
		for assetId, unspents := range programHashValue {
=======
	for programHash, programHash_value := range unspendUTXOs {
		for assetID, unspents := range programHash_value {
>>>>>>> 7b8d3ba7
			for height, unspent := range unspents {
				err := c.PersistUnspentWithProgramHash(programHash, assetID, height, unspent)
				if err != nil {
					return err
				}
			}

		}
	}

	return nil
}

func (c *ChainStore) RollbackUnspendUTXOs(b *Block) error {
	unspendUTXOs := make(map[Uint168]map[Uint256]map[uint32][]*UTXO)
	height := b.Header.Height
	for _, txn := range b.Transactions {
		if txn.TxType == RegisterAsset {
			continue
		}
		for index, output := range txn.Outputs {
			programHash := output.ProgramHash
			assetID := output.AssetID
			value := output.Value
			if _, ok := unspendUTXOs[programHash]; !ok {
				unspendUTXOs[programHash] = make(map[Uint256]map[uint32][]*UTXO)
			}
			if _, ok := unspendUTXOs[programHash][assetID]; !ok {
				unspendUTXOs[programHash][assetID] = make(map[uint32][]*UTXO)
			}
			if _, ok := unspendUTXOs[programHash][assetID][height]; !ok {
				var err error
				unspendUTXOs[programHash][assetID][height], err = c.GetUnspentElementFromProgramHash(programHash, assetID, height)
				if err != nil {
					return errors.New(fmt.Sprintf("[persist] UTXOs programHash:%v, assetID:%v has no unspent UTXO.", programHash, assetID))
				}
			}
			u := UTXO{
				TxID:  txn.Hash(),
				Index: uint32(index),
				Value: value,
			}
			var position int
			for i, unspend := range unspendUTXOs[programHash][assetID][height] {
				if unspend.TxID == u.TxID && unspend.Index == u.Index {
					position = i
					break
				}
			}
			unspendUTXOs[programHash][assetID][height] = append(unspendUTXOs[programHash][assetID][height][:position], unspendUTXOs[programHash][assetID][height][position+1:]...)
		}

		if !txn.IsCoinBaseTx() {
			for _, input := range txn.Inputs {
				referTxn, hh, err := c.GetTransaction(input.Previous.TxID)
				if err != nil {
					return err
				}
				index := input.Previous.Index
				referTxnOutput := referTxn.Outputs[index]
				programHash := referTxnOutput.ProgramHash
				assetID := referTxnOutput.AssetID
				if _, ok := unspendUTXOs[programHash]; !ok {
					unspendUTXOs[programHash] = make(map[Uint256]map[uint32][]*UTXO)
				}
				if _, ok := unspendUTXOs[programHash][assetID]; !ok {
					unspendUTXOs[programHash][assetID] = make(map[uint32][]*UTXO)
				}
				if _, ok := unspendUTXOs[programHash][assetID][hh]; !ok {
					unspendUTXOs[programHash][assetID][hh], err = c.GetUnspentElementFromProgramHash(programHash, assetID, hh)
					if err != nil {
						unspendUTXOs[programHash][assetID][hh] = make([]*UTXO, 0)
					}
				}
				u := UTXO{
					TxID:  referTxn.Hash(),
					Index: uint32(index),
					Value: referTxnOutput.Value,
				}
				unspendUTXOs[programHash][assetID][hh] = append(unspendUTXOs[programHash][assetID][hh], &u)
			}
		}
	}

<<<<<<< HEAD
	for programHash, programHashValue := range unspendUTXOs {
		for assetId, unspents := range programHashValue {
=======
	for programHash, programHash_value := range unspendUTXOs {
		for assetID, unspents := range programHash_value {
>>>>>>> 7b8d3ba7
			for height, unspent := range unspents {
				err := c.PersistUnspentWithProgramHash(programHash, assetID, height, unspent)
				if err != nil {
					return err
				}
			}

		}
	}

	return nil
}

func (c *ChainStore) PersistTransactions(b *Block) error {
	for _, txn := range b.Transactions {
		if err := c.PersistTransaction(txn, b.Header.Height); err != nil {
			return err
		}
		if txn.TxType == RegisterAsset {
			regPayload := txn.Payload.(*PayloadRegisterAsset)
			if err := c.PersistAsset(txn.Hash(), regPayload.Asset); err != nil {
				return err
			}
		}
		if txn.TxType == WithdrawFromSideChain {
			witPayload := txn.Payload.(*PayloadWithdrawFromSideChain)
			for _, hash := range witPayload.SideChainTransactionHashes {
				c.PersistSidechainTx(hash)
			}
		}
		if txn.TxType == RegisterProducer {
			err := c.PersistRegisterProducer(txn.Payload.(*PayloadRegisterProducer))
			if err != nil {
				return err
			}
		}
		if txn.TxType == CancelProducer {
			err := c.PersistCancelProducer(txn.Payload.(*PayloadCancelProducer))
			if err != nil {
				return err
			}
		}
		if txn.TxType == UpdateProducer {
			if err := c.PersistUpdateProducer(txn.Payload.(*PayloadUpdateProducer)); err != nil {
				return err
			}
		}
		if txn.TxType == TransferAsset && txn.Version >= TxVersion09 {
			for _, output := range txn.Outputs {
				if output.OutputType == VoteOutput {
					if err := c.PersistVoteOutput(output); err != nil {
						return err
					}
				}
			}
			for _, input := range txn.Inputs {
				transaction, _, err := c.GetTransaction(input.Previous.TxID)
				if err != nil {
					return err
				}
				output := transaction.Outputs[input.Previous.Index]
				if output.OutputType == VoteOutput {
					if err = c.PersistCancelVoteOutput(output); err != nil {
						return err
					}
				}
			}
		}
		if txn.TxType == IllegalProposalEvidence {
			if err := c.PersistIllegalProposal(txn.Payload.(*PayloadIllegalProposal)); err != nil {
				return err
			}
		}
		if txn.TxType == IllegalVoteEvidence {
			if err := c.PersistIllegalVote(txn.Payload.(*PayloadIllegalVote)); err != nil {
				return err
			}
		}
		if txn.TxType == IllegalBlockEvidence {
			if err := c.PersistIllegalBlock(txn.Payload.(*PayloadIllegalBlock), false); err != nil {
				return err
			}
		}
	}
	return nil
}

func (c *ChainStore) RollbackTransactions(b *Block) error {
	for _, txn := range b.Transactions {
		if err := c.RollbackTransaction(txn); err != nil {
			return err
		}
		if txn.TxType == RegisterAsset {
			if err := c.RollbackAsset(txn.Hash()); err != nil {
				return err
			}
		}
		if txn.TxType == WithdrawFromSideChain {
			witPayload := txn.Payload.(*PayloadWithdrawFromSideChain)
			for _, hash := range witPayload.SideChainTransactionHashes {
				if err := c.RollbackSidechainTx(hash); err != nil {
					return err
				}
			}
		}
		if txn.TxType == RegisterProducer {
			regPayload := txn.Payload.(*PayloadRegisterProducer)
			if err := c.RollbackRegisterProducer(regPayload); err != nil {
				return err
			}
		}
		if txn.TxType == CancelProducer || txn.TxType == UpdateProducer {
			if err := c.RollbackCancelOrUpdateProducer(); err != nil {
				return err
			}
		}
		if txn.TxType == TransferAsset && txn.Version >= TxVersion09 {
			for _, output := range txn.Outputs {
				if output.OutputType == VoteOutput {
					if err := c.PersistCancelVoteOutput(output); err != nil {
						return err
					}
				}
			}
			for _, input := range txn.Inputs {
				transaction, _, err := c.GetTransaction(input.Previous.TxID)
				if err != nil {
					return err
				}
				output := transaction.Outputs[input.Previous.Index]
				if output.OutputType == VoteOutput {
					if err = c.PersistVoteOutput(output); err != nil {
						return err
					}
				}
			}
		}
	}

	return nil
}

func (c *ChainStore) RollbackTransaction(txn *Transaction) error {

	key := new(bytes.Buffer)
	key.WriteByte(byte(DATATransaction))
	hash := txn.Hash()
	if err := hash.Serialize(key); err != nil {
		return err
	}

	c.BatchDelete(key.Bytes())
	return nil
}

func (c *ChainStore) RollbackAsset(assetID Uint256) error {
	key := new(bytes.Buffer)
<<<<<<< HEAD
	key.WriteByte(byte(STInfo))
	if err := assetId.Serialize(key); err != nil {
=======
	key.WriteByte(byte(ST_Info))
	if err := assetID.Serialize(key); err != nil {
>>>>>>> 7b8d3ba7
		return err
	}

	c.BatchDelete(key.Bytes())
	return nil
}

func (c *ChainStore) RollbackSidechainTx(sidechainTxHash Uint256) error {
	key := []byte{byte(IXSideChainTx)}
	key = append(key, sidechainTxHash.Bytes()...)

	c.BatchDelete(key)
	return nil
}

func (c *ChainStore) PersistUnspend(b *Block) error {
	unspentPrefix := []byte{byte(IXUnspent)}
	unspents := make(map[Uint256][]uint16)
	for _, txn := range b.Transactions {
		if txn.TxType == RegisterAsset {
			continue
		}
		txnHash := txn.Hash()
		for index := range txn.Outputs {
			unspents[txnHash] = append(unspents[txnHash], uint16(index))
		}
		if !txn.IsCoinBaseTx() {
			for index, input := range txn.Inputs {
				referTxnHash := input.Previous.TxID
				if _, ok := unspents[referTxnHash]; !ok {
					unspentValue, err := c.Get(append(unspentPrefix, referTxnHash.Bytes()...))
					if err != nil {
						return err
					}
					unspents[referTxnHash], err = GetUint16Array(unspentValue)
					if err != nil {
						return err
					}
				}

				unspentLen := len(unspents[referTxnHash])
				for k, outputIndex := range unspents[referTxnHash] {
					if outputIndex == uint16(txn.Inputs[index].Previous.Index) {
						unspents[referTxnHash][k] = unspents[referTxnHash][unspentLen-1]
						unspents[referTxnHash] = unspents[referTxnHash][:unspentLen-1]
						break
					}
				}
			}
		}
	}

	for txhash, value := range unspents {
		key := new(bytes.Buffer)
		key.WriteByte(byte(IXUnspent))
		txhash.Serialize(key)

		if len(value) == 0 {
			c.BatchDelete(key.Bytes())
		} else {
			unspentArray := ToByteArray(value)
			c.BatchPut(key.Bytes(), unspentArray)
		}
	}

	return nil
}

func (c *ChainStore) RollbackUnspend(b *Block) error {
	unspentPrefix := []byte{byte(IXUnspent)}
	unspents := make(map[Uint256][]uint16)
	for _, txn := range b.Transactions {
		if txn.TxType == RegisterAsset {
			continue
		}
		// remove all utxos created by this transaction
		txnHash := txn.Hash()
		c.BatchDelete(append(unspentPrefix, txnHash.Bytes()...))
		if !txn.IsCoinBaseTx() {

			for _, input := range txn.Inputs {
				referTxnHash := input.Previous.TxID
				referTxnOutIndex := input.Previous.Index
				if _, ok := unspents[referTxnHash]; !ok {
					var err error
					unspentValue, _ := c.Get(append(unspentPrefix, referTxnHash.Bytes()...))
					if len(unspentValue) != 0 {
						unspents[referTxnHash], err = GetUint16Array(unspentValue)
						if err != nil {
							return err
						}
					}
				}
				unspents[referTxnHash] = append(unspents[referTxnHash], referTxnOutIndex)
			}
		}
	}

	for txhash, value := range unspents {
		key := new(bytes.Buffer)
		key.WriteByte(byte(IXUnspent))
		txhash.Serialize(key)

		if len(value) == 0 {
			c.BatchDelete(key.Bytes())
		} else {
			unspentArray := ToByteArray(value)
			c.BatchPut(key.Bytes(), unspentArray)
		}
	}

	return nil
}

func (c *ChainStore) PersistConfirm(confirm *DPosProposalVoteSlot) error {
	key := new(bytes.Buffer)
	key.WriteByte(byte(DATAConfirm))
	if err := confirm.Hash.Serialize(key); err != nil {
		return err
	}

	value := new(bytes.Buffer)
	if err := confirm.Serialize(value); err != nil {
		return err
	}

	c.BatchPut(key.Bytes(), value.Bytes())
	return nil
}

func (c *ChainStore) RollbackConfirm(b *Block) error {
	key := new(bytes.Buffer)
	key.WriteByte(byte(DATAConfirm))
	hash := b.Hash()
	if err := hash.Serialize(key); err != nil {
		return err
	}

	c.BatchDelete(key.Bytes())
	return nil
}

func GetUint16Array(source []byte) ([]uint16, error) {
	if source == nil {
		return nil, errors.New("[Common] , GetUint16Array err, source = nil")
	}

	if len(source)%2 != 0 {
		return nil, errors.New("[Common] , GetUint16Array err, length of source is odd.")
	}

	dst := make([]uint16, len(source)/2)
	for i := 0; i < len(source)/2; i++ {
		dst[i] = uint16(source[i*2]) + uint16(source[i*2+1])*256
	}

	return dst, nil
}

func ToByteArray(source []uint16) []byte {
	dst := make([]byte, len(source)*2)
	for i := 0; i < len(source); i++ {
		dst[i*2] = byte(source[i] % 256)
		dst[i*2+1] = byte(source[i] / 256)
	}

	return dst
}<|MERGE_RESOLUTION|>--- conflicted
+++ resolved
@@ -195,13 +195,8 @@
 	}
 
 	// batch put the UTXOs
-<<<<<<< HEAD
 	for programHash, programHashValue := range unspendUTXOs {
-		for assetId, unspents := range programHashValue {
-=======
-	for programHash, programHash_value := range unspendUTXOs {
-		for assetID, unspents := range programHash_value {
->>>>>>> 7b8d3ba7
+		for assetID, unspents := range programHashValue {
 			for height, unspent := range unspents {
 				err := c.PersistUnspentWithProgramHash(programHash, assetID, height, unspent)
 				if err != nil {
@@ -286,13 +281,8 @@
 		}
 	}
 
-<<<<<<< HEAD
 	for programHash, programHashValue := range unspendUTXOs {
-		for assetId, unspents := range programHashValue {
-=======
-	for programHash, programHash_value := range unspendUTXOs {
-		for assetID, unspents := range programHash_value {
->>>>>>> 7b8d3ba7
+		for assetID, unspents := range programHashValue {
 			for height, unspent := range unspents {
 				err := c.PersistUnspentWithProgramHash(programHash, assetID, height, unspent)
 				if err != nil {
@@ -450,13 +440,8 @@
 
 func (c *ChainStore) RollbackAsset(assetID Uint256) error {
 	key := new(bytes.Buffer)
-<<<<<<< HEAD
 	key.WriteByte(byte(STInfo))
-	if err := assetId.Serialize(key); err != nil {
-=======
-	key.WriteByte(byte(ST_Info))
 	if err := assetID.Serialize(key); err != nil {
->>>>>>> 7b8d3ba7
 		return err
 	}
 
