--- conflicted
+++ resolved
@@ -684,7 +684,6 @@
 		Usage: "defines the start height to support ReturnCrossChainDepositCoin transaction",
 	}
 
-<<<<<<< HEAD
 	DposV2StartHeightFlag = cli.StringFlag{
 		Name:  "dposv2startheight",
 		Usage: "defines the start height to support DposV2 transaction",
@@ -703,11 +702,11 @@
 	StakeAddressFlag = cli.StringFlag{
 		Name:  "stakeaddress",
 		Usage: "defines the stake address of DPoS v2 votes",
-=======
+	}
+
 	SchnorrStartHeightFlag = cli.StringFlag{
 		Name:  "schnorrstartheight",
 		Usage: "defines the start height to support schnorr transaction",
->>>>>>> c0ce55c6
 	}
 )
 
