--- conflicted
+++ resolved
@@ -689,7 +689,6 @@
 		Usage: "defines the start height to support ReturnCrossChainDepositCoin transaction",
 	}
 
-<<<<<<< HEAD
 	DposV2StartHeightFlag = cli.StringFlag{
 		Name:  "dposv2startheight",
 		Usage: "defines the start height to support DposV2 transaction",
@@ -713,11 +712,11 @@
 	SchnorrStartHeightFlag = cli.StringFlag{
 		Name:  "schnorrstartheight",
 		Usage: "defines the start height to support schnorr transaction",
-=======
+	}
+
 	CRDPoSNodeHotFixHeightFlag = cli.StringFlag{
-		Name: "crdposnodehotfixheight",
+		Name:  "crdposnodehotfixheight",
 		Usage: "CRDPoSNodeHotFixHeight indicates the hot fix start height of CR DPoS node",
->>>>>>> 40b1ba8f
 	}
 )
 
