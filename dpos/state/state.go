--- conflicted
+++ resolved
@@ -9,14 +9,11 @@
 	"bytes"
 	"encoding/hex"
 	"fmt"
-<<<<<<< HEAD
 	common2 "github.com/elastos/Elastos.ELA/core/types/common"
 	"github.com/elastos/Elastos.ELA/core/types/interfaces"
-=======
 	elaerr "github.com/elastos/Elastos.ELA/errors"
 	"github.com/elastos/Elastos.ELA/p2p"
 	"github.com/elastos/Elastos.ELA/p2p/msg"
->>>>>>> 29650818
 	"io"
 	"math"
 	"sync"
@@ -316,12 +313,12 @@
 	getHeight                           func() uint32
 	isCurrent                           func() bool
 	broadcast                           func(msg p2p.Message)
-	appendToTxpool                      func(transaction *types.Transaction) elaerr.ELAError
+	appendToTxpool                      func(transaction interfaces.Transaction) elaerr.ELAError
 	createDposV2RealWithdrawTransaction func(withdrawTransactionHashes []common.Uint256,
-		outputs []*types.OutputInfo) (*types.Transaction, error)
-}
-
-func (c *State) GetRealWithdrawTransactions() map[common.Uint256]types.OutputInfo {
+		outputs []*common2.OutputInfo) (interfaces.Transaction, error)
+}
+
+func (c *State) GetRealWithdrawTransactions() map[common.Uint256]common2.OutputInfo {
 	c.mtx.RLock()
 	defer c.mtx.RUnlock()
 
@@ -858,7 +855,7 @@
 func (s *State) createDposV2ClaimRewardRealWithdrawTransaction(height uint32) {
 	if s.createDposV2RealWithdrawTransaction != nil && height == s.getHeight() {
 		withdrawTransactionHahses := make([]common.Uint256, 0)
-		ouputs := make([]*types.OutputInfo, 0)
+		ouputs := make([]*common2.OutputInfo, 0)
 		for k, v := range s.WithdrawableTxInfo {
 			withdrawTransactionHahses = append(withdrawTransactionHahses, k)
 			outputInfo := v
@@ -891,10 +888,10 @@
 type StateFuncsConfig struct {
 	GetHeight                           func() uint32
 	CreateDposV2RealWithdrawTransaction func(withdrawTransactionHashes []common.Uint256,
-		outpus []*types.OutputInfo) (*types.Transaction, error)
+		outpus []*common2.OutputInfo) (interfaces.Transaction, error)
 	IsCurrent      func() bool
 	Broadcast      func(msg p2p.Message)
-	AppendToTxpool func(transaction *types.Transaction) elaerr.ELAError
+	AppendToTxpool func(transaction interfaces.Transaction) elaerr.ELAError
 }
 
 func (c *State) RegisterFuncitons(cfg *StateFuncsConfig) {
@@ -1127,19 +1124,14 @@
 	case common2.RevertToPOW:
 		s.processRevertToPOW(tx, height)
 
-<<<<<<< HEAD
 	case common2.RevertToDPOS:
 		s.processRevertToDPOS(tx.Payload().(*payload.RevertToDPOS), height)
-=======
-	case types.RevertToDPOS:
-		s.processRevertToDPOS(tx.Payload.(*payload.RevertToDPOS), height)
-
-	case types.DposV2ClaimReward:
+
+	case common2.DposV2ClaimReward:
 		s.processDposV2ClaimReward(tx, height)
 
-	case types.DposV2ClaimRewardRealWithdraw:
+	case common2.DposV2ClaimRewardRealWithdraw:
 		s.processDposV2ClaimRewardRealWithdraw(tx, height)
->>>>>>> 29650818
 	}
 
 	if tx.TxType() != common2.RegisterProducer {
@@ -1168,11 +1160,7 @@
 			depositOutputs[op.ReferKey()] = output.Value
 		}
 	}
-<<<<<<< HEAD
-	if tx.PayloadVersion() != payload.ProducerInfoDposV2Version || s.getProducer(info.NodePublicKey) == nil {
-=======
 	if s.getProducer(info.NodePublicKey) == nil {
->>>>>>> 29650818
 		producer := Producer{
 			info:                         *info,
 			registerHeight:               height,
@@ -1746,19 +1734,19 @@
 	return crMembersMap
 }
 
-func (s *State) processDposV2ClaimReward(tx *types.Transaction, height uint32) {
+func (s *State) processDposV2ClaimReward(tx interfaces.Transaction, height uint32) {
 	oriDposV2RewardInfo := s.DposV2RewardInfo
 	oriDposV2RewardClaimingInfo := s.DposV2RewardClaimingInfo
-	payload := tx.Payload.(*payload.DposV2ClaimReward)
-	pub := hex.EncodeToString(tx.Programs[0].Code[1 : len(tx.Programs[0].Code)-1])
+	payload := tx.Payload().(*payload.DposV2ClaimReward)
+	pub := hex.EncodeToString(tx.Programs()[0].Code[1 : len(tx.Programs()[0].Code)-1])
 	pkBytes, _ := common.HexStringToBytes(pub)
 	u168, _ := contract.PublicKeyToStandardProgramHash(pkBytes)
 	addr, _ := u168.ToAddress()
 	s.history.Append(height, func() {
 		s.DposV2RewardInfo[addr] -= payload.Amount
 		s.DposV2RewardClaimingInfo[addr] += payload.Amount
-		receipt, _ := contract.PublicKeyToStandardProgramHash(tx.Programs[0].Code[1 : len(tx.Programs[0].Code)-1])
-		s.WithdrawableTxInfo[tx.Hash()] = types.OutputInfo{
+		receipt, _ := contract.PublicKeyToStandardProgramHash(tx.Programs()[0].Code[1 : len(tx.Programs()[0].Code)-1])
+		s.WithdrawableTxInfo[tx.Hash()] = common2.OutputInfo{
 			Recipient: *receipt,
 			Amount:    payload.Amount,
 		}
@@ -1769,14 +1757,14 @@
 	})
 }
 
-func (s *State) processDposV2ClaimRewardRealWithdraw(tx *types.Transaction, height uint32) {
-	txs := make(map[common.Uint256]types.OutputInfo)
+func (s *State) processDposV2ClaimRewardRealWithdraw(tx interfaces.Transaction, height uint32) {
+	txs := make(map[common.Uint256]common2.OutputInfo)
 	for k, v := range s.StateKeyFrame.WithdrawableTxInfo {
 		txs[k] = v
 	}
 	oriClaimingInfo := s.DposV2RewardClaimingInfo
 	oriClaimedInfo := s.DposV2RewardClaimedInfo
-	withdrawPayload := tx.Payload.(*payload.DposV2ClaimRewardRealWithdraw)
+	withdrawPayload := tx.Payload().(*payload.DposV2ClaimRewardRealWithdraw)
 
 	s.history.Append(height, func() {
 		for _, hash := range withdrawPayload.WithdrawTransactionHashes {
