package payload

import (
	"bytes"
	"errors"
	"io"

	"github.com/elastos/Elastos.ELA/common"
	"github.com/elastos/Elastos.ELA/crypto"
)

const CancelProducerVersion byte = 0x00

<<<<<<< HEAD
type CancelProducer struct {
	PublicKey []byte
	Signature []byte
=======
type PayloadCancelProducer struct {
	OwnerPublicKey []byte
	Signature      []byte
>>>>>>> b6e0776c
}

func (a *CancelProducer) Data(version byte) []byte {
	buf := new(bytes.Buffer)
	if err := a.Serialize(buf, version); err != nil {
		return []byte{0}
	}
	return buf.Bytes()
}

func (a *CancelProducer) Serialize(w io.Writer, version byte) error {
	err := a.SerializeUnsigned(w, version)
	if err != nil {
		return err
	}

	err = common.WriteVarBytes(w, a.Signature)
	if err != nil {
<<<<<<< HEAD
		return errors.New("[CancelProducer], Signature serialize failed")
=======
		return errors.New("[PayloadCancelProducer], signature serialize failed")
>>>>>>> b6e0776c
	}

	return nil
}

<<<<<<< HEAD
func (a *CancelProducer) SerializeUnsigned(w io.Writer, version byte) error {
	err := common.WriteVarBytes(w, a.PublicKey)
	if err != nil {
		return errors.New("[CancelProducer], Serialize failed")
=======
func (a *PayloadCancelProducer) SerializeUnsigned(w io.Writer, version byte) error {
	err := common.WriteVarBytes(w, a.OwnerPublicKey)
	if err != nil {
		return errors.New("[PayloadCancelProducer], serialize failed")
>>>>>>> b6e0776c
	}
	return nil
}

func (a *CancelProducer) Deserialize(r io.Reader, version byte) error {
	err := a.DeserializeUnsigned(r, version)
	if err != nil {
		return err
	}
	sig, err := common.ReadVarBytes(r, crypto.SignatureLength, "signature")
	if err != nil {
<<<<<<< HEAD
		return errors.New("[CancelProducer], Signature deserialize failed")
=======
		return errors.New("[PayloadCancelProducer], signature deserialize failed")
>>>>>>> b6e0776c
	}

	a.Signature = sig

	return nil
}

func (a *CancelProducer) DeserializeUnsigned(r io.Reader, version byte) error {
	pk, err := common.ReadVarBytes(r, crypto.NegativeBigLength, "public key")
	if err != nil {
<<<<<<< HEAD
		return errors.New("[CancelProducer], Deserialize failed")
=======
		return errors.New("[PayloadCancelProducer], deserialize failed")
>>>>>>> b6e0776c
	}
	a.OwnerPublicKey = pk
	return err
}<|MERGE_RESOLUTION|>--- conflicted
+++ resolved
@@ -11,15 +11,9 @@
 
 const CancelProducerVersion byte = 0x00
 
-<<<<<<< HEAD
 type CancelProducer struct {
-	PublicKey []byte
-	Signature []byte
-=======
-type PayloadCancelProducer struct {
 	OwnerPublicKey []byte
 	Signature      []byte
->>>>>>> b6e0776c
 }
 
 func (a *CancelProducer) Data(version byte) []byte {
@@ -38,27 +32,16 @@
 
 	err = common.WriteVarBytes(w, a.Signature)
 	if err != nil {
-<<<<<<< HEAD
-		return errors.New("[CancelProducer], Signature serialize failed")
-=======
-		return errors.New("[PayloadCancelProducer], signature serialize failed")
->>>>>>> b6e0776c
+		return errors.New("[CancelProducer], signature serialize failed")
 	}
 
 	return nil
 }
 
-<<<<<<< HEAD
 func (a *CancelProducer) SerializeUnsigned(w io.Writer, version byte) error {
-	err := common.WriteVarBytes(w, a.PublicKey)
-	if err != nil {
-		return errors.New("[CancelProducer], Serialize failed")
-=======
-func (a *PayloadCancelProducer) SerializeUnsigned(w io.Writer, version byte) error {
 	err := common.WriteVarBytes(w, a.OwnerPublicKey)
 	if err != nil {
-		return errors.New("[PayloadCancelProducer], serialize failed")
->>>>>>> b6e0776c
+		return errors.New("[CancelProducer], serialize failed")
 	}
 	return nil
 }
@@ -68,29 +51,21 @@
 	if err != nil {
 		return err
 	}
-	sig, err := common.ReadVarBytes(r, crypto.SignatureLength, "signature")
+
+	a.Signature, err = common.ReadVarBytes(r, crypto.SignatureLength, "signature")
 	if err != nil {
-<<<<<<< HEAD
-		return errors.New("[CancelProducer], Signature deserialize failed")
-=======
-		return errors.New("[PayloadCancelProducer], signature deserialize failed")
->>>>>>> b6e0776c
+		return errors.New("[CancelProducer], signature deserialize failed")
 	}
-
-	a.Signature = sig
 
 	return nil
 }
 
 func (a *CancelProducer) DeserializeUnsigned(r io.Reader, version byte) error {
-	pk, err := common.ReadVarBytes(r, crypto.NegativeBigLength, "public key")
+	var err error
+	a.OwnerPublicKey, err = common.ReadVarBytes(r, crypto.NegativeBigLength, "public key")
 	if err != nil {
-<<<<<<< HEAD
-		return errors.New("[CancelProducer], Deserialize failed")
-=======
-		return errors.New("[PayloadCancelProducer], deserialize failed")
->>>>>>> b6e0776c
+		return errors.New("[CancelProducer], deserialize failed")
 	}
-	a.OwnerPublicKey = pk
+
 	return err
 }