// Copyright (c) 2017-2020 The Elastos Foundation
// Use of this source code is governed by an MIT
// license that can be found in the LICENSE file.
//

package blockchain

import (
	"bytes"
	"encoding/hex"
	"errors"
	"fmt"
	"github.com/elastos/Elastos.ELA/core/types/functions"
	"math"
	"math/big"
	"sort"

	"github.com/elastos/Elastos.ELA/common"
	"github.com/elastos/Elastos.ELA/common/config"
	"github.com/elastos/Elastos.ELA/common/log"
	"github.com/elastos/Elastos.ELA/core/contract"
	"github.com/elastos/Elastos.ELA/core/contract/program"
	common2 "github.com/elastos/Elastos.ELA/core/types/common"
	"github.com/elastos/Elastos.ELA/core/types/interfaces"
	"github.com/elastos/Elastos.ELA/core/types/outputpayload"
	"github.com/elastos/Elastos.ELA/core/types/payload"
	crstate "github.com/elastos/Elastos.ELA/cr/state"
	"github.com/elastos/Elastos.ELA/crypto"
	. "github.com/elastos/Elastos.ELA/crypto"
	"github.com/elastos/Elastos.ELA/dpos/state"
	"github.com/elastos/Elastos.ELA/elanet/pact"
	elaerr "github.com/elastos/Elastos.ELA/errors"
	"github.com/elastos/Elastos.ELA/utils"
	"github.com/elastos/Elastos.ELA/vm"
)

const (
	// MaxStringLength is the maximum length of a string field.
	MaxStringLength = 100

	// Category Data length limit not exceeding 4096 characters
	MaxCategoryDataStringLength = 4096

	// Category Data length limit not exceeding 4096 characters
	MaxDraftDataStringLength = 1000000

	// MaxBudgetsCount indicates max budgets count of one proposal.
	MaxBudgetsCount = 128

	// ELIPBudgetsCount indicates budgets count of ELIP.
	ELIPBudgetsCount = 2

	// CRCProposalBudgetsPercentage indicates the percentage of the CRC member
	// address balance available for a single proposal budget.
	CRCProposalBudgetsPercentage = 10
)

type TransactionChecker interface {
	CheckTransactionSanity(blockHeight uint32, txn interfaces.Transaction) elaerr.ELAError
	CheckTransactionContext(blockHeight uint32, txn interfaces.Transaction,
		proposalsUsedAmount common.Fixed64, timeStamp uint32) (
		map[*common2.Input]common2.Output, elaerr.ELAError)
}

type BaseChecker struct {
	BlockChain
}

// CheckTransactionSanity verifies received single transaction
func (b *BlockChain) CheckTransactionSanity(blockHeight uint32,
	txn interfaces.Transaction) elaerr.ELAError {

	para := functions.GetTransactionParameters(
		txn, blockHeight, 0, b.chainParams, b, 0)

	return txn.SanityCheck(para)
}

// CheckTransactionContext verifies a transaction with history transaction in ledger
func (b *BlockChain) CheckTransactionContext(blockHeight uint32,
	tx interfaces.Transaction, proposalsUsedAmount common.Fixed64, timeStamp uint32) (
	map[*common2.Input]common2.Output, elaerr.ELAError) {

	para := functions.GetTransactionParameters(
		tx, blockHeight, timeStamp, b.chainParams, b, proposalsUsedAmount)

	references, contextErr := tx.ContextCheck(para)
	if contextErr != nil {
		return nil, contextErr
	}

	return references, nil
}

func (b *BlockChain) CheckVoteOutputs(
	blockHeight uint32, outputs []*common2.Output, references map[*common2.Input]common2.Output,
	pds map[string]struct{}, pds2 map[string]uint32, crs map[common.Uint168]struct{}) error {
	programHashes := make(map[common.Uint168]struct{})
	for _, output := range references {
		programHashes[output.ProgramHash] = struct{}{}
	}

	var dposV2OutputCount int
	var dposV2OutputLock uint32
	var totalDPoSV2OutputVotes common.Fixed64
	for _, o := range outputs {
		if o.Type != common2.OTVote && o.Type != common2.OTDposV2Vote {
			continue
		}
		var checkProhash common.Uint168
		if o.Type == common2.OTDposV2Vote {
			checkProhash = common.Uint168FromCodeHash(byte(contract.PrefixStandard), o.ProgramHash.ToCodeHash())
		} else {
			checkProhash = o.ProgramHash
		}

		if _, ok := programHashes[checkProhash]; !ok {
			return errors.New("the output address of vote tx " +
				"should exist in its input")
		}

		votePayload, ok := o.Payload.(*outputpayload.VoteOutput)
		if !ok {
			return errors.New("invalid vote output payload")
		}
		for _, content := range votePayload.Contents {
			switch content.VoteType {
			case outputpayload.Delegate:
				err := b.checkVoteProducerContent(
					content, pds, votePayload.Version, o.Value)
				if err != nil {
					return err
				}
			case outputpayload.CRC:
				err := b.checkVoteCRContent(blockHeight,
					content, crs, votePayload.Version, o.Value)
				if err != nil {
					return err
				}
			case outputpayload.CRCProposal:
				err := b.checkVoteCRCProposalContent(
					content, votePayload.Version, o.Value)
				if err != nil {
					return err
				}
			case outputpayload.CRCImpeachment:
				err := b.checkCRImpeachmentContent(
					content, votePayload.Version, o.Value)
				if err != nil {
					return err
				}
			case outputpayload.DposV2:
				dposV2OutputCount++
				dposV2OutputLock = o.OutputLock
				totalDPoSV2OutputVotes += o.Value
				err := b.checkVoteDposV2Content(o.OutputLock,
					content, pds2, votePayload.Version, o.Value)
				if err != nil {
					return err
				}
			}
		}
	}

	// If Inputs contain DPoS v2 votes, need to check:
	// 1.need to be only one DPoS V2 input
	// 2.need to be only one DPoS V2 output
	// 3.outputLock of output need to be bigger than new input
	// 4.DPoS v2 votes in outputs need to be more than Inputs
	var dposV2InputCount uint32
	var dposV2InputLock uint32
	var totalDPoSV2InputVotes common.Fixed64
	for _, o := range references {
		votePayload, ok := o.Payload.(*outputpayload.VoteOutput)
		if !ok {
			continue
		}

		var containDPoSV2Votes bool
		for _, content := range votePayload.Contents {
			if content.VoteType == outputpayload.DposV2 {
				containDPoSV2Votes = true
				break
			}
		}
		if !containDPoSV2Votes {
			continue
		}

		dposV2InputCount++
		dposV2InputLock = o.OutputLock
		totalDPoSV2InputVotes += o.Value
	}
	// need to be only one DPoS V2 input
	if dposV2InputCount > 1 {
		return errors.New("need to be only one DPoS V2 input")
	}
	// need to be only one DPoS V2 output
	if dposV2OutputCount > 1 {
		return errors.New("need to be only one DPoS V2 output")
	}
	// outputLock of output need to be bigger than new input
	if dposV2InputLock > dposV2OutputLock {
		return errors.New(fmt.Sprintf("invalid DPoS V2 output lock, "+
			"need to be bigger than input, input lockTime:%d, "+
			"output lockTime:%d", dposV2InputLock, dposV2OutputLock))
	}
	// DPoS v2 votes in outputs need to be more than Inputs
	if totalDPoSV2InputVotes > totalDPoSV2OutputVotes {
		return errors.New(fmt.Sprintf("invalid DPoS V2 output votes, "+
			"need to be bigger than input, input votes:%d, "+
			"output votes:%d", totalDPoSV2InputVotes, totalDPoSV2OutputVotes))
	}

	return nil
}

func (b *BlockChain) checkCRImpeachmentContent(content outputpayload.VoteContent,
	payloadVersion byte, amount common.Fixed64) error {
	if payloadVersion < outputpayload.VoteProducerAndCRVersion {
		return errors.New("payload VoteProducerVersion not support vote CRCProposal")
	}

	crMembersMap := getCRMembersMap(b.crCommittee.GetImpeachableMembers())
	for _, cv := range content.CandidateVotes {
		if _, ok := crMembersMap[common.BytesToHexString(cv.Candidate)]; !ok {
			return errors.New("candidate should be one of the CR members")
		}
	}

	var totalVotes common.Fixed64
	for _, cv := range content.CandidateVotes {
		totalVotes += cv.Votes
	}
	if totalVotes > amount {
		return errors.New("total votes larger than output amount")
	}
	return nil
}

func (b *BlockChain) checkVoteProducerContent(content outputpayload.VoteContent,
	pds map[string]struct{}, payloadVersion byte, amount common.Fixed64) error {
	for _, cv := range content.CandidateVotes {
		if _, ok := pds[common.BytesToHexString(cv.Candidate)]; !ok {
			return fmt.Errorf("invalid vote output payload "+
				"producer candidate: %s", common.BytesToHexString(cv.Candidate))
		}
	}
	if payloadVersion >= outputpayload.VoteProducerAndCRVersion {
		for _, cv := range content.CandidateVotes {
			if cv.Votes > amount {
				return errors.New("votes larger than output amount")
			}
		}
	}

	return nil
}

func (b *BlockChain) checkVoteDposV2Content(lockTime uint32, content outputpayload.VoteContent,
	pds map[string]uint32, payloadVersion byte, amount common.Fixed64) error {
	for _, cv := range content.CandidateVotes {
		stakeUntil, ok := pds[common.BytesToHexString(cv.Candidate)]
		if !ok {
			return fmt.Errorf("invalid vote output payload "+
				"producer candidate: %s", common.BytesToHexString(cv.Candidate))
		}

		if lockTime > stakeUntil {
			return fmt.Errorf("invalid vote output lockTime "+
				"producer candidate:%s, lockTime:%d, stakeUntil:%d",
				common.BytesToHexString(cv.Candidate), lockTime, stakeUntil)
		}
	}

	if payloadVersion < outputpayload.VoteDposV2Version {
		return errors.New("payload VoteDposV2Version not support vote DposV2")
	}
	if len(content.CandidateVotes) > outputpayload.MaxDposV2ProducerPerTransaction {
		return errors.New("invalid count of DposV2 candidates ")
	}

	var totalVotes common.Fixed64
	for _, cv := range content.CandidateVotes {
		totalVotes += cv.Votes
	}
	if totalVotes > amount {
		return errors.New("total votes larger than output amount")
	}

	return nil
}

func (b *BlockChain) checkVoteCRContent(blockHeight uint32,
	content outputpayload.VoteContent, crs map[common.Uint168]struct{},
	payloadVersion byte, amount common.Fixed64) error {

	if !b.crCommittee.IsInVotingPeriod(blockHeight) {
		return errors.New("cr vote tx must during voting period")
	}

	if payloadVersion < outputpayload.VoteProducerAndCRVersion {
		return errors.New("payload VoteProducerVersion not support vote CR")
	}
	if blockHeight >= b.chainParams.CheckVoteCRCountHeight {
		if len(content.CandidateVotes) > outputpayload.MaxVoteProducersPerTransaction {
			return errors.New("invalid count of CR candidates ")
		}
	}
	for _, cv := range content.CandidateVotes {
		cid, err := common.Uint168FromBytes(cv.Candidate)
		if err != nil {
			return fmt.Errorf("invalid vote output payload " +
				"Candidate can not change to proper cid")
		}
		if _, ok := crs[*cid]; !ok {
			return fmt.Errorf("invalid vote output payload "+
				"CR candidate: %s", cid.String())
		}
	}
	var totalVotes common.Fixed64
	for _, cv := range content.CandidateVotes {
		totalVotes += cv.Votes
	}
	if totalVotes > amount {
		return errors.New("total votes larger than output amount")
	}

	return nil
}

func (b *BlockChain) checkVoteCRCProposalContent(
	content outputpayload.VoteContent, payloadVersion byte,
	amount common.Fixed64) error {

	if payloadVersion < outputpayload.VoteProducerAndCRVersion {
		return errors.New("payload VoteProducerVersion not support vote CRCProposal")
	}

	for _, cv := range content.CandidateVotes {
		if cv.Votes > amount {
			return errors.New("votes larger than output amount")
		}
		proposalHash, err := common.Uint256FromBytes(cv.Candidate)
		if err != nil {
			return err
		}
		proposal := b.crCommittee.GetProposal(*proposalHash)
		if proposal == nil || proposal.Status != crstate.CRAgreed {
			return fmt.Errorf("invalid CRCProposal: %s",
				common.ToReversedString(*proposalHash))
		}
	}

	return nil
}

func getCRMembersMap(members []*crstate.CRMember) map[string]struct{} {
	crMaps := make(map[string]struct{})
	for _, c := range members {
		crMaps[c.Info.CID.String()] = struct{}{}
	}
	return crMaps
}

func CheckDestructionAddress(references map[*common2.Input]common2.Output) error {
	for _, output := range references {
		if output.ProgramHash == config.DestroyELAAddress {
			return errors.New("cannot use utxo from the destruction address")
		}
	}
	return nil
}

func (b *BlockChain) checkInvalidUTXO(txn interfaces.Transaction) error {
	currentHeight := DefaultLedger.Blockchain.GetHeight()
	for _, input := range txn.Inputs() {
		referTxn, err := b.UTXOCache.GetTransaction(input.Previous.TxID)
		if err != nil {
			return err
		}
		if referTxn.IsCoinBaseTx() {
			if currentHeight-referTxn.LockTime() < b.chainParams.CoinbaseMaturity {
				return errors.New("the utxo of coinbase is locking")
			}
		} else if referTxn.IsNewSideChainPowTx() {
			return errors.New("cannot spend the utxo from a new sideChainPow tx")
		}
	}

	return nil
}

//validate the transaction of duplicate UTXO input
func CheckTransactionInput(txn interfaces.Transaction) error {
	if txn.IsCoinBaseTx() {
		if len(txn.Inputs()) != 1 {
			return errors.New("coinbase must has only one input")
		}
		inputHash := txn.Inputs()[0].Previous.TxID
		inputIndex := txn.Inputs()[0].Previous.Index
		sequence := txn.Inputs()[0].Sequence
		if !inputHash.IsEqual(common.EmptyHash) ||
			inputIndex != math.MaxUint16 || sequence != math.MaxUint32 {
			return errors.New("invalid coinbase input")
		}

		return nil
	}

	if txn.IsIllegalTypeTx() || txn.IsInactiveArbitrators() ||
		txn.IsNewSideChainPowTx() || txn.IsUpdateVersion() ||
		txn.IsActivateProducerTx() || txn.IsNextTurnDPOSInfoTx() ||
		txn.IsRevertToPOW() || txn.IsRevertToDPOS() || txn.IsCustomIDResultTx() ||
		txn.IsDposV2ClaimRewardTx() {
		if len(txn.Inputs()) != 0 {
			return errors.New("no cost transactions must has no input")
		}
		return nil
	}

	if len(txn.Inputs()) <= 0 {
		return errors.New("transaction has no inputs")
	}
	existingTxInputs := make(map[string]struct{})
	for _, input := range txn.Inputs() {
		if input.Previous.TxID.IsEqual(common.EmptyHash) && (input.Previous.Index == math.MaxUint16) {
			return errors.New("invalid transaction input")
		}
		if _, exists := existingTxInputs[input.ReferKey()]; exists {
			return errors.New("duplicated transaction inputs")
		} else {
			existingTxInputs[input.ReferKey()] = struct{}{}
		}
	}

	return nil
}

func (b *BlockChain) checkCRCProposalWithdrawOutput(txn interfaces.Transaction) error {
	withdrawPayload, ok := txn.Payload().(*payload.CRCProposalWithdraw)
	if !ok {
		return errors.New("checkCRCProposalWithdrawOutput invalid payload")
	}
	proposalState := b.crCommittee.GetProposal(withdrawPayload.ProposalHash)
	if proposalState == nil {
		return errors.New("proposal not exist")
	}

	return nil
}

func (b *BlockChain) CheckTransactionOutput(txn interfaces.Transaction,
	blockHeight uint32) error {
	if len(txn.Outputs()) > math.MaxUint16 {
		return errors.New("output count should not be greater than 65535(MaxUint16)")
	}

	if txn.IsCoinBaseTx() {
		if len(txn.Outputs()) < 2 {
			return errors.New("coinbase output is not enough, at least 2")
		}

		foundationReward := txn.Outputs()[0].Value
		var totalReward = common.Fixed64(0)
		if blockHeight < b.chainParams.PublicDPOSHeight {
			for _, output := range txn.Outputs() {
				if output.AssetID != config.ELAAssetID {
					return errors.New("asset ID in coinbase is invalid")
				}
				totalReward += output.Value
			}

			if foundationReward < common.Fixed64(float64(totalReward)*0.3) {
				return errors.New("reward to foundation in coinbase < 30%")
			}
		} else {
			// check the ratio of FoundationAddress reward with miner reward
			totalReward = txn.Outputs()[0].Value + txn.Outputs()[1].Value
			if len(txn.Outputs()) == 2 && foundationReward <
				common.Fixed64(float64(totalReward)*0.3/0.65) {
				return errors.New("reward to foundation in coinbase < 30%")
			}
		}

		return nil
	}

	if txn.IsIllegalTypeTx() || txn.IsInactiveArbitrators() ||
		txn.IsUpdateVersion() || txn.IsActivateProducerTx() ||
		txn.IsNextTurnDPOSInfoTx() || txn.IsRevertToPOW() ||
		txn.IsRevertToDPOS() || txn.IsCustomIDResultTx() || txn.IsDposV2ClaimRewardTx() {
		if len(txn.Outputs()) != 0 {
			return errors.New("no cost transactions should have no output")
		}

		return nil
	}

	if txn.IsCRCAppropriationTx() {
		if len(txn.Outputs()) != 2 {
			return errors.New("new CRCAppropriation tx must have two output")
		}
		if !txn.Outputs()[0].ProgramHash.IsEqual(b.chainParams.CRExpensesAddress) {
			return errors.New("new CRCAppropriation tx must have the first" +
				"output to CR expenses address")
		}
		if !txn.Outputs()[1].ProgramHash.IsEqual(b.chainParams.CRAssetsAddress) {
			return errors.New("new CRCAppropriation tx must have the second" +
				"output to CR assets address")
		}
	}

	if txn.IsNewSideChainPowTx() {
		if len(txn.Outputs()) != 1 {
			return errors.New("new sideChainPow tx must have only one output")
		}
		if txn.Outputs()[0].Value != 0 {
			return errors.New("the value of new sideChainPow tx output must be 0")
		}
		if txn.Outputs()[0].Type != common2.OTNone {
			return errors.New("the type of new sideChainPow tx output must be OTNone")
		}
		return nil
	}

	if len(txn.Outputs()) < 1 {
		return errors.New("transaction has no outputs")
	}

	// check if output address is valid
	specialOutputCount := 0
	for _, output := range txn.Outputs() {
		if output.AssetID != config.ELAAssetID {
			return errors.New("asset ID in output is invalid")
		}

		// output value must >= 0
		if output.Value < common.Fixed64(0) {
			return errors.New("invalid transaction UTXO output")
		}

		if err := CheckOutputProgramHash(blockHeight, output.ProgramHash); err != nil {
			return err
		}

		if txn.Version() >= common2.TxVersion09 {
			if output.Type != common2.OTNone {
				specialOutputCount++
			}
			if err := CheckOutputPayload(txn.TxType(), output); err != nil {
				return err
			}
		}
	}

	if txn.IsReturnSideChainDepositCoinTx() || txn.IsWithdrawFromSideChainTx() {
		return nil
	}

	if b.GetHeight() >= b.chainParams.PublicDPOSHeight && specialOutputCount > 1 {
		return errors.New("special output count should less equal than 1")
	}

	return nil
}

func CheckOutputProgramHash(height uint32, programHash common.Uint168) error {
	// main version >= 88812
	if height >= config.DefaultParams.CheckAddressHeight {
		var empty = common.Uint168{}
		if programHash.IsEqual(empty) {
			return nil
		}
		if programHash.IsEqual(config.CRAssetsAddress) {
			return nil
		}
		if programHash.IsEqual(config.CRCExpensesAddress) {
			return nil
		}

		prefix := contract.PrefixType(programHash[0])
		switch prefix {
		case contract.PrefixStandard:
		case contract.PrefixMultiSig:
		case contract.PrefixCrossChain:
		case contract.PrefixDeposit:
		default:
			return errors.New("invalid program hash prefix")
		}

		addr, err := programHash.ToAddress()
		if err != nil {
			return errors.New("invalid program hash")
		}
		_, err = common.Uint168FromAddress(addr)
		if err != nil {
			return errors.New("invalid program hash")
		}

		return nil
	}

	// old version [0, 88812)
	return nil
}

func CheckOutputPayload(txType common2.TxType, output *common2.Output) error {
	switch txType {
	case common2.ReturnSideChainDepositCoin:
		switch output.Type {
		case common2.OTNone:
		case common2.OTReturnSideChainDepositCoin:
		default:
			return errors.New("transaction type dose not match the output payload type")
		}
	case common2.WithdrawFromSideChain:
		switch output.Type {
		case common2.OTNone:
		case common2.OTWithdrawFromSideChain:
		default:
			return errors.New("transaction type dose not match the output payload type")
		}
	case common2.TransferCrossChainAsset:
		// common2.OTCrossChain information can only be placed in TransferCrossChainAsset transaction.
		switch output.Type {
		case common2.OTNone:
		case common2.OTCrossChain:
		default:
			return errors.New("transaction type dose not match the output payload type")
		}
	case common2.TransferAsset:
		// common2.OTVote information can only be placed in TransferAsset transaction.
		switch output.Type {
		case common2.OTVote:
			if contract.GetPrefixType(output.ProgramHash) !=
				contract.PrefixStandard {
				return errors.New("output address should be standard")
			}
		case common2.OTNone:
		case common2.OTMapping:
		case common2.OTDposV2Vote:
			if contract.GetPrefixType(output.ProgramHash) !=
				contract.PrefixDposV2 {
				return errors.New("output address should be dposV2")
			}
		default:
			return errors.New("transaction type dose not match the output payload type")
		}
	default:
		switch output.Type {
		case common2.OTNone:
		default:
			return errors.New("transaction type dose not match the output payload type")
		}
	}

	return output.Payload.Validate()
}

func checkTransactionUTXOLock(txn interfaces.Transaction, references map[*common2.Input]common2.Output) error {
	for input, output := range references {

		if output.OutputLock == 0 {
			//check next utxo
			continue
		}
		if input.Sequence != math.MaxUint32-1 {
			return errors.New("Invalid input sequence")
		}
		if txn.LockTime() < output.OutputLock {
			return errors.New("UTXO output locked")
		}
	}
	return nil
}

func CheckTransactionDepositUTXO(txn interfaces.Transaction, references map[*common2.Input]common2.Output) error {
	for _, output := range references {
		if contract.GetPrefixType(output.ProgramHash) == contract.PrefixDeposit {
			if !txn.IsReturnDepositCoin() && !txn.IsReturnCRDepositCoinTx() {
				return errors.New("only the ReturnDepositCoin and " +
					"ReturnCRDepositCoin transaction can use the deposit UTXO")
			}
		} else {
			if txn.IsReturnDepositCoin() || txn.IsReturnCRDepositCoinTx() {
				return errors.New("the ReturnDepositCoin and ReturnCRDepositCoin " +
					"transaction can only use the deposit UTXO")
			}
		}
	}

	return nil
}

func checkTransactionDepositOutpus(bc *BlockChain, txn interfaces.Transaction) error {
	for _, output := range txn.Outputs() {
		if contract.GetPrefixType(output.ProgramHash) == contract.PrefixDeposit {
			if txn.IsRegisterProducerTx() || txn.IsRegisterCRTx() ||
				txn.IsReturnDepositCoin() || txn.IsReturnCRDepositCoinTx() {
				continue
			}
			if bc.state.ExistProducerByDepositHash(output.ProgramHash) {
				continue
			}
			if bc.crCommittee.ExistCandidateByDepositHash(
				output.ProgramHash) {
				continue
			}
			return errors.New("only the address that CR or Producer" +
				" registered can have the deposit UTXO")
		}
	}

	return nil
}

func CheckTransactionSize(txn interfaces.Transaction) error {
	size := txn.GetSize()
	if size <= 0 || size > int(pact.MaxBlockContextSize) {
		return fmt.Errorf("Invalid transaction size: %d bytes", size)
	}

	return nil
}

func CheckAssetPrecision(txn interfaces.Transaction) error {
	for _, output := range txn.Outputs() {
		if !CheckAmountPrecise(output.Value, config.ELAPrecision) {
			return errors.New("the precision of asset is incorrect")
		}
	}
	return nil
}

func (b *BlockChain) getTransactionFee(tx interfaces.Transaction,
	references map[*common2.Input]common2.Output) common.Fixed64 {
	var outputValue common.Fixed64
	var inputValue common.Fixed64
	for _, output := range tx.Outputs() {
		outputValue += output.Value
	}
	for _, output := range references {
		inputValue += output.Value
	}

	return inputValue - outputValue
}

func (b *BlockChain) isSmallThanMinTransactionFee(fee common.Fixed64) bool {
	if fee < b.chainParams.MinTransactionFee {
		return true
	}
	return false
}

func (b *BlockChain) CheckTransactionFee(tx interfaces.Transaction, references map[*common2.Input]common2.Output) error {
	fee := b.getTransactionFee(tx, references)
	if b.isSmallThanMinTransactionFee(fee) {
		return fmt.Errorf("transaction fee not enough")
	}
	// set Fee and FeePerKB if check has passed
	tx.SetFee(fee)
	buf := new(bytes.Buffer)
	tx.Serialize(buf)
	tx.SetFeePerKB(fee * 1000 / common.Fixed64(len(buf.Bytes())))
	return nil
}

func (b *BlockChain) CheckAttributeProgram(tx interfaces.Transaction,
	blockHeight uint32) error {
	switch tx.TxType() {
	case common2.CoinBase:
		// Coinbase and illegal transactions do not check attribute and program
		if len(tx.Programs()) != 0 {
			return errors.New("transaction should have no programs")
		}
		return nil
	case common2.IllegalSidechainEvidence, common2.IllegalProposalEvidence, common2.IllegalVoteEvidence,
		common2.ActivateProducer, common2.NextTurnDPOSInfo, common2.ProposalResult, common2.RevertToPOW:
		if len(tx.Programs()) != 0 || len(tx.Attributes()) != 0 {
			return errors.New("zero cost tx should have no attributes and programs")
		}
		return nil
	case common2.IllegalBlockEvidence:
		if len(tx.Programs()) != 0 {
			return errors.New("illegal block transactions should have one and only one program")
		}
		if len(tx.Attributes()) != 0 {
			return errors.New("illegal block transactions should have no programs")
		}
		return nil
	case common2.InactiveArbitrators, common2.UpdateVersion, common2.RevertToDPOS:
		if len(tx.Programs()) != 1 {
			return errors.New("inactive arbitrators transactions should have one and only one program")
		}
		if len(tx.Attributes()) != 1 {
			return errors.New("inactive arbitrators transactions should have one and only one arbitrator")
		}
	case common2.SideChainPow:
		if tx.IsNewSideChainPowTx() {
			if len(tx.Programs()) != 0 || len(tx.Attributes()) != 0 {
				return errors.New("sideChainPow transactions should have no attributes and programs")
			}
			return nil
		}
	case common2.CRCAppropriation, common2.CRAssetsRectify, common2.CRCProposalRealWithdraw, common2.DposV2ClaimRewardRealWithdraw:
		if len(tx.Programs()) != 0 {
			return errors.New("txs should have no programs")
		}
		if len(tx.Attributes()) != 0 {
			return errors.New("txs should have no attributes")
		}
		return nil
	case common2.ReturnDepositCoin:
		if blockHeight >= b.chainParams.CRVotingStartHeight {
			if len(tx.Programs()) != 1 {
				return errors.New("return deposit coin transactions should have one and only one program")
			}
		}
	case common2.ReturnCRDepositCoin:
		if len(tx.Programs()) != 1 {
			return errors.New("return CR deposit coin transactions should have one and only one program")
		}
	case common2.CRCProposalWithdraw:
		if len(tx.Programs()) != 0 && blockHeight < b.chainParams.CRCProposalWithdrawPayloadV1Height {
			return errors.New("crcproposalwithdraw tx should have no programs")
		}
	case common2.DposV2ClaimReward:
		if len(tx.Programs()) != 1 {
			return errors.New("dposV2 claim reward transactions should have one and only one program")
		}

		if tx.PayloadVersion() == payload.CRCProposalWithdrawDefault {
			return nil
		}
	}

	// Check attributes
	for _, attr := range tx.Attributes() {
		if !common2.IsValidAttributeType(attr.Usage) {
			return fmt.Errorf("invalid attribute usage %v", attr.Usage)
		}
	}

	// Check programs
	if len(tx.Programs()) == 0 {
		return fmt.Errorf("no programs found in transaction")
	}
	for _, program := range tx.Programs() {
		if program.Code == nil {
			return fmt.Errorf("invalid program code nil")
		}
		if program.Parameter == nil {
			return fmt.Errorf("invalid program parameter nil")
		}
	}
	return nil
}

func checkTransactionSignature(tx interfaces.Transaction, references map[*common2.Input]common2.Output) error {
	programHashes, err := GetTxProgramHashes(tx, references)
	if (tx.IsCRCProposalWithdrawTx() && tx.PayloadVersion() == payload.CRCProposalWithdrawDefault) ||
		tx.IsCRAssetsRectifyTx() || tx.IsCRCProposalRealWithdrawTx() || tx.IsNextTurnDPOSInfoTx() {
		return nil
	}
	if err != nil {
		return err
	}

	buf := new(bytes.Buffer)
	tx.SerializeUnsigned(buf)

	// sort the program hashes of owner and programs of the transaction
	common.SortProgramHashByCodeHash(programHashes)
	SortPrograms(tx.Programs())
	return RunPrograms(buf.Bytes(), programHashes, tx.Programs())
}

func CheckAmountPrecise(amount common.Fixed64, precision byte) bool {
	return amount.IntValue()%int64(math.Pow(10, float64(8-precision))) == 0
}

func (b *BlockChain) CheckTransactionPayload(txn interfaces.Transaction) error {
	switch pld := txn.Payload().(type) {
	case *payload.RegisterAsset:
		if pld.Asset.Precision < payload.MinPrecision || pld.Asset.Precision > payload.MaxPrecision {
			return errors.New("Invalide asset Precision.")
		}
		if !CheckAmountPrecise(pld.Amount, pld.Asset.Precision) {
			return errors.New("Invalide asset value,out of precise.")
		}
	case *payload.TransferAsset:
	case *payload.Record:
	case *payload.CoinBase:
	case *payload.SideChainPow:
	case *payload.WithdrawFromSideChain:
	case *payload.TransferCrossChainAsset:
	case *payload.ProducerInfo:
	case *payload.ProcessProducer:
	case *payload.ActivateProducer:
	case *payload.ReturnDepositCoin:
	case *payload.DPOSIllegalProposals:
	case *payload.DPOSIllegalVotes:
	case *payload.DPOSIllegalBlocks:
	case *payload.SidechainIllegalData:
	case *payload.InactiveArbitrators:
	case *payload.CRInfo:
	case *payload.UnregisterCR:
	case *payload.CRCProposal:
	case *payload.CRCProposalReview:
	case *payload.CRCProposalWithdraw:
	case *payload.CRCProposalTracking:
	case *payload.CRCAppropriation:
	case *payload.CRAssetsRectify:
	case *payload.CRCProposalRealWithdraw:
	case *payload.NextTurnDPOSInfo:
	case *payload.CRCouncilMemberClaimNode:
	case *payload.RevertToPOW:
	case *payload.RevertToDPOS:
	case *payload.RecordProposalResult:
	case *payload.ReturnSideChainDepositCoin:
	case *payload.DposV2ClaimReward:
	case *payload.DposV2ClaimRewardRealWithdraw:
	default:
		return errors.New("[txValidator],invalidate transaction payload type.")
	}
	return nil
}

func checkSchnorrWithdrawFromSidechain(txn interfaces.Transaction, pld *payload.WithdrawFromSideChain) error {
	var pxArr []*big.Int
	var pyArr []*big.Int
	for _, index := range pld.Signers {
		arbiters := DefaultLedger.Arbitrators.GetCrossChainArbiters()
		px, py := crypto.Unmarshal(crypto.Curve, arbiters[index].NodePublicKey)
		pxArr = append(pxArr, px)
		pyArr = append(pyArr, py)
	}
	Px, Py := crypto.Curve.Add(pxArr[0], pyArr[0], pxArr[1], pyArr[1])
	for i := 2; i < len(pxArr); i++ {
		Px, Py = crypto.Curve.Add(Px, Py, pxArr[i], pyArr[i])
	}
	var sumPublicKey []byte
	copy(sumPublicKey, crypto.Marshal(crypto.Curve, Px, Py))
	publicKey, err := crypto.DecodePoint(sumPublicKey)
	if err != nil {
		return errors.New("Invalid schnorr public key")
	}
	redeemScript, err := contract.CreateSchnorrMultiSigRedeemScript(publicKey)
	if err != nil {
		return errors.New("CreateSchnorrMultiSigRedeemScript error")
	}
	for _, program := range txn.Programs() {
		if contract.IsSchnorr(program.Code) {
			if hex.EncodeToString(program.Code) != hex.EncodeToString(redeemScript) {
				return errors.New("WithdrawFromSideChain invalid , signers can not match")
			}
		} else {
			return errors.New("Invalid schnorr program code")
		}
	}
	return nil
}

// validate the transaction of duplicate sidechain transaction
func CheckDuplicateSidechainTx(txn interfaces.Transaction) error {
	if txn.IsWithdrawFromSideChainTx() {
		witPayload := txn.Payload().(*payload.WithdrawFromSideChain)
		existingHashs := make(map[common.Uint256]struct{})
		for _, hash := range witPayload.SideChainTransactionHashes {
			if _, exist := existingHashs[hash]; exist {
				return errors.New("Duplicate sidechain tx detected in a transaction")
			}
			existingHashs[hash] = struct{}{}
		}
	}
	return nil
}

func (b *BlockChain) checkPOWConsensusTransaction(txn interfaces.Transaction, references map[*common2.Input]common2.Output) error {
	if b.state.GetConsensusAlgorithm() != state.POW {
		return nil
	}

	switch txn.TxType() {
	case common2.RegisterProducer, common2.ActivateProducer, common2.CRCouncilMemberClaimNode, common2.DposV2ClaimReward:
		return nil
	case common2.CRCAppropriation, common2.CRAssetsRectify, common2.CRCProposalRealWithdraw, common2.DposV2ClaimRewardRealWithdraw,
		common2.NextTurnDPOSInfo, common2.RevertToDPOS:
		return nil
	case common2.TransferAsset:
		if txn.Version() >= common2.TxVersion09 {
			var containVoteOutput bool
			for _, output := range txn.Outputs() {
				if output.Type == common2.OTVote {
					p := output.Payload.(*outputpayload.VoteOutput)
					for _, vote := range p.Contents {
						switch vote.VoteType {
						case outputpayload.Delegate:
						case outputpayload.CRC:
							return errors.New("not allow to vote CR in POW consensus")
						case outputpayload.CRCProposal:
							return errors.New("not allow to vote CRC proposal in POW consensus")
						case outputpayload.CRCImpeachment:
							return errors.New("not allow to vote CRImpeachment in POW consensus")
						case outputpayload.DposV2:
							return errors.New("not allow to vote Dpos V2 in POW consensus")
						}
					}
					containVoteOutput = true
				}
			}
			if !containVoteOutput {
				return errors.New("not allow to transfer asset in POW consensus")
			}

			inputProgramHashes := make(map[common.Uint168]struct{})
			for _, output := range references {
				inputProgramHashes[output.ProgramHash] = struct{}{}
			}
			outputProgramHashes := make(map[common.Uint168]struct{})
			for _, output := range txn.Outputs() {
				outputProgramHashes[output.ProgramHash] = struct{}{}
			}
			for k, _ := range outputProgramHashes {
				if _, ok := inputProgramHashes[k]; !ok {
					return errors.New("output program hash is not in Inputs")
				}
			}
		} else {
			return errors.New("not allow to transfer asset in POW consensus")
		}
		return nil
	}

	return fmt.Errorf("not support transaction %s in POW consensus", txn.TxType().Name())
}

// validate the type of transaction is allowed or not at current height.
func (b *BlockChain) CheckTxHeightVersion(txn interfaces.Transaction, blockHeight uint32) error {
	switch txn.TxType() {
	case common2.RevertToPOW, common2.RevertToDPOS:
		if blockHeight < b.chainParams.RevertToPOWStartHeight {
			return errors.New(fmt.Sprintf("not support %s transaction "+
				"before RevertToPOWStartHeight", txn.TxType().Name()))
		}

	case common2.RegisterCR, common2.UpdateCR:
		if blockHeight < b.chainParams.CRVotingStartHeight ||
			(blockHeight < b.chainParams.RegisterCRByDIDHeight &&
				txn.PayloadVersion() != payload.CRInfoVersion) {
			return errors.New(fmt.Sprintf("not support %s transaction "+
				"before CRVotingStartHeight", txn.TxType().Name()))
		}
	case common2.UnregisterCR, common2.ReturnCRDepositCoin:
		if blockHeight < b.chainParams.CRVotingStartHeight {
			return errors.New(fmt.Sprintf("not support %s transaction "+
				"before CRVotingStartHeight", txn.TxType().Name()))
		}
	case common2.CRCProposal:
		if blockHeight < b.chainParams.CRCProposalDraftDataStartHeight {
			if txn.PayloadVersion() != payload.CRCProposalVersion {
				return errors.New("payload version should be CRCProposalVersion")
			}
		} else {
			if txn.PayloadVersion() != payload.CRCProposalVersion01 {
				return errors.New("should have draft data")
			}
		}

		p, ok := txn.Payload().(*payload.CRCProposal)
		if !ok {
			return errors.New("not support invalid CRCProposal transaction")
		}
		switch p.ProposalType {
		case payload.ChangeProposalOwner, payload.CloseProposal, payload.SecretaryGeneral:
			if blockHeight < b.chainParams.CRCProposalV1Height {
				return errors.New(fmt.Sprintf("not support %s CRCProposal"+
					" transactio before CRCProposalV1Height", p.ProposalType.Name()))
			}
		case payload.ReserveCustomID, payload.ReceiveCustomID, payload.ChangeCustomIDFee:
			if blockHeight < b.chainParams.CustomIDProposalStartHeight {
				return errors.New(fmt.Sprintf("not support %s CRCProposal"+
					" transaction before CustomIDProposalStartHeight", p.ProposalType.Name()))
			}
		case payload.RegisterSideChain:
			if blockHeight < b.chainParams.NewCrossChainStartHeight {
				return errors.New(fmt.Sprintf("not support %s CRCProposal"+
					" transaction before NewCrossChainStartHeight", p.ProposalType.Name()))
			}
		default:
			if blockHeight < b.chainParams.CRCommitteeStartHeight {
				return errors.New(fmt.Sprintf("not support %s CRCProposal"+
					" transaction before CRCommitteeStartHeight", p.ProposalType.Name()))
			}
		}
	case common2.CRCProposalReview, common2.CRCProposalTracking:
		if blockHeight < b.chainParams.CRCommitteeStartHeight {
			return errors.New(fmt.Sprintf("not support %s transaction "+
				"before CRCommitteeStartHeight", txn.TxType().Name()))
		} else if blockHeight < b.chainParams.CRCProposalDraftDataStartHeight {
			if txn.PayloadVersion() != payload.CRCProposalVersion {
				return errors.New("payload version should be CRCProposalVersion")
			}
		} else {
			if txn.PayloadVersion() != payload.CRCProposalVersion01 {
				return errors.New("should have draft data")
			}
		}

	case common2.CRCAppropriation:
		if blockHeight < b.chainParams.CRCommitteeStartHeight {
			return errors.New(fmt.Sprintf("not support %s transaction "+
				"before CRCommitteeStartHeight", txn.TxType().Name()))
		}

	case common2.CRCProposalWithdraw:
		if blockHeight < b.chainParams.CRCommitteeStartHeight {
			return errors.New(fmt.Sprintf("not support %s transaction "+
				"before CRCommitteeStartHeight", txn.TxType().Name()))
		}
		if txn.PayloadVersion() == payload.CRCProposalWithdrawDefault &&
			blockHeight >= b.chainParams.CRCProposalWithdrawPayloadV1Height {
			return errors.New(fmt.Sprintf("not support %s transaction "+
				"after CRCProposalWithdrawPayloadV1Height", txn.TxType().Name()))
		}

		if txn.PayloadVersion() == payload.CRCProposalWithdrawVersion01 &&
			blockHeight < b.chainParams.CRCProposalWithdrawPayloadV1Height {
			return errors.New(fmt.Sprintf("not support %s transaction "+
				"before CRCProposalWithdrawPayloadV1Height", txn.TxType().Name()))
		}
	case common2.DposV2ClaimReward, common2.DposV2ClaimRewardRealWithdraw:
		if blockHeight < b.chainParams.DposV2StartHeight {
			return errors.New(fmt.Sprintf("not support %s transaction "+
				"before DposV2StartHeight", txn.TxType().Name()))
		}
	case common2.CRAssetsRectify, common2.CRCProposalRealWithdraw:
		if blockHeight < b.chainParams.CRAssetsRectifyTransactionHeight {
			return errors.New(fmt.Sprintf("not support %s transaction "+
				"before CRCProposalWithdrawPayloadV1Height", txn.TxType().Name()))
		}
	case common2.CRCouncilMemberClaimNode:
		if blockHeight < b.chainParams.CRClaimDPOSNodeStartHeight {
			return errors.New(fmt.Sprintf("not support %s transaction "+
				"before CRClaimDPOSNodeStartHeight", txn.TxType().Name()))
		}
	case common2.TransferAsset:
		if blockHeight >= b.chainParams.DposV2StartHeight {
			return nil
		}
		if txn.Version() >= common2.TxVersion09 {
			for _, output := range txn.Outputs() {
				if output.Type != common2.OTVote {
					continue
				}
				p, _ := output.Payload.(*outputpayload.VoteOutput)
				if blockHeight < b.chainParams.CRVotingStartHeight && p.Version == outputpayload.VoteProducerAndCRVersion {
					return errors.New("not support " +
						"VoteProducerAndCRVersion before CRVotingStartHeight")
				}
				if p.Version == outputpayload.VoteDposV2Version {
					return errors.New("not support " +
						"VoteDposV2Version before DposV2StartHeight")
				}
			}
		}
	case common2.TransferCrossChainAsset:
		if blockHeight <= b.chainParams.NewCrossChainStartHeight {
			if txn.PayloadVersion() != payload.TransferCrossChainVersion {
				return errors.New("not support " +
					"TransferCrossChainAsset payload version V1 before NewCrossChainStartHeight")
			}
			return nil
		} else {
			if txn.PayloadVersion() != payload.TransferCrossChainVersionV1 {
				return errors.New("not support " +
					"TransferCrossChainAsset payload version V0 after NewCrossChainStartHeight")
			}
		}
	case common2.ReturnSideChainDepositCoin:
		if blockHeight < b.chainParams.ReturnCrossChainCoinStartHeight {
			return errors.New(fmt.Sprintf("not support %s transaction "+
				"before ReturnCrossChainCoinStartHeight", txn.TxType().Name()))
		}
	}

	return nil
}

func CheckSideChainPowConsensus(txn interfaces.Transaction, arbitrator []byte) error {
	payloadSideChainPow, ok := txn.Payload().(*payload.SideChainPow)
	if !ok {
		return errors.New("side mining transaction has invalid payload")
	}

	if arbitrator == nil {
		return errors.New("there is no arbiter on duty")
	}

	publicKey, err := DecodePoint(arbitrator)
	if err != nil {
		return err
	}

	buf := new(bytes.Buffer)
	err = payloadSideChainPow.Serialize(buf, payload.SideChainPowVersion)
	if err != nil {
		return err
	}

	err = Verify(*publicKey, buf.Bytes()[0:68], payloadSideChainPow.Signature)
	if err != nil {
		return errors.New("Arbitrator is not matched. " + err.Error())
	}

	return nil
}

func (b *BlockChain) checkWithdrawFromSideChainTransaction(txn interfaces.Transaction, references map[*common2.Input]common2.Output, height uint32) error {

	if txn.PayloadVersion() == payload.WithdrawFromSideChainVersion {
		return b.checkWithdrawFromSideChainTransactionV0(txn, references, height)
	} else if txn.PayloadVersion() == payload.WithdrawFromSideChainVersionV1 {
		return b.checkWithdrawFromSideChainTransactionV1(txn, references, height)
	} else if txn.PayloadVersion() == payload.WithdrawFromSideChainVersionV2 {
		return b.checkWithdrawFromSideChainTransactionV2(txn, references)
	}

	return errors.New("invalid payload version")
}

func (b *BlockChain) checkWithdrawFromSideChainTransactionV1(txn interfaces.Transaction, references map[*common2.Input]common2.Output, height uint32) error {
	for _, output := range txn.Outputs() {
		if output.Type != common2.OTWithdrawFromSideChain {
			continue
		}
		witPayload, ok := output.Payload.(*outputpayload.Withdraw)
		if !ok {
			return errors.New("Invalid withdraw from side chain output payload type")
		}
		if exist := DefaultLedger.Store.IsSidechainTxHashDuplicate(witPayload.SideChainTransactionHash); exist {
			return errors.New("Duplicate side chain transaction hash in output paylod")
		}
	}

	for _, output := range references {
		if bytes.Compare(output.ProgramHash[0:1], []byte{byte(contract.PrefixCrossChain)}) != 0 {
			return errors.New("Invalid transaction Inputs address, without \"X\" at beginning")
		}
	}

	for _, p := range txn.Programs() {
		publicKeys, m, n, err := crypto.ParseCrossChainScriptV1(p.Code)
		if err != nil {
			return err
		}
		var arbiters []*state.ArbiterInfo
		var minCount uint32
		if height >= b.chainParams.DPOSNodeCrossChainHeight {
			arbiters = DefaultLedger.Arbitrators.GetArbitrators()
			minCount = uint32(b.chainParams.GeneralArbiters) + 1
		} else {
			arbiters = DefaultLedger.Arbitrators.GetCRCArbiters()
			minCount = b.chainParams.CRAgreementCount
		}
		var arbitersCount int
		for _, c := range arbiters {
			if !c.IsNormal {
				continue
			}
			arbitersCount++
		}
		if n != arbitersCount {
			return errors.New("invalid arbiters total count in code")
		}
		if m < int(minCount) {
			return errors.New("invalid arbiters sign count in code")
		}
		if err := b.checkCrossChainArbitrators(publicKeys); err != nil {
			return err
		}
	}

	return nil
}

func (b *BlockChain) checkWithdrawFromSideChainTransactionV0(txn interfaces.Transaction, references map[*common2.Input]common2.Output, height uint32) error {
	witPayload, ok := txn.Payload().(*payload.WithdrawFromSideChain)
	if !ok {
		return errors.New("Invalid withdraw from side chain payload type")
	}
	for _, hash := range witPayload.SideChainTransactionHashes {
		if exist := DefaultLedger.Store.IsSidechainTxHashDuplicate(hash); exist {
			return errors.New("Duplicate side chain transaction hash in paylod")
		}
	}

	for _, output := range references {
		if bytes.Compare(output.ProgramHash[0:1], []byte{byte(contract.PrefixCrossChain)}) != 0 {
			return errors.New("Invalid transaction Inputs address, without \"X\" at beginning")
		}
	}

	for _, p := range txn.Programs() {
		publicKeys, m, n, err := crypto.ParseCrossChainScriptV1(p.Code)
		if err != nil {
			return err
		}

		if height >= b.chainParams.CRClaimDPOSNodeStartHeight {
			var arbiters []*state.ArbiterInfo
			var minCount uint32
			if height >= b.chainParams.DPOSNodeCrossChainHeight {
				arbiters = DefaultLedger.Arbitrators.GetArbitrators()
				minCount = uint32(b.chainParams.GeneralArbiters) + 1
			} else {
				arbiters = DefaultLedger.Arbitrators.GetCRCArbiters()
				minCount = b.chainParams.CRAgreementCount
			}
			var arbitersCount int
			for _, c := range arbiters {
				if !c.IsNormal {
					continue
				}
				arbitersCount++
			}
			if n != arbitersCount {
				return errors.New("invalid arbiters total count in code")
			}
			if m < int(minCount) {
				return errors.New("invalid arbiters sign count in code")
			}
		} else {
			if m < 1 || m > n || n != int(DefaultLedger.Arbitrators.GetCrossChainArbitersCount()) ||
				m <= int(DefaultLedger.Arbitrators.GetCrossChainArbitersMajorityCount()) {
				return errors.New("invalid multi sign script code")
			}
		}
		if err := b.checkCrossChainArbitrators(publicKeys); err != nil {
			return err
		}
	}

	return nil
}

func (b *BlockChain) checkWithdrawFromSideChainTransactionV2(txn interfaces.Transaction, references map[*common2.Input]common2.Output) error {
	pld, ok := txn.Payload().(*payload.WithdrawFromSideChain)
	if !ok {
		return errors.New("Invalid withdraw from side chain payload type")
	}

	if len(pld.Signers) < (int(b.chainParams.CRMemberCount)*2/3 + 1) {
		return errors.New("Signers number must be bigger than 2/3+1 CRMemberCount")
	}

	for _, output := range references {
		if bytes.Compare(output.ProgramHash[0:1], []byte{byte(contract.PrefixCrossChain)}) != 0 {
			return errors.New("Invalid transaction Inputs address, without \"X\" at beginning")
		}
	}

	err := checkSchnorrWithdrawFromSidechain(txn, pld)
	if err != nil {
		return err
	}
	return nil
}

func (b *BlockChain) checkCrossChainArbitrators(publicKeys [][]byte) error {
	arbiters := DefaultLedger.Arbitrators.GetCrossChainArbiters()

	arbitratorsMap := make(map[string]interface{})
	var count int
	for _, arbitrator := range arbiters {
		if !arbitrator.IsNormal {
			continue
		}
		count++

		found := false
		for _, pk := range publicKeys {
			if bytes.Equal(arbitrator.NodePublicKey, pk[1:]) {
				found = true
				break
			}
		}

		if !found {
			return errors.New("invalid cross chain arbitrators")
		}

		arbitratorsMap[common.BytesToHexString(arbitrator.NodePublicKey)] = nil
	}

	if count != len(publicKeys) || count != len(arbitratorsMap) {
		return errors.New("invalid arbitrator count")
	}

	return nil
}

func (b *BlockChain) checkTransferCrossChainAssetTransaction(txn interfaces.Transaction, references map[*common2.Input]common2.Output,
	blockHeight uint32) error {
	if txn.PayloadVersion() > payload.TransferCrossChainVersionV1 {
		return errors.New("invalid payload version")
	} else if txn.PayloadVersion() == payload.TransferCrossChainVersionV1 {
		return b.checkTransferCrossChainAssetTransactionV1(txn, references, blockHeight)
	}
	return b.checkTransferCrossChainAssetTransactionV0(txn, references)
}

func (b *BlockChain) checkTransferCrossChainAssetTransactionV1(txn interfaces.Transaction, references map[*common2.Input]common2.Output,
	blockHeight uint32) error {
	if txn.Version() < common2.TxVersion09 {
		return errors.New("invalid transaction version")
	}

	var crossChainOutputCount uint32
	for _, output := range txn.Outputs() {
		switch output.Type {
		case common2.OTNone:
		case common2.OTCrossChain:
			if blockHeight >= b.chainParams.ProhibitTransferToDIDHeight {
				address, err := output.ProgramHash.ToAddress()
				if err != nil {
					return err
				}
				if address == b.chainParams.DIDSideChainAddress {
					return errors.New("no more DIDSideChain tx ")

				}
			}
			if bytes.Compare(output.ProgramHash[0:1], []byte{byte(contract.PrefixCrossChain)}) != 0 {
				return errors.New("invalid transaction output address, without \"X\" at beginning")
			}

			p, ok := output.Payload.(*outputpayload.CrossChainOutput)
			if !ok {
				return errors.New("invalid cross chain output payload")
			}

			if output.Value < b.chainParams.MinCrossChainTxFee+p.TargetAmount {
				return errors.New("invalid cross chain output amount")
			}

			crossChainOutputCount++
		default:
			return errors.New("invalid output type in cross chain transaction")
		}
	}
	if crossChainOutputCount == 0 {
		return errors.New("invalid cross chain output count")
	}

	return nil
}

func (b *BlockChain) checkTransferCrossChainAssetTransactionV0(txn interfaces.Transaction, references map[*common2.Input]common2.Output) error {
	payloadObj, ok := txn.Payload().(*payload.TransferCrossChainAsset)
	if !ok {
		return errors.New("Invalid transfer cross chain asset payload type")
	}
	if len(payloadObj.CrossChainAddresses) == 0 ||
		len(payloadObj.CrossChainAddresses) > len(txn.Outputs()) ||
		len(payloadObj.CrossChainAddresses) != len(payloadObj.CrossChainAmounts) ||
		len(payloadObj.CrossChainAmounts) != len(payloadObj.OutputIndexes) {
		return errors.New("Invalid transaction payload content")
	}

	//check cross chain output index in payload
	outputIndexMap := make(map[uint64]struct{})
	for _, outputIndex := range payloadObj.OutputIndexes {
		if _, exist := outputIndexMap[outputIndex]; exist || int(outputIndex) >= len(txn.Outputs()) {
			return errors.New("Invalid transaction payload cross chain index")
		}
		outputIndexMap[outputIndex] = struct{}{}
	}

	//check address in outputs and payload
	csAddresses := make(map[string]struct{}, 0)
	for i := 0; i < len(payloadObj.CrossChainAddresses); i++ {
		if _, ok := csAddresses[payloadObj.CrossChainAddresses[i]]; ok {
			return errors.New("duplicated cross chain address in payload")
		}
		csAddresses[payloadObj.CrossChainAddresses[i]] = struct{}{}
		if bytes.Compare(txn.Outputs()[payloadObj.OutputIndexes[i]].ProgramHash[0:1], []byte{byte(contract.PrefixCrossChain)}) != 0 {
			return errors.New("Invalid transaction output address, without \"X\" at beginning")
		}
		if payloadObj.CrossChainAddresses[i] == "" {
			return errors.New("Invalid transaction cross chain address ")
		}
	}

	//check cross chain amount in payload
	for i := 0; i < len(payloadObj.CrossChainAmounts); i++ {
		if payloadObj.CrossChainAmounts[i] < 0 || payloadObj.CrossChainAmounts[i] >
			txn.Outputs()[payloadObj.OutputIndexes[i]].Value-b.chainParams.MinCrossChainTxFee {
			return errors.New("Invalid transaction cross chain amount")
		}
	}

	//check transaction fee
	var totalInput common.Fixed64
	for _, output := range references {
		totalInput += output.Value
	}

	var totalOutput common.Fixed64
	for _, output := range txn.Outputs() {
		totalOutput += output.Value
	}

	if totalInput-totalOutput < b.chainParams.MinCrossChainTxFee {
		return errors.New("Invalid transaction fee")
	}
	return nil
}

func (b *BlockChain) IsNextArbitratorsSame(nextTurnDPOSInfo *payload.NextTurnDPOSInfo,
	nextArbitrators []*state.ArbiterInfo) bool {
	if len(nextTurnDPOSInfo.CRPublicKeys)+len(nextTurnDPOSInfo.DPOSPublicKeys) != len(nextArbitrators) {
		log.Warn("[IsNextArbitratorsSame] nexArbitrators len ", len(nextArbitrators))
		return false
	}
	crindex := 0
	dposIndex := 0
	for _, v := range nextArbitrators {
		if DefaultLedger.Arbitrators.IsNextCRCArbitrator(v.NodePublicKey) {
			if bytes.Equal(v.NodePublicKey, nextTurnDPOSInfo.CRPublicKeys[crindex]) ||
				(bytes.Equal([]byte{}, nextTurnDPOSInfo.CRPublicKeys[crindex]) &&
					!DefaultLedger.Arbitrators.IsMemberElectedNextCRCArbitrator(v.NodePublicKey)) {
				crindex++
				continue
			} else {
				return false
			}
		} else {
			if bytes.Equal(v.NodePublicKey, nextTurnDPOSInfo.DPOSPublicKeys[dposIndex]) {
				dposIndex++
				continue
			} else {
				return false
			}
		}
	}
	return true
}

func (b *BlockChain) ConvertToArbitersStr(arbiters [][]byte) []string {
	var arbitersStr []string
	for _, v := range arbiters {
		arbitersStr = append(arbitersStr, common.BytesToHexString(v))
	}
	return arbitersStr
}

func (b *BlockChain) checkCustomIDResultTransaction(txn interfaces.Transaction) error {
	if !DefaultLedger.Committee.IsProposalResultNeeded() {
		return errors.New("should not have custom ID result transaction")
	}
	p, ok := txn.Payload().(*payload.RecordProposalResult)
	if !ok {
		return errors.New("invalid custom ID result payload")
	}
	results := DefaultLedger.Committee.GetCustomIDResults()
	targetResults := make(map[common.Uint256]payload.ProposalResult, 0)
	for _, r := range results {
		targetResults[r.ProposalHash] = r
	}
	if len(p.ProposalResults) != len(targetResults) {
		return errors.New("invalid custom ID results count")
	}
	for _, r := range p.ProposalResults {
		ret, ok := targetResults[r.ProposalHash]
		if !ok || ret.Result != r.Result || ret.ProposalType != r.ProposalType {
			return errors.New("invalid custom ID results")
		}
	}
	return nil
}

func (b *BlockChain) checkNextTurnDPOSInfoTransaction(txn interfaces.Transaction) error {
	nextTurnDPOSInfo, ok := txn.Payload().(*payload.NextTurnDPOSInfo)
	if !ok {
		return errors.New("invalid NextTurnDPOSInfo payload")
	}

	if !DefaultLedger.Arbitrators.IsNeedNextTurnDPOSInfo() {
		log.Warn("[checkNextTurnDPOSInfoTransaction] !IsNeedNextTurnDPOSInfo")
		return errors.New("should not have next turn dpos info transaction")
	}
	nextArbitrators := DefaultLedger.Arbitrators.GetNextArbitrators()

	if !b.IsNextArbitratorsSame(nextTurnDPOSInfo, nextArbitrators) {
		log.Warnf("[checkNextTurnDPOSInfoTransaction] CRPublicKeys %v, DPOSPublicKeys%v\n",
			b.ConvertToArbitersStr(nextTurnDPOSInfo.CRPublicKeys), b.ConvertToArbitersStr(nextTurnDPOSInfo.DPOSPublicKeys))

		return errors.New("checkNextTurnDPOSInfoTransaction nextTurnDPOSInfo was wrong")
	}
	return nil
}

func (b *BlockChain) CheckRegisterProducerTransaction(txn interfaces.Transaction) error {
	info, ok := txn.Payload().(*payload.ProducerInfo)
	if !ok {
		return errors.New("invalid payload")
	}

	if err := CheckStringField(info.NickName, "NickName", false); err != nil {
		return err
	}

	// check url
	if err := CheckStringField(info.Url, "Url", true); err != nil {
		return err
	}

	if b.GetHeight() < b.chainParams.PublicDPOSHeight {
		// check duplication of node.
		if b.state.ProducerExists(info.NodePublicKey) {
			return fmt.Errorf("producer already registered")
		}

		// check duplication of owner.
		if b.state.ProducerExists(info.OwnerPublicKey) {
			return fmt.Errorf("producer owner already registered")
		}
	} else {
		if b.GetHeight() < b.chainParams.DposV2StartHeight && txn.PayloadVersion() == payload.ProducerInfoVersion {
			// check duplication of node.
			if b.state.ProducerNodePublicKeyExists(info.NodePublicKey) {
				return fmt.Errorf("producer already registered")
			}

			// check duplication of owner.
			if b.state.ProducerOwnerPublicKeyExists(info.OwnerPublicKey) {
				return fmt.Errorf("producer owner already registered")
			}
		}
	}

	if txn.PayloadVersion() == payload.ProducerInfoVersion {
		// check duplication of nickname.
		if b.state.NicknameExists(info.NickName) {
			return fmt.Errorf("nick name %s already inuse", info.NickName)
		}

		// check if public keys conflict with cr program code
		ownerCode := append([]byte{byte(COMPRESSEDLEN)}, info.OwnerPublicKey...)
		ownerCode = append(ownerCode, vm.CHECKSIG)
		if b.crCommittee.ExistCR(ownerCode) {
			return fmt.Errorf("owner public key %s already exist in cr list",
				common.BytesToHexString(info.OwnerPublicKey))
		}
		nodeCode := append([]byte{byte(COMPRESSEDLEN)}, info.NodePublicKey...)
		nodeCode = append(nodeCode, vm.CHECKSIG)
		if b.crCommittee.ExistCR(nodeCode) {
			return fmt.Errorf("node public key %s already exist in cr list",
				common.BytesToHexString(info.NodePublicKey))
		}

		if err := b.additionalProducerInfoCheck(info); err != nil {
			return err
		}

		// check signature
		publicKey, err := DecodePoint(info.OwnerPublicKey)
		if err != nil {
			return errors.New("invalid owner public key in payload")
		}
		signedBuf := new(bytes.Buffer)
		err = info.SerializeUnsigned(signedBuf, payload.ProducerInfoVersion)
		if err != nil {
			return err
		}
		err = Verify(*publicKey, signedBuf.Bytes(), info.Signature)
		if err != nil {
			return errors.New("invalid signature in payload")
		}

		// check deposit coin
		hash, err := contract.PublicKeyToDepositProgramHash(info.OwnerPublicKey)
		if err != nil {
			return errors.New("invalid public key")
		}
		var depositCount int
		for _, output := range txn.Outputs() {
			if contract.GetPrefixType(output.ProgramHash) == contract.PrefixDeposit {
				depositCount++
				if !output.ProgramHash.IsEqual(*hash) {
					return errors.New("deposit address does not match the public key in payload")
				}
				if output.Value < crstate.MinDepositAmount {
					return errors.New("producer deposit amount is insufficient")
				}
			}
		}
		if depositCount != 1 {
			return errors.New("there must be only one deposit address in outputs")
		}
	} else if txn.PayloadVersion() == payload.ProducerInfoDposV2Version {
		if info.StakeUntil < b.chainParams.DposV2StartHeight {
			return fmt.Errorf("stakeuntil must bigger than DposV2StartHeight")
		}

		// check duplication of node.
		nodeKeyExist := b.state.ProducerNodePublicKeyExists(info.NodePublicKey)

		// check duplication of owner.
		ownerKeyExist := b.state.ProducerOwnerPublicKeyExists(info.OwnerPublicKey)

		// check duplication of nickname.
		nickNameExist := b.state.NicknameExists(info.NickName)

		if nodeKeyExist != ownerKeyExist || ownerKeyExist != nickNameExist {
			return fmt.Errorf("NodePublicKey %v OwnerPublicKey %v NickName %v", nodeKeyExist, ownerKeyExist, nickNameExist)
		}

		if !nodeKeyExist {
			// check if public keys conflict with cr program code
			ownerCode := append([]byte{byte(COMPRESSEDLEN)}, info.OwnerPublicKey...)
			ownerCode = append(ownerCode, vm.CHECKSIG)
			if b.crCommittee.ExistCR(ownerCode) {
				return fmt.Errorf("owner public key %s already exist in cr list",
					common.BytesToHexString(info.OwnerPublicKey))
			}
			nodeCode := append([]byte{byte(COMPRESSEDLEN)}, info.NodePublicKey...)
			nodeCode = append(nodeCode, vm.CHECKSIG)
			if b.crCommittee.ExistCR(nodeCode) {
				return fmt.Errorf("node public key %s already exist in cr list",
					common.BytesToHexString(info.NodePublicKey))
			}

			if err := b.additionalProducerInfoCheck(info); err != nil {
				return err
			}

			// check signature
			publicKey, err := DecodePoint(info.OwnerPublicKey)
			if err != nil {
				return errors.New("invalid owner public key in payload")
			}
			signedBuf := new(bytes.Buffer)
			err = info.SerializeUnsigned(signedBuf, payload.ProducerInfoVersion)
			if err != nil {
				return err
			}
			err = Verify(*publicKey, signedBuf.Bytes(), info.Signature)
			if err != nil {
				return errors.New("invalid signature in payload")
			}

			// check deposit coin
			hash, err := contract.PublicKeyToDepositProgramHash(info.OwnerPublicKey)
			if err != nil {
				return errors.New("invalid public key")
			}
			var depositCount int
			for _, output := range txn.Outputs() {
				if contract.GetPrefixType(output.ProgramHash) == contract.PrefixDeposit {
					depositCount++
					if !output.ProgramHash.IsEqual(*hash) {
						return errors.New("deposit address does not match the public key in payload")
					}
					if output.Value < crstate.MinDepositAmount {
						return errors.New("producer deposit amount is insufficient")
					}
				}
			}
			if depositCount != 1 {
				return errors.New("there must be only one deposit address in outputs")
			}
		}
	}

	return nil
}

func (b *BlockChain) checkProcessProducer(txn interfaces.Transaction) (
	*state.Producer, error) {
	processProducer, ok := txn.Payload().(*payload.ProcessProducer)
	if !ok {
		return nil, errors.New("invalid payload")
	}

	// check signature
	publicKey, err := DecodePoint(processProducer.OwnerPublicKey)
	if err != nil {
		return nil, errors.New("invalid public key in payload")
	}
	signedBuf := new(bytes.Buffer)
	err = processProducer.SerializeUnsigned(signedBuf, payload.ProcessProducerVersion)
	if err != nil {
		return nil, err
	}
	err = Verify(*publicKey, signedBuf.Bytes(), processProducer.Signature)
	if err != nil {
		return nil, errors.New("invalid signature in payload")
	}

	producer := b.state.GetProducer(processProducer.OwnerPublicKey)
	if producer == nil || !bytes.Equal(producer.OwnerPublicKey(),
		processProducer.OwnerPublicKey) {
		return nil, errors.New("getting unknown producer")
	}
	return producer, nil
}

func (b *BlockChain) checkClaimRewardSignature(pub []byte, claimReward *payload.DposV2ClaimReward) error {

	// check signature
	publicKey, err := DecodePoint(pub)
	if err != nil {
		return errors.New("invalid public key in payload")
	}
	signedBuf := new(bytes.Buffer)
	err = claimReward.SerializeUnsigned(signedBuf, payload.DposV2ClaimRewardVersion)
	if err != nil {
		return err
	}
	err = Verify(*publicKey, signedBuf.Bytes(), claimReward.Signature)
	if err != nil {
		return errors.New("invalid signature in payload")
	}
	return nil
}

func (b *BlockChain) checkActivateProducerSignature(activateProducer *payload.ActivateProducer) error {
	// check signature
	publicKey, err := DecodePoint(activateProducer.NodePublicKey)
	if err != nil {
		return errors.New("invalid public key in payload")
	}
	signedBuf := new(bytes.Buffer)
	err = activateProducer.SerializeUnsigned(signedBuf, payload.ActivateProducerVersion)
	if err != nil {
		return err
	}
	err = Verify(*publicKey, signedBuf.Bytes(), activateProducer.Signature)
	if err != nil {
		return errors.New("invalid signature in payload")
	}
	return nil
}

func (b *BlockChain) CheckCancelProducerTransaction(txn interfaces.Transaction) error {
	producer, err := b.checkProcessProducer(txn)
	if err != nil {
		return err
	}

	if producer.State() == state.Illegal ||
		producer.State() == state.Canceled {
		return errors.New("can not cancel this producer")
	}

	return nil
}

<<<<<<< HEAD
func (b *BlockChain) checkDposV2ClaimRewardTransaction(txn interfaces.Transaction,
	height uint32) error {

	if height < b.chainParams.DposV2StartHeight {
		return errors.New("can not claim reward before dposv2startheight")
	}

	claimReward, ok := txn.Payload().(*payload.DposV2ClaimReward)
	if !ok {
		return errors.New("invalid payload for dposV2claimReward")
	}
	if len(txn.Inputs()) != 0 {
		return errors.New("inputs must be zero")
	}

	if len(txn.Outputs()) != 0 {
		return errors.New("outputs must be zero")
	}

	pub := txn.Programs()[0].Code[1 : len(txn.Programs()[0].Code)-1]
	u168, err := contract.PublicKeyToStandardProgramHash(pub)
	if err != nil {
		return err
	}
	addr, err := u168.ToAddress()
	if err != nil {
		return err
	}
	claimAmount, ok := b.state.DposV2RewardInfo[addr]
	if !ok {
		return errors.New("no reward to claim for such adress")
	}

	if claimAmount < claimReward.Amount {
		return errors.New("claim reward exceeded , max claim reward " + claimAmount.String())
	}

	err = b.checkClaimRewardSignature(pub, claimReward)
	if err != nil {
		return err
	}
	return nil
}

func (b *BlockChain) checkActivateProducerTransaction(txn interfaces.Transaction,
=======
func (b *BlockChain) CheckActivateProducerTransaction(txn interfaces.Transaction,
>>>>>>> 1817b62c
	height uint32) error {

	activateProducer, ok := txn.Payload().(*payload.ActivateProducer)
	if !ok {
		return errors.New("invalid payload")
	}

	err := b.checkActivateProducerSignature(activateProducer)
	if err != nil {
		return err
	}

	if b.GetCRCommittee().IsInElectionPeriod() {
		crMember := b.GetCRCommittee().GetMemberByNodePublicKey(activateProducer.NodePublicKey)
		if crMember != nil && (crMember.MemberState == crstate.MemberInactive ||
			crMember.MemberState == crstate.MemberIllegal) {
			if height < b.chainParams.EnableActivateIllegalHeight && crMember.MemberState == crstate.MemberIllegal {
				return errors.New("activate MemberIllegal CR is not allowed before EnableActivateIllegalHeight")
			}
			if b.crCommittee.GetAvailableDepositAmount(crMember.Info.CID) < 0 {
				return errors.New("balance of CR is not enough ")
			}
			return nil
		}
	}

	producer := b.state.GetProducer(activateProducer.NodePublicKey)
	if producer == nil || !bytes.Equal(producer.NodePublicKey(),
		activateProducer.NodePublicKey) {
		return errors.New("getting unknown producer")
	}

	if height < b.chainParams.EnableActivateIllegalHeight {
		if producer.State() != state.Inactive {
			return errors.New("can not activate this producer")
		}
	} else {
		if height < b.chainParams.ChangeCommitteeNewCRHeight {
			if producer.State() != state.Active &&
				producer.State() != state.Inactive &&
				producer.State() != state.Illegal {
				return errors.New("can not activate this producer")
			}
		} else {
			if producer.State() != state.Inactive &&
				producer.State() != state.Illegal {
				return errors.New("can not activate this producer")
			}
		}

	}

	if height > producer.ActivateRequestHeight() &&
		height-producer.ActivateRequestHeight() <= state.ActivateDuration {
		return errors.New("can only activate once during inactive state")
	}

	depositAmount := common.Fixed64(0)
	if height < b.chainParams.CRVotingStartHeight {
		programHash, err := contract.PublicKeyToDepositProgramHash(
			producer.OwnerPublicKey())
		if err != nil {
			return err
		}

		utxos, err := b.db.GetFFLDB().GetUTXO(programHash)
		if err != nil {
			return err
		}

		for _, u := range utxos {
			depositAmount += u.Value
		}
	} else {
		depositAmount = producer.TotalAmount()
	}

	if depositAmount-producer.Penalty() < crstate.MinDepositAmount {
		return errors.New("insufficient deposit amount")
	}

	return nil
}

func (b *BlockChain) CheckUpdateProducerTransaction(txn interfaces.Transaction) error {
	info, ok := txn.Payload().(*payload.ProducerInfo)
	if !ok {
		return errors.New("invalid payload")
	}

	// check nick name
	if err := CheckStringField(info.NickName, "NickName", false); err != nil {
		return err
	}

	// check url
	if err := CheckStringField(info.Url, "Url", true); err != nil {
		return err
	}

	if err := b.additionalProducerInfoCheck(info); err != nil {
		return err
	}

	// check signature
	publicKey, err := DecodePoint(info.OwnerPublicKey)
	if err != nil {
		return errors.New("invalid owner public key in payload")
	}
	signedBuf := new(bytes.Buffer)
	err = info.SerializeUnsigned(signedBuf, payload.ProducerInfoVersion)
	if err != nil {
		return err
	}
	err = Verify(*publicKey, signedBuf.Bytes(), info.Signature)
	if err != nil {
		return errors.New("invalid signature in payload")
	}

	producer := b.state.GetProducer(info.OwnerPublicKey)
	if producer == nil {
		return errors.New("updating unknown producer")
	}

	// check nickname usage.
	if producer.Info().NickName != info.NickName &&
		b.state.NicknameExists(info.NickName) {
		return fmt.Errorf("nick name %s already exist", info.NickName)
	}

	// check if public keys conflict with cr program code
	nodeCode := append([]byte{byte(COMPRESSEDLEN)}, info.NodePublicKey...)
	nodeCode = append(nodeCode, vm.CHECKSIG)
	if b.crCommittee.ExistCR(nodeCode) {
		return fmt.Errorf("node public key %s already exist in cr list",
			common.BytesToHexString(info.NodePublicKey))
	}

	// check node public key duplication
	if bytes.Equal(info.NodePublicKey, producer.Info().NodePublicKey) {
		return nil
	}

	if b.GetHeight() < b.chainParams.PublicDPOSHeight {
		if b.state.ProducerExists(info.NodePublicKey) {
			return fmt.Errorf("producer %s already exist",
				hex.EncodeToString(info.NodePublicKey))
		}
	} else {
		if b.state.ProducerNodePublicKeyExists(info.NodePublicKey) {
			return fmt.Errorf("producer %s already exist",
				hex.EncodeToString(info.NodePublicKey))
		}
	}

	return nil
}

func GetDIDFromCode(code []byte) (*common.Uint168, error) {
	newCode := make([]byte, len(code))
	copy(newCode, code)
	didCode := append(newCode[:len(newCode)-1], common.DID)

	if ct1, err := contract.CreateCRIDContractByCode(didCode); err != nil {
		return nil, err
	} else {
		return ct1.ToProgramHash(), nil
	}
}

func (b *BlockChain) CheckRegisterCRTransaction(txn interfaces.Transaction,
	blockHeight uint32) error {
	info, ok := txn.Payload().(*payload.CRInfo)
	if !ok {
		return errors.New("invalid payload")
	}

	if err := CheckStringField(info.NickName, "NickName", false); err != nil {
		return err
	}

	// check url
	if err := CheckStringField(info.Url, "Url", true); err != nil {
		return err
	}

	if !b.crCommittee.IsInVotingPeriod(blockHeight) {
		return errors.New("should create tx during voting period")
	}

	if b.crCommittee.ExistCandidateByNickname(info.NickName) {
		return fmt.Errorf("nick name %s already inuse", info.NickName)
	}

	cr := b.crCommittee.GetCandidate(info.CID)
	if cr != nil {
		return fmt.Errorf("cid %s already exist", info.CID)
	}

	// get CID program hash and check length of code
	ct, err := contract.CreateCRIDContractByCode(info.Code)
	if err != nil {
		return err
	}
	programHash := ct.ToProgramHash()

	// check if program code conflict with producer public keys
	if info.Code[len(info.Code)-1] == vm.CHECKSIG {
		pk := info.Code[1 : len(info.Code)-1]
		if b.state.ProducerExists(pk) {
			return fmt.Errorf("public key %s already inuse in producer list",
				common.BytesToHexString(info.Code[1:len(info.Code)-1]))
		}
		if DefaultLedger.Arbitrators.IsCRCArbitrator(pk) {
			return fmt.Errorf("public key %s already inuse in CRC list",
				common.BytesToHexString(info.Code[0:len(info.Code)-1]))
		}
	}

	// check CID
	if !info.CID.IsEqual(*programHash) {
		return errors.New("invalid cid address")
	}

	if blockHeight >= b.chainParams.RegisterCRByDIDHeight &&
		txn.PayloadVersion() == payload.CRInfoDIDVersion {
		// get DID program hash

		programHash, err = GetDIDFromCode(info.Code)
		if err != nil {
			return errors.New("invalid info.Code")
		}
		// check DID
		if !info.DID.IsEqual(*programHash) {
			return errors.New("invalid did address")
		}
	}

	// check code and signature
	if err := CrInfoSanityCheck(info, txn.PayloadVersion()); err != nil {
		return err
	}

	// check deposit coin
	var depositCount int
	for _, output := range txn.Outputs() {
		if contract.GetPrefixType(output.ProgramHash) == contract.PrefixDeposit {
			depositCount++
			// get deposit program hash
			ct, err := contract.CreateDepositContractByCode(info.Code)
			if err != nil {
				return err
			}
			programHash := ct.ToProgramHash()
			if !output.ProgramHash.IsEqual(*programHash) {
				return errors.New("deposit address does not" +
					" match the code in payload")
			}
			if output.Value < crstate.MinDepositAmount {
				return errors.New("CR deposit amount is insufficient")
			}
		}
	}
	if depositCount != 1 {
		return errors.New("there must be only one deposit address in outputs")
	}

	return nil
}

func (b *BlockChain) CheckUpdateCRTransaction(txn interfaces.Transaction,
	blockHeight uint32) error {
	info, ok := txn.Payload().(*payload.CRInfo)
	if !ok {
		return errors.New("invalid payload")
	}

	if err := CheckStringField(info.NickName, "NickName", false); err != nil {
		return err
	}

	// check url
	if err := CheckStringField(info.Url, "Url", true); err != nil {
		return err
	}

	// get CID program hash and check length of code
	ct, err := contract.CreateCRIDContractByCode(info.Code)
	if err != nil {
		return err
	}
	programHash := ct.ToProgramHash()
	if err != nil {
		return err
	}

	// check CID
	if !info.CID.IsEqual(*programHash) {
		return errors.New("invalid cid address")
	}

	if blockHeight >= b.chainParams.RegisterCRByDIDHeight &&
		txn.PayloadVersion() == payload.CRInfoDIDVersion {
		// get DID program hash

		programHash, err = GetDIDFromCode(info.Code)
		if err != nil {
			return errors.New("invalid info.Code")
		}
		// check DID
		if !info.DID.IsEqual(*programHash) {
			return errors.New("invalid did address")
		}
	}

	// check code and signature
	if err := CrInfoSanityCheck(info, txn.PayloadVersion()); err != nil {
		return err
	}
	if !b.crCommittee.IsInVotingPeriod(blockHeight) {
		return errors.New("should create tx during voting period")
	}

	cr := b.crCommittee.GetCandidate(info.CID)
	if cr == nil {
		return errors.New("updating unknown CR")
	}
	if cr.State != crstate.Pending && cr.State != crstate.Active {
		return errors.New("updating canceled or returned CR")
	}

	// check nickname usage.
	if cr.Info.NickName != info.NickName &&
		b.crCommittee.ExistCandidateByNickname(info.NickName) {
		return fmt.Errorf("nick name %s already exist", info.NickName)
	}

	return nil
}

func (b *BlockChain) CheckCRCProposalReviewTransaction(txn interfaces.Transaction,
	blockHeight uint32) error {
	crcProposalReview, ok := txn.Payload().(*payload.CRCProposalReview)
	if !ok {
		return errors.New("invalid payload")
	}
	// Check if the proposal exist.
	proposalState := b.crCommittee.GetProposal(crcProposalReview.ProposalHash)
	if proposalState == nil {
		return errors.New("proposal not exist")
	}
	if proposalState.Status != crstate.Registered {
		return errors.New("proposal status is not Registered")
	}

	if crcProposalReview.VoteResult < payload.Approve ||
		(crcProposalReview.VoteResult > payload.Abstain) {
		return errors.New("VoteResult should be known")
	}
	crMember := b.crCommittee.GetMember(crcProposalReview.DID)
	if crMember == nil {
		return errors.New("did correspond crMember not exists")
	}
	if crMember.MemberState != crstate.MemberElected {
		return errors.New("should be an elected CR members")
	}
	exist := b.crCommittee.ExistProposal(crcProposalReview.
		ProposalHash)
	if !exist {
		return errors.New("ProposalHash must exist")
	}

	// check opinion data.
	if txn.PayloadVersion() >= payload.CRCProposalReviewVersion01 {
		if len(crcProposalReview.OpinionData) >= payload.MaxOpinionDataSize {
			return errors.New("the opinion data cannot be more than 1M byte")
		}
		tempDraftHash := common.Hash(crcProposalReview.OpinionData)
		if !crcProposalReview.OpinionHash.IsEqual(tempDraftHash) {
			return errors.New("the opinion data and opinion hash of" +
				" proposal review are inconsistent")
		}
	}

	// check signature.
	signedBuf := new(bytes.Buffer)
	err := crcProposalReview.SerializeUnsigned(signedBuf, txn.PayloadVersion())
	if err != nil {
		return err
	}
	return CheckCRTransactionSignature(crcProposalReview.Signature, crMember.Info.Code,
		signedBuf.Bytes())
}

func getCode(publicKey []byte) ([]byte, error) {
	if pk, err := crypto.DecodePoint(publicKey); err != nil {
		return nil, err
	} else {
		if redeemScript, err := contract.CreateStandardRedeemScript(pk); err != nil {
			return nil, err
		} else {
			return redeemScript, nil
		}
	}
}

func GetDiDFromPublicKey(publicKey []byte) (*common.Uint168, error) {
	if code, err := getCode(publicKey); err != nil {
		return nil, err
	} else {
		return GetDIDFromCode(code)
	}
}

func (b *BlockChain) CheckCRCProposalWithdrawTransaction(txn interfaces.Transaction,
	references map[*common2.Input]common2.Output, blockHeight uint32) error {

	if txn.PayloadVersion() == payload.CRCProposalWithdrawDefault {
		for _, output := range references {
			if output.ProgramHash != b.chainParams.CRExpensesAddress {
				return errors.New("proposal withdrawal transaction for non-crc committee address")
			}
		}
	}

	withdrawPayload, ok := txn.Payload().(*payload.CRCProposalWithdraw)
	if !ok {
		return errors.New("invalid payload")
	}
	// Check if the proposal exist.
	proposalState := b.crCommittee.GetProposal(withdrawPayload.ProposalHash)
	if proposalState == nil {
		return errors.New("proposal not exist")
	}
	if proposalState.Status != crstate.VoterAgreed &&
		proposalState.Status != crstate.Finished &&
		proposalState.Status != crstate.Aborted &&
		proposalState.Status != crstate.Terminated {
		return errors.New("proposal status is not VoterAgreed , " +
			"Finished, Aborted or Terminated")
	}

	if !bytes.Equal(proposalState.ProposalOwner, withdrawPayload.OwnerPublicKey) {
		return errors.New("the OwnerPublicKey is not owner of proposal")
	}
	fee := b.getTransactionFee(txn, references)
	if b.isSmallThanMinTransactionFee(fee) {
		return fmt.Errorf("transaction fee not enough")
	}
	withdrawAmount := b.crCommittee.AvailableWithdrawalAmount(withdrawPayload.ProposalHash)
	if withdrawAmount == 0 {
		return errors.New("no need to withdraw")
	}
	if txn.PayloadVersion() == payload.CRCProposalWithdrawDefault {
		// Check output[0] must equal with Recipient
		if txn.Outputs()[0].ProgramHash != proposalState.Recipient {
			return errors.New("txn.Outputs()[0].ProgramHash != Recipient")
		}

		// Check output[1] if exist must equal with CRCComitteeAddresss
		if len(txn.Outputs()) > 1 {
			if txn.Outputs()[1].ProgramHash != b.chainParams.CRExpensesAddress {
				return errors.New("txn.Outputs()[1].ProgramHash !=CRCComitteeAddresss")
			}
		}

		if len(txn.Outputs()) > 2 {
			return errors.New("CRCProposalWithdraw tx should not have over two output")
		}

		//Recipient count + fee must equal to availableWithdrawalAmount
		if txn.Outputs()[0].Value+fee != withdrawAmount {
			return errors.New("txn.Outputs()[0].Value + fee != withdrawAmout ")
		}
	} else if txn.PayloadVersion() == payload.CRCProposalWithdrawVersion01 {
		// Recipient address must be the current recipient address
		if withdrawPayload.Recipient != proposalState.Recipient {
			return errors.New("withdrawPayload.Recipient != Recipient")
		}
		// Recipient Amount + fee must equal to availableWithdrawalAmount
		if withdrawPayload.Amount != withdrawAmount {
			return errors.New("withdrawPayload.Amount != withdrawAmount ")
		}
		if withdrawPayload.Amount <= b.chainParams.RealWithdrawSingleFee {
			return errors.New("withdraw amount should be bigger than RealWithdrawSingleFee")
		}
	}

	signedBuf := new(bytes.Buffer)
	err := withdrawPayload.SerializeUnsigned(signedBuf, txn.PayloadVersion())
	if err != nil {
		return err
	}
	var code []byte
	if code, err = getCode(withdrawPayload.OwnerPublicKey); err != nil {
		return err
	}
	return CheckCRTransactionSignature(withdrawPayload.Signature, code, signedBuf.Bytes())
}

func (b *BlockChain) CheckCRCProposalTrackingTransaction(txn interfaces.Transaction,
	blockHeight uint32) error {
	cptPayload, ok := txn.Payload().(*payload.CRCProposalTracking)
	if !ok {
		return errors.New("invalid payload")
	}

	// Check if proposal exist.
	proposalState := b.crCommittee.GetProposal(cptPayload.ProposalHash)
	if proposalState == nil {
		return errors.New("proposal not exist")
	}
	if proposalState.Status != crstate.VoterAgreed {
		return errors.New("proposal status is not VoterAgreed")
	}
	// Check proposal tracking count.
	if proposalState.TrackingCount >= b.chainParams.MaxProposalTrackingCount {
		return errors.New("reached max tracking count")
	}

	// check message data.
	if txn.PayloadVersion() >= payload.CRCProposalTrackingVersion01 {
		if len(cptPayload.MessageData) >= payload.MaxMessageDataSize {
			return errors.New("the message data cannot be more than 800K byte")
		}
		tempMessageHash := common.Hash(cptPayload.MessageData)
		if !cptPayload.MessageHash.IsEqual(tempMessageHash) {
			return errors.New("the message data and message hash of" +
				" proposal tracking are inconsistent")
		}
		if len(cptPayload.SecretaryGeneralOpinionData) >= payload.MaxSecretaryGeneralOpinionDataSize {
			return errors.New("the opinion data cannot be more than 200K byte")
		}
		tempOpinionHash := common.Hash(cptPayload.SecretaryGeneralOpinionData)
		if !cptPayload.SecretaryGeneralOpinionHash.IsEqual(tempOpinionHash) {
			return errors.New("the opinion data and opinion hash of" +
				" proposal tracking are inconsistent")
		}
	}

	var result error
	switch cptPayload.ProposalTrackingType {
	case payload.Common:
		result = b.checkCRCProposalCommonTracking(
			cptPayload, proposalState, txn.PayloadVersion())
	case payload.Progress:
		result = b.checkCRCProposalProgressTracking(
			cptPayload, proposalState, txn.PayloadVersion())
	case payload.Rejected:
		result = b.checkCRCProposalRejectedTracking(
			cptPayload, proposalState, blockHeight, txn.PayloadVersion())
	case payload.Terminated:
		result = b.checkCRCProposalTerminatedTracking(
			cptPayload, proposalState, txn.PayloadVersion())
	case payload.ChangeOwner:
		result = b.checkCRCProposalOwnerTracking(
			cptPayload, proposalState, txn.PayloadVersion())
	case payload.Finalized:
		result = b.checkCRCProposalFinalizedTracking(
			cptPayload, proposalState, txn.PayloadVersion())
	default:
		result = errors.New("invalid proposal tracking type")
	}
	return result
}

func (b *BlockChain) CheckCRCAppropriationTransaction(txn interfaces.Transaction,
	references map[*common2.Input]common2.Output) error {
	// Check if current session has appropriated.
	if !b.crCommittee.IsAppropriationNeeded() {
		return errors.New("should have no appropriation transaction")
	}

	// Inputs need to only from CR assets address
	var totalInput common.Fixed64
	for _, output := range references {
		totalInput += output.Value
		if !output.ProgramHash.IsEqual(b.chainParams.CRAssetsAddress) {
			return errors.New("input does not from CR assets address")
		}
	}

	// Inputs amount need equal to outputs amount
	var totalOutput common.Fixed64
	for _, output := range txn.Outputs() {
		totalOutput += output.Value
	}
	if totalInput != totalOutput {
		return fmt.Errorf("inputs does not equal to outputs amount, "+
			"inputs:%s outputs:%s", totalInput, totalOutput)
	}

	// Check output amount to CRExpensesAddress:
	// (CRAssetsAddress + CRExpensesAddress)*CRCAppropriatePercentage/100 -
	// CRExpensesAddress + CRCCommitteeUsedAmount
	//
	// Outputs has check in CheckTransactionOutput function:
	// first one to CRCommitteeAddress, second one to CRAssetsAddress
	appropriationAmount := b.crCommittee.AppropriationAmount
	if appropriationAmount != txn.Outputs()[0].Value {
		return fmt.Errorf("invalid appropriation amount %s, need to be %s",
			txn.Outputs()[0].Value, appropriationAmount)
	}

	return nil
}

func (b *BlockChain) CheckCRCProposalRealWithdrawTransaction(txn interfaces.Transaction,
	references map[*common2.Input]common2.Output) error {
	crcRealWithdraw, ok := txn.Payload().(*payload.CRCProposalRealWithdraw)

	if !ok {
		return errors.New("invalid payload")
	}
	txsCount := len(crcRealWithdraw.WithdrawTransactionHashes)
	// check WithdrawTransactionHashes count and output count
	if txsCount != len(txn.Outputs()) && txsCount != len(txn.Outputs())-1 {
		return errors.New("invalid real withdraw transaction hashes count")
	}

	// if need change, the last output is only allowed to CRExpensesAddress.
	if txsCount != len(txn.Outputs()) {
		toProgramHash := txn.Outputs()[len(txn.Outputs())-1].ProgramHash
		if !toProgramHash.IsEqual(b.chainParams.CRExpensesAddress) {
			return errors.New(fmt.Sprintf("last output is invalid"))
		}
	}

	// check other outputs, need to match with WithdrawTransactionHashes
	txs := b.crCommittee.GetRealWithdrawTransactions()
	txsMap := make(map[common.Uint256]struct{})
	for i, hash := range crcRealWithdraw.WithdrawTransactionHashes {
		txInfo, ok := txs[hash]
		if !ok {
			return errors.New("invalid withdraw transaction hash")
		}
		output := txn.Outputs()[i]
		if !output.ProgramHash.IsEqual(txInfo.Recipient) {
			return errors.New("invalid real withdraw output address")
		}
		if output.Value != txInfo.Amount-b.chainParams.RealWithdrawSingleFee {
			return errors.New(fmt.Sprintf("invalid real withdraw output "+
				"amount:%s, need to be:%s",
				output.Value, txInfo.Amount-b.chainParams.RealWithdrawSingleFee))
		}
		if _, ok := txsMap[hash]; ok {
			return errors.New("duplicated real withdraw transactions hash")
		}
		txsMap[hash] = struct{}{}
	}

	// check transaction fee
	var inputAmount common.Fixed64
	for _, v := range references {
		inputAmount += v.Value
	}
	var outputAmount common.Fixed64
	for _, o := range txn.Outputs() {
		outputAmount += o.Value
	}
	if inputAmount-outputAmount != b.chainParams.RealWithdrawSingleFee*common.Fixed64(txsCount) {
		return errors.New(fmt.Sprintf("invalid real withdraw transaction"+
			" fee:%s, need to be:%s, txsCount:%d", inputAmount-outputAmount,
			b.chainParams.RealWithdrawSingleFee*common.Fixed64(txsCount), txsCount))
	}

	return nil
}

func (b *BlockChain) checkDposV2ClaimRewardRealWithdrawTransaction(txn interfaces.Transaction,
	references map[*common2.Input]common2.Output) error {
	dposV2RealWithdraw, ok := txn.Payload().(*payload.DposV2ClaimRewardRealWithdraw)
	if !ok {
		return errors.New("invalid payload")
	}
	txsCount := len(dposV2RealWithdraw.WithdrawTransactionHashes)
	// check WithdrawTransactionHashes count and output count
	if txsCount != len(txn.Outputs()) {
		return errors.New("invalid real withdraw transaction hashes count")
	}

	// check other outputs, need to match with WithdrawTransactionHashes
	txs := b.state.GetRealWithdrawTransactions()
	txsMap := make(map[common.Uint256]struct{})
	for i, hash := range dposV2RealWithdraw.WithdrawTransactionHashes {
		txInfo, ok := txs[hash]
		if !ok {
			return errors.New("invalid withdraw transaction hash")
		}
		output := txn.Outputs()[i]
		if !output.ProgramHash.IsEqual(txInfo.Recipient) {
			return errors.New("invalid real withdraw output address")
		}
		if output.Value != txInfo.Amount-b.chainParams.RealWithdrawSingleFee {
			return errors.New(fmt.Sprintf("invalid real withdraw output "+
				"amount:%s, need to be:%s",
				output.Value, txInfo.Amount-b.chainParams.RealWithdrawSingleFee))
		}
		if _, ok := txsMap[hash]; ok {
			return errors.New("duplicated real withdraw transactions hash")
		}
		txsMap[hash] = struct{}{}
	}

	// check transaction fee
	var inputAmount common.Fixed64
	for _, v := range references {
		inputAmount += v.Value
	}
	var outputAmount common.Fixed64
	for _, o := range txn.Outputs() {
		outputAmount += o.Value
	}
	if inputAmount-outputAmount != b.chainParams.RealWithdrawSingleFee*common.Fixed64(txsCount) {
		return errors.New(fmt.Sprintf("invalid real withdraw transaction"+
			" fee:%s, need to be:%s, txsCount:%d", inputAmount-outputAmount,
			b.chainParams.RealWithdrawSingleFee*common.Fixed64(txsCount), txsCount))
	}

	return nil
}

func (b *BlockChain) checkCRAssetsRectifyTransaction(txn interfaces.Transaction,
	references map[*common2.Input]common2.Output) error {
	// Inputs count should be less than or equal to MaxCRAssetsAddressUTXOCount
	if len(txn.Inputs()) > int(b.chainParams.MaxCRAssetsAddressUTXOCount) {
		return errors.New("Inputs count should be less than or " +
			"equal to MaxCRAssetsAddressUTXOCount")
	}

	// Inputs count should be greater than or equal to MinCRAssetsAddressUTXOCount
	if len(txn.Inputs()) < int(b.chainParams.MinCRAssetsAddressUTXOCount) {
		return errors.New("Inputs count should be greater than or " +
			"equal to MinCRAssetsAddressUTXOCount")
	}

	// Inputs need to only from CR assets address
	var totalInput common.Fixed64
	for _, output := range references {
		totalInput += output.Value
		if !output.ProgramHash.IsEqual(b.chainParams.CRAssetsAddress) {
			return errors.New("input does not from CRAssetsAddress")
		}
	}

	// Outputs count should be only one
	if len(txn.Outputs()) != 1 {
		return errors.New("outputs count should be only one")
	}

	// common2.Output should translate to CR assets address only
	if !txn.Outputs()[0].ProgramHash.IsEqual(b.chainParams.CRAssetsAddress) {
		return errors.New("output does not to CRAssetsAddress")
	}

	// Inputs amount need equal to outputs amount
	totalOutput := txn.Outputs()[0].Value
	if totalInput != totalOutput+b.chainParams.RectifyTxFee {
		return fmt.Errorf("inputs minus outputs does not match with %d sela fee , "+
			"inputs:%s outputs:%s", b.chainParams.RectifyTxFee, totalInput, totalOutput)
	}

	return nil
}

func (b *BlockChain) checkReturnSideChainDepositTransaction(txn interfaces.Transaction) error {
	_, ok := txn.Payload().(*payload.ReturnSideChainDepositCoin)
	if !ok {
		return errors.New("invalid payload")
	}

	// check outputs
	fee := b.chainParams.ReturnDepositCoinFee
	for _, o := range txn.Outputs() {
		if o.Type != common2.OTReturnSideChainDepositCoin {
			continue
		}
		py, ok := o.Payload.(*outputpayload.ReturnSideChainDeposit)
		if !ok {
			return errors.New("invalid ReturnSideChainDeposit output payload")
		}

		tx, _, err := b.db.GetTransaction(py.DepositTransactionHash)
		if err != nil {
			return errors.New("invalid deposit tx:" + py.DepositTransactionHash.String())
		}
		refTx, _, err := b.db.GetTransaction(tx.Inputs()[0].Previous.TxID)
		if err != nil {
			return err
		}

		// need to return the deposit coin to first input address
		refOutput := refTx.Outputs()[tx.Inputs()[0].Previous.Index]
		if o.ProgramHash != refOutput.ProgramHash {
			return errors.New("invalid output address")
		}

		// side chain deposit address
		crossChainHash, err := common.Uint168FromAddress(py.GenesisBlockAddress)
		if err != nil {
			return err
		}
		var crossChainAmount common.Fixed64
		switch tx.PayloadVersion() {
		case payload.TransferCrossChainVersion:
			p, ok := tx.Payload().(*payload.TransferCrossChainAsset)
			if !ok {
				log.Error("Invalid payload type need TransferCrossChainAsset")
				continue
			}

			for _, idx := range p.OutputIndexes {
				// output to current side chain
				if !crossChainHash.IsEqual(tx.Outputs()[idx].ProgramHash) {
					continue
				}
				crossChainAmount += tx.Outputs()[idx].Value
			}
		case payload.TransferCrossChainVersionV1:
			_, ok := tx.Payload().(*payload.TransferCrossChainAsset)
			if !ok {
				log.Error("Invalid payload type need TransferCrossChainAsset")
				continue
			}
			for _, o := range tx.Outputs() {
				if o.Type != common2.OTCrossChain {
					continue
				}
				// output to current side chain
				if !crossChainHash.IsEqual(o.ProgramHash) {
					continue
				}
				_, ok := o.Payload.(*outputpayload.CrossChainOutput)
				if !ok {
					continue
				}
				crossChainAmount += o.Value
			}
		}

		if o.Value+fee != crossChainAmount {
			return errors.New("invalid output amount")
		}
	}

	return nil
}

func (b *BlockChain) checkRevertToPOWTransaction(txn interfaces.Transaction, blockHeight uint32, timeStamp uint32) error {
	p, ok := txn.Payload().(*payload.RevertToPOW)
	if !ok {
		return errors.New("invalid payload")
	}

	if p.WorkingHeight != blockHeight {
		return errors.New("invalid start POW block height")
	}

	switch p.Type {
	case payload.NoBlock:
		lastBlockTime := int64(b.BestChain.Timestamp)
		noBlockTime := b.chainParams.RevertToPOWNoBlockTime

		if timeStamp == 0 {
			// is not in block, check by local time.
			localTime := b.MedianAdjustedTime().Unix()
			if localTime-lastBlockTime < noBlockTime {
				return errors.New("invalid block time")
			}
		} else {
			// is in block, check by the time of existed block.
			if int64(timeStamp)-lastBlockTime < noBlockTime {
				return errors.New("invalid block time")
			}
		}
	case payload.NoProducers:
		if !b.state.NoProducers {
			return errors.New("current producers is enough")
		}
	case payload.NoClaimDPOSNode:
		if !b.state.NoClaimDPOSNode {
			return errors.New("current CR member claimed DPoS node")
		}
	}
	return nil
}

func (b *BlockChain) checkCRCouncilMemberClaimNodeTransaction(txn interfaces.Transaction) error {
	manager, ok := txn.Payload().(*payload.CRCouncilMemberClaimNode)
	if !ok {
		return errors.New("invalid payload")
	}

	if !b.crCommittee.IsInElectionPeriod() {
		return errors.New("CRCouncilMemberClaimNode must during election period")

	}
	did := manager.CRCouncilCommitteeDID
	crMember := b.crCommittee.GetMember(did)
	if crMember == nil {
		return errors.New("the originator must be members")
	}

	if crMember.MemberState != crstate.MemberElected && crMember.MemberState != crstate.MemberInactive {
		return errors.New("CR Council Member should be an elected or inactive CR members")
	}

	if len(crMember.DPOSPublicKey) != 0 {
		if bytes.Equal(crMember.DPOSPublicKey, manager.NodePublicKey) {
			return errors.New("NodePublicKey is the same as crMember.DPOSPublicKey")
		}
	}

	_, err := crypto.DecodePoint(manager.NodePublicKey)
	if err != nil {
		return errors.New("invalid operating public key")
	}

	// check duplication of node.
	if b.state.ProducerNodePublicKeyExists(manager.NodePublicKey) {
		return fmt.Errorf("producer already registered")
	}

	err = b.checkCRCouncilMemberClaimNodeSignature(manager, crMember.Info.Code)
	if err != nil {
		return errors.New("CR claim DPOS signature check failed")
	}

	return nil
}

func (b *BlockChain) checkCRCouncilMemberClaimNodeSignature(
	managementPayload *payload.CRCouncilMemberClaimNode, code []byte) error {
	signBuf := new(bytes.Buffer)
	managementPayload.SerializeUnsigned(signBuf, payload.CRManagementVersion)
	if err := CheckCRTransactionSignature(managementPayload.CRCouncilCommitteeSignature, code,
		signBuf.Bytes()); err != nil {
		return errors.New("CR signature check failed")
	}
	return nil
}

func (b *BlockChain) checkCRCProposalCommonTracking(
	cptPayload *payload.CRCProposalTracking, pState *crstate.ProposalState,
	payloadVersion byte) error {
	// Check stage of proposal
	if cptPayload.Stage != 0 {
		return errors.New("stage should assignment zero value")
	}

	// Check signature.
	return b.normalCheckCRCProposalTrackingSignature(cptPayload, pState, payloadVersion)
}

func (b *BlockChain) checkCRCProposalProgressTracking(
	cptPayload *payload.CRCProposalTracking, pState *crstate.ProposalState,
	payloadVersion byte) error {
	// Check stage of proposal
	if int(cptPayload.Stage) >= len(pState.Proposal.Budgets) {
		return errors.New("invalid tracking Stage")
	}
	if _, ok := pState.WithdrawableBudgets[cptPayload.Stage]; ok {
		return errors.New("invalid budgets with tracking budget")
	}

	for _, budget := range pState.Proposal.Budgets {
		if cptPayload.Stage == budget.Stage {
			if budget.Type == payload.Imprest ||
				budget.Type == payload.FinalPayment {
				return errors.New("imprest and final payment not allowed to withdraw")
			}
		}
	}

	// Check signature.
	return b.normalCheckCRCProposalTrackingSignature(cptPayload, pState, payloadVersion)
}

func (b *BlockChain) checkCRCProposalRejectedTracking(
	cptPayload *payload.CRCProposalTracking, pState *crstate.ProposalState,
	blockHeight uint32, payloadVersion byte) error {
	if blockHeight < b.chainParams.CRCProposalWithdrawPayloadV1Height {
		return b.checkCRCProposalProgressTracking(cptPayload, pState, payloadVersion)
	}
	// Check stage of proposal
	if int(cptPayload.Stage) >= len(pState.Proposal.Budgets) {
		return errors.New("invalid tracking Stage")
	}
	if _, ok := pState.WithdrawableBudgets[cptPayload.Stage]; ok {
		return errors.New("invalid budgets with tracking budget")
	}

	// Check signature.
	return b.normalCheckCRCProposalTrackingSignature(cptPayload, pState, payloadVersion)
}

func (b *BlockChain) checkCRCProposalTerminatedTracking(
	cptPayload *payload.CRCProposalTracking, pState *crstate.ProposalState,
	payloadVersion byte) error {
	// Check stage of proposal
	if cptPayload.Stage != 0 {
		return errors.New("stage should assignment zero value")
	}

	// Check signature.
	return b.normalCheckCRCProposalTrackingSignature(cptPayload, pState, payloadVersion)
}

func (b *BlockChain) checkCRCProposalFinalizedTracking(
	cptPayload *payload.CRCProposalTracking, pState *crstate.ProposalState,
	payloadVersion byte) error {
	// Check stage of proposal
	var finalStage byte
	for _, budget := range pState.Proposal.Budgets {
		if budget.Type == payload.FinalPayment {
			finalStage = budget.Stage
		}
	}

	if cptPayload.Stage != finalStage {
		return errors.New("cptPayload.Stage is not proposal final stage")
	}

	// Check signature.
	return b.normalCheckCRCProposalTrackingSignature(cptPayload, pState, payloadVersion)
}

func (b *BlockChain) checkCRCProposalOwnerTracking(
	cptPayload *payload.CRCProposalTracking, pState *crstate.ProposalState,
	payloadVersion byte) error {
	// Check stage of proposal
	if cptPayload.Stage != 0 {
		return errors.New("stage should assignment zero value")
	}

	// Check new owner public.
	if bytes.Equal(pState.ProposalOwner, cptPayload.NewOwnerPublicKey) {
		return errors.New("invalid new owner public key")
	}

	// Check signature.
	return b.checkCRCProposalTrackingSignature(cptPayload, pState, payloadVersion)
}

func (b *BlockChain) checkCRCProposalTrackingSignature(
	cptPayload *payload.CRCProposalTracking, pState *crstate.ProposalState,
	payloadVersion byte) error {
	// Check signature of proposal owner.
	if !bytes.Equal(pState.ProposalOwner, cptPayload.OwnerPublicKey) {
		return errors.New("the OwnerPublicKey is not owner of proposal")
	}
	signedBuf := new(bytes.Buffer)
	if err := b.checkProposalOwnerSignature(cptPayload,
		cptPayload.OwnerPublicKey, signedBuf, payloadVersion); err != nil {
		return err
	}

	// Check other new owner signature.
	if err := b.checkProposalNewOwnerSignature(cptPayload,
		cptPayload.NewOwnerPublicKey, signedBuf); err != nil {
		return err
	}

	// Check secretary general signature。
	return b.checkSecretaryGeneralSignature(cptPayload, pState, signedBuf, payloadVersion)
}

func (b *BlockChain) normalCheckCRCProposalTrackingSignature(
	cptPayload *payload.CRCProposalTracking, pState *crstate.ProposalState,
	payloadVersion byte) error {
	// Check new owner public key.
	if len(cptPayload.NewOwnerPublicKey) != 0 {
		return errors.New("the NewOwnerPublicKey need to be empty")
	}

	// Check signature of proposal owner.
	if !bytes.Equal(pState.ProposalOwner, cptPayload.OwnerPublicKey) {
		return errors.New("the OwnerPublicKey is not owner of proposal")
	}
	signedBuf := new(bytes.Buffer)
	if err := b.checkProposalOwnerSignature(cptPayload,
		cptPayload.OwnerPublicKey, signedBuf, payloadVersion); err != nil {
		return err
	}

	// Check new owner signature.
	if len(cptPayload.NewOwnerSignature) != 0 {
		return errors.New("the NewOwnerSignature need to be empty")
	}

	// Write new owner signature.
	err := common.WriteVarBytes(signedBuf, cptPayload.NewOwnerSignature)
	if err != nil {
		return errors.New("failed to write NewOwnerSignature")
	}

	// Check secretary general signature。
	return b.checkSecretaryGeneralSignature(cptPayload, pState, signedBuf, payloadVersion)
}

func (b *BlockChain) checkProposalOwnerSignature(
	cptPayload *payload.CRCProposalTracking, pubKey []byte,
	signedBuf *bytes.Buffer, payloadVersion byte) error {
	publicKey, err := crypto.DecodePoint(pubKey)
	if err != nil {
		return errors.New("invalid proposal owner")
	}
	lContract, err := contract.CreateStandardContract(publicKey)
	if err != nil {
		return errors.New("invalid proposal owner publicKey")
	}
	if err = cptPayload.SerializeUnsigned(signedBuf, payloadVersion); err != nil {
		return err
	}
	if err := CheckCRTransactionSignature(cptPayload.OwnerSignature, lContract.Code,
		signedBuf.Bytes()); err != nil {
		return errors.New("proposal owner signature check failed")
	}

	return common.WriteVarBytes(signedBuf, cptPayload.OwnerSignature)
}

func (b *BlockChain) checkProposalNewOwnerSignature(
	cptPayload *payload.CRCProposalTracking, pubKey []byte,
	signedBuf *bytes.Buffer) error {
	publicKey, err := crypto.DecodePoint(pubKey)
	if err != nil {
		return errors.New("invalid new proposal owner public key")
	}
	lContract, err := contract.CreateStandardContract(publicKey)
	if err != nil {
		return errors.New("invalid new proposal owner publicKey")
	}
	if err := CheckCRTransactionSignature(cptPayload.NewOwnerSignature, lContract.Code,
		signedBuf.Bytes()); err != nil {
		return errors.New("new proposal owner signature check failed")
	}

	return common.WriteVarBytes(signedBuf, cptPayload.NewOwnerSignature)
}

func (b *BlockChain) checkSecretaryGeneralSignature(
	cptPayload *payload.CRCProposalTracking, pState *crstate.ProposalState,
	signedBuf *bytes.Buffer, payloadVersion byte) error {
	var sgContract *contract.Contract
	publicKeyBytes, err := hex.DecodeString(b.crCommittee.GetProposalManager().SecretaryGeneralPublicKey)
	if err != nil {
		return errors.New("invalid secretary general public key")
	}
	publicKey, err := crypto.DecodePoint(publicKeyBytes)
	if err != nil {
		return errors.New("invalid proposal secretary general public key")
	}
	sgContract, err = contract.CreateStandardContract(publicKey)
	if err != nil {
		return errors.New("invalid secretary general public key")
	}
	if _, err := signedBuf.Write([]byte{byte(cptPayload.ProposalTrackingType)}); err != nil {
		return errors.New("invalid ProposalTrackingType")
	}
	if err := cptPayload.SecretaryGeneralOpinionHash.Serialize(signedBuf); err != nil {
		return errors.New("invalid secretary opinion hash")
	}
	if payloadVersion >= payload.CRCProposalTrackingVersion01 {
		if err := common.WriteVarBytes(signedBuf, cptPayload.SecretaryGeneralOpinionData); err != nil {
			return errors.New("invalid secretary-general opinion data")
		}
	}
	if err = CheckCRTransactionSignature(cptPayload.SecretaryGeneralSignature,
		sgContract.Code, signedBuf.Bytes()); err != nil {
		return errors.New("secretary general signature check failed")
	}

	return nil
}

func (b *BlockChain) CheckUnRegisterCRTransaction(txn interfaces.Transaction,
	blockHeight uint32) error {
	info, ok := txn.Payload().(*payload.UnregisterCR)
	if !ok {
		return errors.New("invalid payload")
	}

	if !b.crCommittee.IsInVotingPeriod(blockHeight) {
		return errors.New("should create tx during voting period")
	}

	cr := b.crCommittee.GetCandidate(info.CID)
	if cr == nil {
		return errors.New("unregister unknown CR")
	}
	if cr.State != crstate.Pending && cr.State != crstate.Active {
		return errors.New("unregister canceled or returned CR")
	}

	signedBuf := new(bytes.Buffer)
	err := info.SerializeUnsigned(signedBuf, payload.UnregisterCRVersion)
	if err != nil {
		return err
	}
	return CheckCRTransactionSignature(info.Signature, cr.Info.Code, signedBuf.Bytes())
}

func (b *BlockChain) isPublicKeyDIDMatch(pubKey []byte, did *common.Uint168) bool {
	var code []byte
	var err error
	//get Code
	if code, err = getCode(pubKey); err != nil {
		return false
	}
	//get DID
	var didGenerated *common.Uint168
	if didGenerated, err = GetDIDFromCode(code); err != nil {
		return false
	}
	if !did.IsEqual(*didGenerated) {
		return false
	}
	return true
}

func (b *BlockChain) checkProposalOwnerSign(crcProposal *payload.CRCProposal, signedBuf *bytes.Buffer,
	PayloadVersion byte) error {
	//get ownerCode
	var code []byte
	var err error
	if code, err = getCode(crcProposal.OwnerPublicKey); err != nil {
		return err
	}
	// get verify data
	err = crcProposal.SerializeUnsigned(signedBuf, PayloadVersion)
	if err != nil {
		return err
	}
	//verify sign
	if err := CheckCRTransactionSignature(crcProposal.Signature, code,
		signedBuf.Bytes()); err != nil {
		return errors.New("owner signature check failed")
	}
	return nil
}

func (b *BlockChain) checkSecretaryGeneralSign(crcProposal *payload.CRCProposal, signedBuf *bytes.Buffer) error {
	var code []byte
	var err error
	if code, err = getCode(crcProposal.SecretaryGeneralPublicKey); err != nil {
		return err
	}
	if err = CheckCRTransactionSignature(crcProposal.SecretaryGeneraSignature, code,
		signedBuf.Bytes()); err != nil {
		return errors.New("failed to check SecretaryGeneral signature")
	}
	return nil
}

func (b *BlockChain) checkProposalCRCouncilMemberSign(crcProposal *payload.CRCProposal, code []byte,
	signedBuf *bytes.Buffer) error {

	// Check signature of CR Council Member.
	if err := common.WriteVarBytes(signedBuf, crcProposal.Signature); err != nil {
		return errors.New("failed to write proposal owner signature")
	}
	if err := common.WriteVarBytes(signedBuf, crcProposal.SecretaryGeneraSignature); err != nil {
		return errors.New("failed to write SecretaryGenera Signature")
	}
	if err := crcProposal.CRCouncilMemberDID.Serialize(signedBuf); err != nil {
		return errors.New("failed to write CR Council Member's DID")
	}
	if err := CheckCRTransactionSignature(crcProposal.CRCouncilMemberSignature, code,
		signedBuf.Bytes()); err != nil {
		return errors.New("failed to check CR Council Member signature")
	}

	return nil
}
func (b *BlockChain) checkChangeSecretaryGeneralProposalTx(crcProposal *payload.CRCProposal, PayloadVersion byte) error {
	// The number of the proposals of the committee can not more than 128
	if !b.isPublicKeyDIDMatch(crcProposal.SecretaryGeneralPublicKey, &crcProposal.SecretaryGeneralDID) {
		return errors.New("SecretaryGeneral NodePublicKey and DID is not matching")
	}
	// Check owner public key
	if _, err := crypto.DecodePoint(crcProposal.OwnerPublicKey); err != nil {
		return errors.New("invalid owner public key")
	}

	//CRCouncilMemberDID must MemberElected cr member
	if !b.crCommittee.IsElectedCRMemberByDID(crcProposal.CRCouncilMemberDID) {
		return errors.New("CR Council Member should be one elected CR members")
	}
	//verify 3 signature(owner signature , new secretary general, CRCouncilMember)

	//Check signature of owner
	signedBuf := new(bytes.Buffer)
	if err := b.checkProposalOwnerSign(crcProposal, signedBuf, PayloadVersion); err != nil {
		return errors.New("owner signature check failed")
	}
	// Check signature of SecretaryGeneral
	if err := b.checkSecretaryGeneralSign(crcProposal, signedBuf); err != nil {
		return errors.New("SecretaryGeneral signature check failed")
	}
	// Check signature of CR Council Member.
	crMember := b.crCommittee.GetMember(crcProposal.CRCouncilMemberDID)
	if crMember == nil {
		return errors.New("CR Council Member should be one of the CR members")
	}
	if err := b.checkProposalCRCouncilMemberSign(crcProposal, crMember.Info.Code, signedBuf); err != nil {
		return errors.New("CR Council Member signature check failed")
	}
	return nil
}

func (b *BlockChain) checkRegisterSideChainProposal(proposal *payload.CRCProposal, payloadVersion byte) error {
	_, err := crypto.DecodePoint(proposal.OwnerPublicKey)
	if err != nil {
		return errors.New("DecodePoint from OwnerPublicKey error")
	}

	if proposal.SideChainName == "" {
		return errors.New("SideChainName can not be empty")
	}

	for _, name := range b.crCommittee.GetProposalManager().RegisteredSideChainNames {
		if name == proposal.SideChainName {
			return errors.New("SideChainName already registered")
		}
	}

	for _, mn := range b.crCommittee.GetProposalManager().RegisteredMagicNumbers {
		if mn == proposal.MagicNumber {
			return errors.New("MagicNumber already registered")
		}
	}

	for _, gene := range b.crCommittee.GetProposalManager().RegisteredGenesisHashes {
		if gene.IsEqual(proposal.GenesisHash) {
			return errors.New("Genesis Hash already registered")
		}
	}

	if proposal.ExchangeRate != common.Fixed64(1e8) {
		return errors.New("ExchangeRate should be 1.0")
	}

	if proposal.EffectiveHeight < b.GetHeight() {
		return errors.New("EffectiveHeight must be bigger than current height")
	}

	if proposal.GenesisHash == common.EmptyHash {
		return errors.New("GenesisHash can not be empty")
	}

	if len(proposal.Budgets) > 0 {
		return errors.New("RegisterSideChain cannot have budget")
	}
	emptyUint168 := common.Uint168{}
	if proposal.Recipient != emptyUint168 {
		return errors.New("RegisterSideChain recipient must be empty")
	}
	crMember := b.crCommittee.GetMember(proposal.CRCouncilMemberDID)
	if crMember == nil {
		return errors.New("CR Council Member should be one of the CR members")
	}

	return b.checkOwnerAndCRCouncilMemberSign(proposal, crMember.Info.Code, payloadVersion)
}

func (b *BlockChain) checkReservedCustomID(proposal *payload.CRCProposal, PayloadVersion byte) error {

	if b.crCommittee.GetProposalManager().ReservedCustomID {
		return errors.New("Already have one ReservedCustomID proposal")
	}
	_, err := crypto.DecodePoint(proposal.OwnerPublicKey)
	if err != nil {
		return errors.New("DecodePoint from OwnerPublicKey error")
	}

	if len(proposal.ReservedCustomIDList) == 0 {
		return errors.New("reserved custom id list is empty")
	}
	customIDMap := make(map[string]struct{})
	for _, v := range proposal.ReservedCustomIDList {
		if len(v) == 0 || len(v) > int(b.chainParams.MaxReservedCustomIDLength) {
			return errors.New("invalid reserved custom id length")
		}
		if _, ok := customIDMap[v]; ok {
			return errors.New("duplicated reserved custom ID")
		}
		if !common.IsLetterOrNumber(v) {
			return errors.New("invalid custom ID: only letter and number is allowed")
		}
		customIDMap[v] = struct{}{}
	}
	crMember := b.crCommittee.GetMember(proposal.CRCouncilMemberDID)
	if crMember == nil {
		return errors.New("CR Council Member should be one of the CR members")
	}
	return b.checkOwnerAndCRCouncilMemberSign(proposal, crMember.Info.Code, PayloadVersion)
}

func (b *BlockChain) checkReceivedCustomID(proposal *payload.CRCProposal, PayloadVersion byte) error {
	_, err := crypto.DecodePoint(proposal.OwnerPublicKey)
	if err != nil {
		return errors.New("DecodePoint from OwnerPublicKey error")
	}
	reservedCustomIDList := b.crCommittee.GetReservedCustomIDLists()
	receivedCustomIDList := b.crCommittee.GetReceivedCustomIDLists()
	pendingReceivedCustomIDMap := b.crCommittee.GetPendingReceivedCustomIDMap()

	if len(proposal.ReceivedCustomIDList) == 0 {
		return errors.New("received custom id list is empty")
	}
	customIDMap := make(map[string]struct{})
	for _, v := range proposal.ReceivedCustomIDList {
		if len(v) == 0 || len(v) > int(b.chainParams.MaxReservedCustomIDLength) {
			return errors.New("invalid received custom id length")
		}
		if _, ok := customIDMap[v]; ok {
			return errors.New("duplicated received custom ID")
		}
		if _, ok := pendingReceivedCustomIDMap[v]; ok {
			return errors.New("received custom id is receiving")
		}
		if utils.StringExisted(receivedCustomIDList, v) {
			return errors.New("received custom id already received")
		}
		if !utils.StringExisted(reservedCustomIDList, v) {
			return errors.New("received custom id can not be found in reserved custom id list")
		}
		customIDMap[v] = struct{}{}
	}

	crMember := b.crCommittee.GetMember(proposal.CRCouncilMemberDID)
	if crMember == nil {
		return errors.New("CR Council Member should be one of the CR members")
	}
	return b.checkOwnerAndCRCouncilMemberSign(proposal, crMember.Info.Code, PayloadVersion)
}

func (b *BlockChain) checkChangeCustomIDFee(proposal *payload.CRCProposal, PayloadVersion byte) error {
	_, err := crypto.DecodePoint(proposal.OwnerPublicKey)
	if err != nil {
		return errors.New("DecodePoint from OwnerPublicKey error")
	}
	if proposal.RateOfCustomIDFee < 0 {
		return errors.New("invalid fee rate of custom ID")
	}
	if proposal.EIDEffectiveHeight <= 0 {
		return errors.New("invalid EID effective height")
	}
	crMember := b.crCommittee.GetMember(proposal.CRCouncilMemberDID)
	if crMember == nil {
		return errors.New("CR Council Member should be one of the CR members")
	}
	return b.checkOwnerAndCRCouncilMemberSign(proposal, crMember.Info.Code, PayloadVersion)
}

func (b *BlockChain) checkCloseProposal(proposal *payload.CRCProposal, PayloadVersion byte) error {
	_, err := crypto.DecodePoint(proposal.OwnerPublicKey)
	if err != nil {
		return errors.New("DecodePoint from OwnerPublicKey error")
	}
	if ps := b.crCommittee.GetProposal(proposal.TargetProposalHash); ps == nil {
		return errors.New("CloseProposalHash does not exist")
	} else if ps.Status != crstate.VoterAgreed {
		return errors.New("CloseProposalHash has to be voterAgreed")
	}
	if len(proposal.Budgets) > 0 {
		return errors.New("CloseProposal cannot have budget")
	}
	emptyUint168 := common.Uint168{}
	if proposal.Recipient != emptyUint168 {
		return errors.New("CloseProposal recipient must be empty")
	}
	crMember := b.crCommittee.GetMember(proposal.CRCouncilMemberDID)
	if crMember == nil {
		return errors.New("CR Council Member should be one of the CR members")
	}
	return b.checkOwnerAndCRCouncilMemberSign(proposal, crMember.Info.Code, PayloadVersion)
}

func (b *BlockChain) checkChangeProposalOwner(proposal *payload.CRCProposal, PayloadVersion byte) error {
	proposalState := b.crCommittee.GetProposal(proposal.TargetProposalHash)
	if proposalState == nil {
		return errors.New("proposal doesn't exist")
	}
	if proposalState.Status != crstate.VoterAgreed {
		return errors.New("proposal status is not VoterAgreed")
	}

	if _, err := crypto.DecodePoint(proposal.OwnerPublicKey); err != nil {
		return errors.New("invalid owner public key")
	}

	if _, err := crypto.DecodePoint(proposal.NewOwnerPublicKey); err != nil {
		return errors.New("invalid new owner public key")
	}

	if bytes.Equal(proposal.NewOwnerPublicKey, proposalState.ProposalOwner) &&
		proposal.NewRecipient.IsEqual(proposalState.Recipient) {
		return errors.New("new owner or recipient must be different from the previous one")
	}

	crCouncilMember := b.crCommittee.GetMember(proposal.CRCouncilMemberDID)
	if crCouncilMember == nil {
		return errors.New("CR Council Member should be one of the CR members")
	}
	return b.checkChangeOwnerSign(proposal, crCouncilMember.Info.Code, PayloadVersion)
}

func (b *BlockChain) checkChangeOwnerSign(proposal *payload.CRCProposal, crMemberCode []byte,
	PayloadVersion byte) error {
	signedBuf := new(bytes.Buffer)
	err := proposal.SerializeUnsigned(signedBuf, PayloadVersion)
	if err != nil {
		return err
	}

	// Check signature of owner.
	publicKey, err := crypto.DecodePoint(proposal.OwnerPublicKey)
	if err != nil {
		return errors.New("invalid owner")
	}
	ownerContract, err := contract.CreateStandardContract(publicKey)
	if err != nil {
		return errors.New("invalid owner")
	}
	if err := CheckCRTransactionSignature(proposal.Signature, ownerContract.Code,
		signedBuf.Bytes()); err != nil {
		return errors.New("owner signature check failed")
	}

	// Check signature of new owner.
	newOwnerPublicKey, err := crypto.DecodePoint(proposal.NewOwnerPublicKey)
	if err != nil {
		return errors.New("invalid owner")
	}
	newOwnerContract, err := contract.CreateStandardContract(newOwnerPublicKey)
	if err != nil {
		return errors.New("invalid owner")
	}

	if err := CheckCRTransactionSignature(proposal.NewOwnerSignature, newOwnerContract.Code,
		signedBuf.Bytes()); err != nil {
		return errors.New("new owner signature check failed")
	}

	// Check signature of CR Council Member.
	if err = common.WriteVarBytes(signedBuf, proposal.Signature); err != nil {
		return errors.New("failed to write proposal owner signature")
	}
	if err = common.WriteVarBytes(signedBuf, proposal.NewOwnerSignature); err != nil {
		return errors.New("failed to write proposal new owner signature")
	}
	if err = proposal.CRCouncilMemberDID.Serialize(signedBuf); err != nil {
		return errors.New("failed to write CR Council Member's DID")
	}
	if err = CheckCRTransactionSignature(proposal.CRCouncilMemberSignature, crMemberCode,
		signedBuf.Bytes()); err != nil {
		return errors.New("failed to check CR Council Member signature")
	}

	return nil
}

func (b *BlockChain) checkOwnerAndCRCouncilMemberSign(proposal *payload.CRCProposal, crMemberCode []byte,
	PayloadVersion byte) error {
	// Check signature of owner.
	publicKey, err := crypto.DecodePoint(proposal.OwnerPublicKey)
	if err != nil {
		return errors.New("invalid owner")
	}
	contract, err := contract.CreateStandardContract(publicKey)
	if err != nil {
		return errors.New("invalid owner")
	}
	signedBuf := new(bytes.Buffer)
	err = proposal.SerializeUnsigned(signedBuf, PayloadVersion)
	if err != nil {
		return err
	}
	if err := CheckCRTransactionSignature(proposal.Signature, contract.Code,
		signedBuf.Bytes()); err != nil {
		return errors.New("owner signature check failed")
	}

	// Check signature of CR Council Member.
	if err = common.WriteVarBytes(signedBuf, proposal.Signature); err != nil {
		return errors.New("failed to write proposal owner signature")
	}
	if err = proposal.CRCouncilMemberDID.Serialize(signedBuf); err != nil {
		return errors.New("failed to write CR Council Member's DID")
	}
	if err = CheckCRTransactionSignature(proposal.CRCouncilMemberSignature, crMemberCode,
		signedBuf.Bytes()); err != nil {
		return errors.New("failed to check CR Council Member signature")
	}
	return nil
}

func (b *BlockChain) checkNormalOrELIPProposal(proposal *payload.CRCProposal, proposalsUsedAmount common.Fixed64,
	PayloadVersion byte) error {
	if proposal.ProposalType == payload.ELIP {
		if len(proposal.Budgets) != ELIPBudgetsCount {
			return errors.New("ELIP needs to have and only have two budget")
		}
		for _, budget := range proposal.Budgets {
			if budget.Type == payload.NormalPayment {
				return errors.New("ELIP needs to have no normal payment")
			}
		}
	}
	// Check budgets of proposal
	if len(proposal.Budgets) < 1 {
		return errors.New("a proposal cannot be without a Budget")
	}
	budgets := make([]payload.Budget, len(proposal.Budgets))
	for i, budget := range proposal.Budgets {
		budgets[i] = budget
	}
	sort.Slice(budgets, func(i, j int) bool {
		return budgets[i].Stage < budgets[j].Stage
	})
	if budgets[0].Type == payload.Imprest && budgets[0].Stage != 0 {
		return errors.New("proposal imprest can only be in the first phase")
	}
	if budgets[0].Type != payload.Imprest && budgets[0].Stage != 1 {
		return errors.New("the first general type budget needs to start at the beginning")
	}
	if budgets[len(budgets)-1].Type != payload.FinalPayment {
		return errors.New("proposal final payment can only be in the last phase")
	}
	stage := budgets[0].Stage
	var amount common.Fixed64
	var imprestPaymentCount int
	var finalPaymentCount int
	for _, b := range budgets {
		switch b.Type {
		case payload.Imprest:
			imprestPaymentCount++
		case payload.NormalPayment:
		case payload.FinalPayment:
			finalPaymentCount++
		default:
			return errors.New("type of budget should be known")
		}
		if b.Stage != stage {
			return errors.New("the first phase starts incrementing")
		}
		if b.Amount < 0 {
			return errors.New("invalid amount")
		}
		stage++
		amount += b.Amount
	}
	if imprestPaymentCount > 1 {
		return errors.New("imprest payment count invalid")
	}
	if finalPaymentCount != 1 {
		return errors.New("final payment count invalid")
	}
	if amount > (b.crCommittee.CRCCurrentStageAmount-
		b.crCommittee.CommitteeUsedAmount)*CRCProposalBudgetsPercentage/100 {
		return errors.New("budgets exceeds 10% of CRC committee balance")
	} else if amount > b.crCommittee.CRCCurrentStageAmount-
		b.crCommittee.CRCCommitteeUsedAmount-proposalsUsedAmount {
		return errors.New(fmt.Sprintf("budgets exceeds the balance of CRC"+
			" committee, proposal hash:%s, budgets:%s, need <= %s",
			common.ToReversedString(proposal.Hash(PayloadVersion)), amount, b.crCommittee.CRCCurrentStageAmount-
				b.crCommittee.CRCCommitteeUsedAmount-proposalsUsedAmount))
	} else if amount < 0 {
		return errors.New("budgets is invalid")
	}
	emptyUint168 := common.Uint168{}
	if proposal.Recipient == emptyUint168 {
		return errors.New("recipient is empty")
	}
	prefix := contract.GetPrefixType(proposal.Recipient)
	if prefix != contract.PrefixStandard && prefix != contract.PrefixMultiSig {
		return errors.New("invalid recipient prefix")
	}
	_, err := proposal.Recipient.ToAddress()
	if err != nil {
		return errors.New("invalid recipient")
	}
	crCouncilMember := b.crCommittee.GetMember(proposal.CRCouncilMemberDID)
	return b.checkOwnerAndCRCouncilMemberSign(proposal, crCouncilMember.Info.Code, PayloadVersion)
}

func (b *BlockChain) CheckCRCProposalTransaction(txn interfaces.Transaction,
	blockHeight uint32, proposalsUsedAmount common.Fixed64) error {
	proposal, ok := txn.Payload().(*payload.CRCProposal)
	if !ok {
		return errors.New("invalid payload")
	}
	// The number of the proposals of the committee can not more than 128
	if b.crCommittee.IsProposalFull(proposal.CRCouncilMemberDID) {
		return errors.New("proposal is full")
	}
	// Check draft hash of proposal.
	if b.crCommittee.ExistDraft(proposal.DraftHash) {
		return errors.New("duplicated draft proposal hash")
	}

	if !b.crCommittee.IsProposalAllowed(blockHeight - 1) {
		return errors.New("cr proposal tx must not during voting period")
	}
	if len(proposal.CategoryData) > MaxCategoryDataStringLength {
		return errors.New("the Proposal category data cannot be more than 4096 characters")
	}

	if txn.PayloadVersion() >= payload.CRCProposalVersion01 {
		if len(proposal.DraftData) >= payload.MaxProposalDataSize {
			return errors.New("the Proposal draft data cannot be more than 1000000 byte")
		}
		tempDraftHash := common.Hash(proposal.DraftData)
		if !proposal.DraftHash.IsEqual(tempDraftHash) {
			return errors.New("the  draft data and draft hash of proposal are  inconsistent\n \n  ")
		}
	}

	if len(proposal.Budgets) > MaxBudgetsCount {
		return errors.New("budgets exceeded the maximum limit")
	}
	// Check type of proposal.
	if proposal.ProposalType.Name() == "Unknown" {
		return errors.New("type of proposal should be known")
	}
	//CRCouncilMemberDID must MemberElected cr member
	// Check CR Council Member DID of proposal.
	crMember := b.crCommittee.GetMember(proposal.CRCouncilMemberDID)
	if crMember == nil {
		return errors.New("CR Council Member should be one of the CR members")
	}
	if crMember.MemberState != crstate.MemberElected {
		return errors.New("CR Council Member should be an elected CR members")
	}
	switch proposal.ProposalType {
	case payload.ChangeProposalOwner:
		return b.checkChangeProposalOwner(proposal, txn.PayloadVersion())
	case payload.CloseProposal:
		return b.checkCloseProposal(proposal, txn.PayloadVersion())
	case payload.SecretaryGeneral:
		return b.checkChangeSecretaryGeneralProposalTx(proposal, txn.PayloadVersion())
	case payload.ReserveCustomID:
		return b.checkReservedCustomID(proposal, txn.PayloadVersion())
	case payload.ReceiveCustomID:
		return b.checkReceivedCustomID(proposal, txn.PayloadVersion())
	case payload.ChangeCustomIDFee:
		return b.checkChangeCustomIDFee(proposal, txn.PayloadVersion())
	case payload.RegisterSideChain:
		return b.checkRegisterSideChainProposal(proposal, txn.PayloadVersion())
	default:
		return b.checkNormalOrELIPProposal(proposal, proposalsUsedAmount, txn.PayloadVersion())
	}
}

func getDIDByCode(code []byte) (*common.Uint168, error) {
	didCode := make([]byte, len(code))
	copy(didCode, code)
	didCode = append(didCode[:len(code)-1], common.DID)
	ct1, err := contract.CreateCRIDContractByCode(didCode)
	if err != nil {
		return nil, err
	}
	return ct1.ToProgramHash(), err
}

func getParameterBySignature(signature []byte) []byte {
	buf := new(bytes.Buffer)
	buf.WriteByte(byte(len(signature)))
	buf.Write(signature)
	return buf.Bytes()
}

func CheckCRTransactionSignature(signature []byte, code []byte, data []byte) error {
	signType, err := crypto.GetScriptType(code)
	if err != nil {
		return errors.New("invalid code")
	}
	if signType == vm.CHECKSIG {
		// check code and signature
		if err := CheckStandardSignature(program.Program{
			Code:      code,
			Parameter: getParameterBySignature(signature),
		}, data); err != nil {
			return err
		}
	} else if signType == vm.CHECKMULTISIG {
		return errors.New("CR not support multi sign code")

		// check code and signature
		if err := CheckMultiSigSignatures(program.Program{
			Code:      code,
			Parameter: signature,
		}, data); err != nil {
			return err
		}
	} else {
		return errors.New("invalid code type")
	}

	return nil
}

func CrInfoSanityCheck(info *payload.CRInfo, payloadVersion byte) error {
	signedBuf := new(bytes.Buffer)
	err := info.SerializeUnsigned(signedBuf, payloadVersion)
	if err != nil {
		return err
	}
	return CheckCRTransactionSignature(info.Signature, info.Code, signedBuf.Bytes())
}

func (b *BlockChain) additionalProducerInfoCheck(
	info *payload.ProducerInfo) error {
	if b.GetHeight() >= b.chainParams.PublicDPOSHeight {
		_, err := DecodePoint(info.NodePublicKey)
		if err != nil {
			return errors.New("invalid node public key in payload")
		}

		if DefaultLedger.Arbitrators.IsCRCArbitrator(info.NodePublicKey) {
			return errors.New("node public key can't equal with CRC")
		}

		if DefaultLedger.Arbitrators.IsCRCArbitrator(info.OwnerPublicKey) {
			return errors.New("owner public key can't equal with CRC")
		}
	}
	return nil
}

func (b *BlockChain) CheckReturnDepositCoinTransaction(txn interfaces.Transaction,
	references map[*common2.Input]common2.Output, currentHeight uint32) error {

	var inputValue common.Fixed64
	fromAddrMap := make(map[common.Uint168]struct{})
	for _, output := range references {
		inputValue += output.Value
		fromAddrMap[output.ProgramHash] = struct{}{}
	}

	if len(fromAddrMap) != 1 {
		return errors.New("UTXO should from same deposit address")
	}

	var programHash common.Uint168
	for k := range fromAddrMap {
		programHash = k
	}

	var changeValue common.Fixed64
	var outputValue common.Fixed64
	for _, output := range txn.Outputs() {
		if output.ProgramHash.IsEqual(programHash) {
			changeValue += output.Value
		} else {
			outputValue += output.Value
		}
	}

	var availableAmount common.Fixed64
	for _, program := range txn.Programs() {
		p := b.state.GetProducer(program.Code[1 : len(program.Code)-1])
		if p == nil {
			return errors.New("signer must be producer")
		}
		availableAmount += p.AvailableAmount()
	}

	if inputValue-changeValue > availableAmount ||
		outputValue >= availableAmount {
		return fmt.Errorf("overspend deposit")
	}

	return nil
}

func (b *BlockChain) CheckReturnCRDepositCoinTransaction(txn interfaces.Transaction,
	references map[*common2.Input]common2.Output, currentHeight uint32) error {

	var inputValue common.Fixed64
	fromAddrMap := make(map[common.Uint168]struct{})
	for _, output := range references {
		inputValue += output.Value
		fromAddrMap[output.ProgramHash] = struct{}{}
	}

	if len(fromAddrMap) != 1 {
		return errors.New("UTXO should from same deposit address")
	}

	var programHash common.Uint168
	for k := range fromAddrMap {
		programHash = k
	}

	var changeValue common.Fixed64
	var outputValue common.Fixed64
	for _, output := range txn.Outputs() {
		if output.ProgramHash.IsEqual(programHash) {
			changeValue += output.Value
		} else {
			outputValue += output.Value
		}
	}

	var availableValue common.Fixed64
	for _, program := range txn.Programs() {
		// Get candidate from code.
		ct, err := contract.CreateCRIDContractByCode(program.Code)
		if err != nil {
			return err
		}
		cid := ct.ToProgramHash()
		if !b.crCommittee.Exist(*cid) {
			return errors.New("signer must be candidate or member")
		}

		availableValue += b.crCommittee.GetAvailableDepositAmount(*cid)
	}

	// Check output amount.
	if inputValue-changeValue > availableValue ||
		outputValue >= availableValue {
		return fmt.Errorf("candidate overspend deposit")
	}

	return nil
}

func (b *BlockChain) checkIllegalProposalsTransaction(txn interfaces.Transaction) error {
	p, ok := txn.Payload().(*payload.DPOSIllegalProposals)
	if !ok {
		return errors.New("invalid payload")
	}

	if b.state.SpecialTxExists(txn) {
		return errors.New("tx already exists")
	}

	return CheckDPOSIllegalProposals(p)
}

func (b *BlockChain) checkIllegalVotesTransaction(txn interfaces.Transaction) error {
	p, ok := txn.Payload().(*payload.DPOSIllegalVotes)
	if !ok {
		return errors.New("invalid payload")
	}

	if b.state.SpecialTxExists(txn) {
		return errors.New("tx already exists")
	}

	return CheckDPOSIllegalVotes(p)
}

func (b *BlockChain) checkIllegalBlocksTransaction(txn interfaces.Transaction) error {
	p, ok := txn.Payload().(*payload.DPOSIllegalBlocks)
	if !ok {
		return errors.New("invalid payload")
	}

	if b.state.SpecialTxExists(txn) {
		return errors.New("tx already exists")
	}

	return CheckDPOSIllegalBlocks(p)
}

func (b *BlockChain) checkInactiveArbitratorsTransaction(
	txn interfaces.Transaction) error {

	if b.state.SpecialTxExists(txn) {
		return errors.New("tx already exists")
	}

	return CheckInactiveArbitrators(txn)
}

func CheckRevertToDPOSTransaction(txn interfaces.Transaction) error {
	return checkArbitratorsSignatures(txn.Programs()[0])
}

func (b *BlockChain) checkRevertToDPOSTransaction(
	blockHeight uint32, txn interfaces.Transaction) error {
	p, ok := txn.Payload().(*payload.RevertToDPOS)
	if !ok {
		return errors.New("invalid payload.RevertToDPOS")
	}
	if p.WorkHeightInterval != payload.WorkHeightInterval {
		return errors.New("invalid WorkHeightInterval")

	}

	// check dpos state
	if b.GetState().GetConsensusAlgorithm() != state.POW {
		return errors.New("invalid GetConsensusAlgorithm() != state.POW")
	}

	// to avoid init DPOSWorkHeight repeatedly
	if b.GetState().DPOSWorkHeight > blockHeight {
		return errors.New("already receieved  revertodpos")
	}

	return CheckRevertToDPOSTransaction(txn)
}

func (b *BlockChain) CheckUpdateVersionTransaction(txn interfaces.Transaction) error {
	payload, ok := txn.Payload().(*payload.UpdateVersion)
	if !ok {
		return errors.New("invalid payload")
	}

	if payload.EndHeight <= payload.StartHeight ||
		payload.StartHeight < b.GetHeight() {
		return errors.New("invalid update version height")
	}

	return checkCRCArbitratorsSignatures(txn.Programs()[0])
}

func (b *BlockChain) checkSidechainIllegalEvidenceTransaction(txn interfaces.Transaction) error {
	p, ok := txn.Payload().(*payload.SidechainIllegalData)
	if !ok {
		return errors.New("invalid payload")
	}

	if b.state.SpecialTxExists(txn) {
		return errors.New("tx already exists")
	}

	return CheckSidechainIllegalEvidence(p)
}

func CheckSidechainIllegalEvidence(p *payload.SidechainIllegalData) error {

	if p.IllegalType != payload.SidechainIllegalProposal &&
		p.IllegalType != payload.SidechainIllegalVote {
		return errors.New("invalid type")
	}

	_, err := crypto.DecodePoint(p.IllegalSigner)
	if err != nil {
		return err
	}

	if !DefaultLedger.Arbitrators.IsArbitrator(p.IllegalSigner) {
		return errors.New("illegal signer is not one of current arbitrators")
	}

	_, err = common.Uint168FromAddress(p.GenesisBlockAddress)
	// todo check genesis block when sidechain registered in the future
	if err != nil {
		return err
	}

	if len(p.Signs) <= int(DefaultLedger.Arbitrators.GetArbitersMajorityCount()) {
		return errors.New("insufficient signs count")
	}

	if p.Evidence.DataHash.Compare(p.CompareEvidence.DataHash) >= 0 {
		return errors.New("evidence order error")
	}

	//todo get arbitrators by payload.Height and verify each sign in signs

	return nil
}

func CheckInactiveArbitrators(txn interfaces.Transaction) error {
	p, ok := txn.Payload().(*payload.InactiveArbitrators)
	if !ok {
		return errors.New("invalid payload")
	}

	if !DefaultLedger.Arbitrators.IsCRCArbitrator(p.Sponsor) {
		return errors.New("sponsor is not belong to arbitrators")
	}

	for _, v := range p.Arbitrators {
		if !DefaultLedger.Arbitrators.IsActiveProducer(v) &&
			!DefaultLedger.Arbitrators.IsDisabledProducer(v) {
			return errors.New("inactive arbitrator is not belong to " +
				"arbitrators")
		}
		if DefaultLedger.Arbitrators.IsCRCArbitrator(v) {
			return errors.New("inactive arbiters should not include CRC")
		}
	}

	if err := checkCRCArbitratorsSignatures(txn.Programs()[0]); err != nil {
		return err
	}

	return nil
}

func checkArbitratorsSignatures(program *program.Program) error {
	code := program.Code
	// Get N parameter
	n := int(code[len(code)-2]) - crypto.PUSH1 + 1
	// Get M parameter
	m := int(code[0]) - crypto.PUSH1 + 1

	var arbitratorsCount int
	arbiters := DefaultLedger.Arbitrators.GetArbitrators()
	for _, a := range arbiters {
		if a.IsNormal {
			arbitratorsCount++
		}
	}
	minSignCount := int(float64(DefaultLedger.Arbitrators.GetArbitersCount())*
		state.MajoritySignRatioNumerator/state.MajoritySignRatioDenominator) + 1
	if m < 1 || m > n || n != arbitratorsCount || m < minSignCount {
		return errors.New("invalid multi sign script code")
	}
	publicKeys, err := crypto.ParseMultisigScript(code)
	if err != nil {
		return err
	}

	for _, pk := range publicKeys {
		if !DefaultLedger.Arbitrators.IsArbitrator(pk[1:]) {
			return errors.New("invalid multi sign public key")
		}
	}

	return nil
}

func checkCRCArbitratorsSignatures(program *program.Program) error {

	code := program.Code
	// Get N parameter
	n := int(code[len(code)-2]) - crypto.PUSH1 + 1
	// Get M parameter
	m := int(code[0]) - crypto.PUSH1 + 1

	crcArbitratorsCount := DefaultLedger.Arbitrators.GetCRCArbitersCount()
	minSignCount := int(float64(crcArbitratorsCount)*
		state.MajoritySignRatioNumerator/state.MajoritySignRatioDenominator) + 1
	if m < 1 || m > n || n != crcArbitratorsCount || m < minSignCount {
		fmt.Printf("m:%d n:%d minSignCount:%d crc:  %d", m, n, minSignCount, crcArbitratorsCount)
		return errors.New("invalid multi sign script code")
	}
	publicKeys, err := crypto.ParseMultisigScript(code)
	if err != nil {
		return err
	}

	for _, pk := range publicKeys {
		if !DefaultLedger.Arbitrators.IsCRCArbitrator(pk[1:]) {
			return errors.New("invalid multi sign public key")
		}
	}
	return nil
}

func CheckDPOSIllegalProposals(d *payload.DPOSIllegalProposals) error {

	if err := ValidateProposalEvidence(&d.Evidence); err != nil {
		return err
	}

	if err := ValidateProposalEvidence(&d.CompareEvidence); err != nil {
		return err
	}

	if d.Evidence.BlockHeight != d.CompareEvidence.BlockHeight {
		return errors.New("should be in same height")
	}

	if d.Evidence.Proposal.Hash().IsEqual(d.CompareEvidence.Proposal.Hash()) {
		return errors.New("proposals can not be same")
	}

	if d.Evidence.Proposal.Hash().Compare(
		d.CompareEvidence.Proposal.Hash()) > 0 {
		return errors.New("evidence order error")
	}

	if !bytes.Equal(d.Evidence.Proposal.Sponsor, d.CompareEvidence.Proposal.Sponsor) {
		return errors.New("should be same sponsor")
	}

	if d.Evidence.Proposal.ViewOffset != d.CompareEvidence.Proposal.ViewOffset {
		return errors.New("should in same view")
	}

	if err := ProposalCheckByHeight(&d.Evidence.Proposal, d.GetBlockHeight()); err != nil {
		return err
	}

	if err := ProposalCheckByHeight(&d.CompareEvidence.Proposal,
		d.GetBlockHeight()); err != nil {
		return err
	}

	return nil
}

func CheckDPOSIllegalVotes(d *payload.DPOSIllegalVotes) error {

	if err := ValidateVoteEvidence(&d.Evidence); err != nil {
		return err
	}

	if err := ValidateVoteEvidence(&d.CompareEvidence); err != nil {
		return err
	}

	if d.Evidence.BlockHeight != d.CompareEvidence.BlockHeight {
		return errors.New("should be in same height")
	}

	if d.Evidence.Vote.Hash().IsEqual(d.CompareEvidence.Vote.Hash()) {
		return errors.New("votes can not be same")
	}

	if d.Evidence.Vote.Hash().Compare(d.CompareEvidence.Vote.Hash()) > 0 {
		return errors.New("evidence order error")
	}

	if !bytes.Equal(d.Evidence.Vote.Signer, d.CompareEvidence.Vote.Signer) {
		return errors.New("should be same signer")
	}

	if !bytes.Equal(d.Evidence.Proposal.Sponsor, d.CompareEvidence.Proposal.Sponsor) {
		return errors.New("should be same sponsor")
	}

	if d.Evidence.Proposal.ViewOffset != d.CompareEvidence.Proposal.ViewOffset {
		return errors.New("should in same view")
	}

	if err := ProposalCheckByHeight(&d.Evidence.Proposal,
		d.GetBlockHeight()); err != nil {
		return err
	}

	if err := ProposalCheckByHeight(&d.CompareEvidence.Proposal,
		d.GetBlockHeight()); err != nil {
		return err
	}

	if err := VoteCheckByHeight(&d.Evidence.Vote,
		d.GetBlockHeight()); err != nil {
		return err
	}

	if err := VoteCheckByHeight(&d.CompareEvidence.Vote,
		d.GetBlockHeight()); err != nil {
		return err
	}

	return nil
}

func CheckDPOSIllegalBlocks(d *payload.DPOSIllegalBlocks) error {

	if d.Evidence.BlockHash().IsEqual(d.CompareEvidence.BlockHash()) {
		return errors.New("blocks can not be same")
	}

	if common.BytesToHexString(d.Evidence.Header) >
		common.BytesToHexString(d.CompareEvidence.Header) {
		return errors.New("evidence order error")
	}

	if d.CoinType == payload.ELACoin {
		var err error
		var header, compareHeader *common2.Header
		var confirm, compareConfirm *payload.Confirm

		if header, compareHeader, err = checkDPOSElaIllegalBlockHeaders(d); err != nil {
			return err
		}

		if confirm, compareConfirm, err = checkDPOSElaIllegalBlockConfirms(
			d, header, compareHeader); err != nil {
			return err
		}

		if err := checkDPOSElaIllegalBlockSigners(d, confirm, compareConfirm); err != nil {
			return err
		}
	} else {
		return errors.New("unknown coin type")
	}

	return nil
}

func checkDPOSElaIllegalBlockSigners(
	d *payload.DPOSIllegalBlocks, confirm *payload.Confirm,
	compareConfirm *payload.Confirm) error {

	signers := d.Evidence.Signers
	compareSigners := d.CompareEvidence.Signers

	if len(signers) != len(confirm.Votes) ||
		len(compareSigners) != len(compareConfirm.Votes) {
		return errors.New("signers count it not match the count of " +
			"confirm votes")
	}

	arbitratorsSet := make(map[string]interface{})
	nodePublicKeys := DefaultLedger.Arbitrators.GetAllProducersPublicKey()
	for _, pk := range nodePublicKeys {
		arbitratorsSet[pk] = nil
	}

	for _, v := range signers {
		if _, ok := arbitratorsSet[common.BytesToHexString(v)]; !ok &&
			!DefaultLedger.Arbitrators.IsDisabledProducer(v) {
			return errors.New("invalid signers within evidence")
		}
	}
	for _, v := range compareSigners {
		if _, ok := arbitratorsSet[common.BytesToHexString(v)]; !ok &&
			!DefaultLedger.Arbitrators.IsDisabledProducer(v) {
			return errors.New("invalid signers within evidence")
		}
	}

	confirmSigners := getConfirmSigners(confirm)
	for _, v := range signers {
		if _, ok := confirmSigners[common.BytesToHexString(v)]; !ok {
			return errors.New("signers and confirm votes do not match")
		}
	}

	compareConfirmSigners := getConfirmSigners(compareConfirm)
	for _, v := range compareSigners {
		if _, ok := compareConfirmSigners[common.BytesToHexString(v)]; !ok {
			return errors.New("signers and confirm votes do not match")
		}
	}

	return nil
}

func checkDPOSElaIllegalBlockConfirms(d *payload.DPOSIllegalBlocks,
	header *common2.Header, compareHeader *common2.Header) (*payload.Confirm,
	*payload.Confirm, error) {

	confirm := &payload.Confirm{}
	compareConfirm := &payload.Confirm{}

	data := new(bytes.Buffer)
	data.Write(d.Evidence.BlockConfirm)
	if err := confirm.Deserialize(data); err != nil {
		return nil, nil, err
	}

	data = new(bytes.Buffer)
	data.Write(d.CompareEvidence.BlockConfirm)
	if err := compareConfirm.Deserialize(data); err != nil {
		return nil, nil, err
	}

	if err := ConfirmSanityCheck(confirm); err != nil {
		return nil, nil, err
	}
	if err := IllegalConfirmContextCheck(confirm); err != nil {
		return nil, nil, err
	}

	if err := ConfirmSanityCheck(compareConfirm); err != nil {
		return nil, nil, err
	}
	if err := IllegalConfirmContextCheck(compareConfirm); err != nil {
		return nil, nil, err
	}

	if confirm.Proposal.ViewOffset != compareConfirm.Proposal.ViewOffset {
		return nil, nil, errors.New("confirm view offset should be same")
	}

	if !confirm.Proposal.BlockHash.IsEqual(header.Hash()) {
		return nil, nil, errors.New("block and related confirm do not match")
	}

	if !compareConfirm.Proposal.BlockHash.IsEqual(compareHeader.Hash()) {
		return nil, nil, errors.New("block and related confirm do not match")
	}

	return confirm, compareConfirm, nil
}

func checkDPOSElaIllegalBlockHeaders(d *payload.DPOSIllegalBlocks) (*common2.Header,
	*common2.Header, error) {

	header := &common2.Header{}
	compareHeader := &common2.Header{}

	data := new(bytes.Buffer)
	data.Write(d.Evidence.Header)
	if err := header.Deserialize(data); err != nil {
		return nil, nil, err
	}

	data = new(bytes.Buffer)
	data.Write(d.CompareEvidence.Header)
	if err := compareHeader.Deserialize(data); err != nil {
		return nil, nil, err
	}

	if header.Height != d.BlockHeight || compareHeader.Height != d.BlockHeight {
		return nil, nil, errors.New("block header height should be same")
	}

	//todo check header content later if needed
	// (there is no need to check headers sanity, because arbiters check these
	// headers already. On the other hand, if arbiters do evil to sign multiple
	// headers that are not valid, normal node shall not attach to the chain.
	// So there is no motivation for them to do this.)

	return header, compareHeader, nil
}

func getConfirmSigners(
	confirm *payload.Confirm) map[string]interface{} {
	result := make(map[string]interface{})
	for _, v := range confirm.Votes {
		result[common.BytesToHexString(v.Signer)] = nil
	}
	return result
}

func CheckStringField(rawStr string, field string, allowEmpty bool) error {
	if (!allowEmpty && len(rawStr) == 0) || len(rawStr) > MaxStringLength {
		return fmt.Errorf("field %s has invalid string length", field)
	}

	return nil
}

func ValidateProposalEvidence(evidence *payload.ProposalEvidence) error {

	header := &common2.Header{}
	buf := new(bytes.Buffer)
	buf.Write(evidence.BlockHeader)

	if err := header.Deserialize(buf); err != nil {
		return err
	}

	if header.Height != evidence.BlockHeight {
		return errors.New("evidence height and block height should match")
	}

	if !header.Hash().IsEqual(evidence.Proposal.BlockHash) {
		return errors.New("proposal hash and block should match")
	}

	return nil
}

func ValidateVoteEvidence(evidence *payload.VoteEvidence) error {
	if err := ValidateProposalEvidence(&evidence.ProposalEvidence); err != nil {
		return err
	}

	if !evidence.Proposal.Hash().IsEqual(evidence.Vote.ProposalHash) {
		return errors.New("vote and proposal should match")
	}

	return nil
}<|MERGE_RESOLUTION|>--- conflicted
+++ resolved
@@ -1860,7 +1860,6 @@
 	return nil
 }
 
-<<<<<<< HEAD
 func (b *BlockChain) checkDposV2ClaimRewardTransaction(txn interfaces.Transaction,
 	height uint32) error {
 
@@ -1905,10 +1904,7 @@
 	return nil
 }
 
-func (b *BlockChain) checkActivateProducerTransaction(txn interfaces.Transaction,
-=======
 func (b *BlockChain) CheckActivateProducerTransaction(txn interfaces.Transaction,
->>>>>>> 1817b62c
 	height uint32) error {
 
 	activateProducer, ok := txn.Payload().(*payload.ActivateProducer)
