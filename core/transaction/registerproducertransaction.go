--- conflicted
+++ resolved
@@ -28,15 +28,6 @@
 	blockHeight := t.parameters.BlockHeight
 	chainParams := t.parameters.Config
 
-<<<<<<< HEAD
-	if blockHeight < chainParams.SupportMultiCodeHeight {
-		if t.PayloadVersion() == payload.ProducerInfoMultiVersion {
-			return errors.New(fmt.Sprintf("not support %s transaction "+
-				"with payload version %d before SupportMultiCodeHeight",
-				t.TxType().Name(), t.PayloadVersion()))
-		}
-	}
-=======
 	switch t.payloadVersion {
 	case payload.ProducerInfoVersion:
 	case payload.ProducerInfoDposV2Version:
@@ -49,12 +40,17 @@
 			return errors.New(fmt.Sprintf("not support %s transaction "+
 				"before ProducerSchnorrStartHeight", t.TxType().Name()))
 		}
+	case payload.ProducerInfoMultiVersion:
+		if blockHeight < chainParams.SupportMultiCodeHeight {
+			return errors.New(fmt.Sprintf("not support %s transaction "+
+				"with payload version %d before SupportMultiCodeHeight",
+				t.TxType().Name(), t.PayloadVersion()))
+		}
 	default:
 		return errors.New(fmt.Sprintf("invalid payload version, "+
 			"%s transaction", t.TxType().Name()))
 	}
 
->>>>>>> d1621a52
 	return nil
 }
 
