--- conflicted
+++ resolved
@@ -369,11 +369,6 @@
 	}
 	generateStatus := pow.GenerateBlock(msgBlock)
 
-<<<<<<< HEAD
-	pow.MsgBlock = msgBlock
-
-=======
->>>>>>> 8018e171
 	// push notifyed message into ZMQ
 	if true == generateStatus {
 		pow.ZMQPublish <- true
