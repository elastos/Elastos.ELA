--- conflicted
+++ resolved
@@ -1000,21 +1000,17 @@
 		ParamName:    "HalvingRewardHeight"})
 
 	result.Add(&settingItem{
-<<<<<<< HEAD
-=======
 		Flag:         cmdcom.HalvingRewardIntervalFlag,
 		DefaultValue: uint32(0),
 		ConfigPath:   "HalvingRewardInterval",
 		ParamName:    "HalvingRewardInterval"})
 
 	result.Add(&settingItem{
->>>>>>> 899bb2a5
 		Flag:         cmdcom.NewELAIssuanceHeightFlag,
 		DefaultValue: uint32(0),
 		ConfigPath:   "NewELAIssuanceHeight",
 		ParamName:    "NewELAIssuanceHeight"})
 
-<<<<<<< HEAD
 	result.Add(&settingItem{
 		Flag:         cmdcom.SmallCrossTransferThreshold,
 		DefaultValue: common.Fixed64(0),
@@ -1027,8 +1023,6 @@
 		ConfigPath:   "ReturnDepositCoinFee",
 		ParamName:    "ReturnDepositCoinFee"})
 
-=======
->>>>>>> 899bb2a5
 	return result
 }
 
