// Copyright (c) 2017-2020 The Elastos Foundation
// Use of this source code is governed by an MIT
// license that can be found in the LICENSE file.
//

package blockchain

import (
	"bytes"
	"container/list"
	"errors"
	"fmt"
	"math/big"
	"os"
	"path/filepath"
	"sort"
	"sync"
	"time"

	elaact "github.com/elastos/Elastos.ELA/account"
	. "github.com/elastos/Elastos.ELA/common"
	"github.com/elastos/Elastos.ELA/common/config"
	"github.com/elastos/Elastos.ELA/common/log"
	"github.com/elastos/Elastos.ELA/core/checkpoint"
	"github.com/elastos/Elastos.ELA/core/contract/program"
	. "github.com/elastos/Elastos.ELA/core/types"
	"github.com/elastos/Elastos.ELA/core/types/common"
	"github.com/elastos/Elastos.ELA/core/types/functions"
	"github.com/elastos/Elastos.ELA/core/types/interfaces"
	"github.com/elastos/Elastos.ELA/core/types/outputpayload"
	"github.com/elastos/Elastos.ELA/core/types/payload"
	crstate "github.com/elastos/Elastos.ELA/cr/state"
	"github.com/elastos/Elastos.ELA/database"
	"github.com/elastos/Elastos.ELA/dpos/p2p/peer"
	"github.com/elastos/Elastos.ELA/dpos/state"
	"github.com/elastos/Elastos.ELA/events"
	"github.com/elastos/Elastos.ELA/p2p/msg"
	"github.com/elastos/Elastos.ELA/utils"
)

const (
	maxOrphanBlocks    = 10000
	minMemoryNodes     = 20160
	maxBlockLocators   = 500
	medianTimeBlocks   = 11
	maxHistoryCapacity = 720
)

var (
	oneLsh256 = new(big.Int).Lsh(big.NewInt(1), 256)
)

type BlockChain struct {
	chainParams *config.Configuration
	CkpManager  *checkpoint.Manager
	db          IChainStore
	state       *state.State
	crCommittee *crstate.Committee
	UTXOCache   *UTXOCache
	GenesisHash Uint256

	// The following fields are calculated based upon the provided chain
	// parameters.  They are also set when the instance is created and
	// can't be changed afterwards, so there is no need to protect them with
	// a separate mutex.
	minRetargetTimespan int64  // target timespan / adjustment factor
	maxRetargetTimespan int64  // target timespan * adjustment factor
	blocksPerRetarget   uint32 // target timespan / target time per block

	BestChain *BlockNode
	Root      *BlockNode
	index     *blockIndex

	IndexLock sync.RWMutex
	Nodes     []*BlockNode
	DepNodes  map[Uint256][]*BlockNode

	orphanLock     sync.RWMutex
	orphans        map[Uint256]*OrphanBlock
	prevOrphans    map[Uint256][]*OrphanBlock
	oldestOrphan   *OrphanBlock
	orphanConfirms map[Uint256]*payload.Confirm

	blockCache     map[Uint256]*Block
	confirmCache   map[Uint256]*payload.Confirm
	TimeSource     MedianTimeSource
	MedianTimePast time.Time
	mutex          sync.RWMutex

	AncestorBlock Block
}

func New(db IChainStore, chainParams *config.Configuration, state *state.State,
	committee *crstate.Committee, ckpManager *checkpoint.Manager) (*BlockChain, error) {

	targetTimespan := int64(chainParams.PowConfiguration.TargetTimespan / time.Second)
	targetTimePerBlock := int64(chainParams.PowConfiguration.TargetTimePerBlock / time.Second)
	adjustmentFactor := chainParams.PowConfiguration.AdjustmentFactor
	chain := BlockChain{
		chainParams:         chainParams,
		db:                  db,
		state:               state,
		CkpManager:          ckpManager,
		crCommittee:         committee,
		UTXOCache:           NewUTXOCache(db, chainParams),
		GenesisHash:         chainParams.GenesisBlock.Hash(),
		minRetargetTimespan: targetTimespan / adjustmentFactor,
		maxRetargetTimespan: targetTimespan * adjustmentFactor,
		blocksPerRetarget:   uint32(targetTimespan / targetTimePerBlock),
		Root:                nil,
		BestChain:           nil,
		Nodes:               make([]*BlockNode, 0),
		index:               newBlockIndex(db, chainParams),
		DepNodes:            make(map[Uint256][]*BlockNode),
		oldestOrphan:        nil,
		orphans:             make(map[Uint256]*OrphanBlock),
		prevOrphans:         make(map[Uint256][]*OrphanBlock),
		blockCache:          make(map[Uint256]*Block),
		confirmCache:        make(map[Uint256]*payload.Confirm),
		orphanConfirms:      make(map[Uint256]*payload.Confirm),
		TimeSource:          NewMedianTime(),
	}

	// Initialize the chain state from the passed database.  When the DB
	// does not yet contain any chain state, both it and the chain state
	// will be initialized to contain only the genesis block.
	if err := chain.initChainState(); err != nil {
		return nil, err
	}

	return &chain, nil
}

func (b *BlockChain) GetDB() IChainStore {
	return b.db
}

func (b *BlockChain) GetParams() *config.Configuration {
	return b.chainParams
}

func (b *BlockChain) Init(interrupt <-chan struct{}) error {
	if err := b.db.GetFFLDB().InitIndex(b, interrupt); err != nil {
		return err
	}
	return nil
}

func (b *BlockChain) MigrateOldDB(
	interrupt <-chan struct{},
	barStart func(total uint32),
	increase func(),
	dataDir string,
	params *config.Configuration) (err error) {

	// No old database need migrate.
	if !utils.FileExisted(filepath.Join(dataDir, oldBlockDbName)) {
		return nil
	}

	oldFFLDB, err := LoadBlockDB(dataDir, oldBlockDbName)
	if err != nil {
		return err
	}
	defer func() {
		oldFFLDB.Close()
		b.db.CloseLeveldb()
	}()
	oldChainStoreFFLDB := &ChainStoreFFLDB{
		db:               oldFFLDB,
		indexManager:     nil,
		blockHashesCache: make([]Uint256, 0, BlocksCacheSize),
		blocksCache:      make(map[Uint256]*DposBlock),
	}
	oldChainStore := &ChainStore{
		fflDB: oldChainStoreFFLDB,
	}
	oldChain, err := New(oldChainStore, params, nil, nil, b.CkpManager)
	if err != nil {
		return err
	}

	endHeight := oldChain.db.GetHeight()
	startHeight := b.GetHeight() + 1

	done := make(chan error)
	go func() {
		log.Info("[MigrateOldDB] start height: ", startHeight, "end height:", endHeight)
		if endHeight < startHeight {
			done <- nil
			return
		}
		if barStart != nil {
			barStart(endHeight - startHeight)
		}
		for start := startHeight; start <= endHeight; start++ {
			hash, err := oldChain.GetBlockHash(start)
			if err != nil {
				done <- fmt.Errorf("GetBlockHash failed : %s", err)
				break
			}
			block, err := oldChain.db.GetFFLDB().GetOldBlock(hash)
			if err != nil {
				done <- fmt.Errorf("GetBlock err: %s", err)
				break
			}
			var confirm *payload.Confirm
			if start >= params.CRCOnlyDPOSHeight {
				confirm, err = b.db.GetConfirm(hash)
				if err != nil {
					done <- fmt.Errorf("get confirm err: %s", err)
					break
				}
			}

			node, err := b.LoadBlockNode(&block.Header, &hash)
			if err != nil {
				done <- fmt.Errorf("load block node err: %s", err)
				break
			}
			b.SetTip(node)

			b.index.SetFlags(&block.Header, statusDataStored)
			err = b.index.flushToDB()
			if err != nil {
				done <- fmt.Errorf("flusht to DB err: %s", err)
				break
			}

			ps, err := GetSaveProcessorsFromBlock(block)
			if err != nil {
				done <- fmt.Errorf("get processors err: %s", err)
				break
			}
			err = b.db.GetFFLDB().SaveBlock(block, node, confirm, CalcPastMedianTime(node), ps)
			if err != nil {
				done <- fmt.Errorf("save block err: %s", err)
				break
			}

			b.index.SetFlags(&block.Header, statusDataStored|statusValid)
			err = b.index.flushToDB()
			if err != nil {
				done <- fmt.Errorf("flush to DB err: %s", err)
				break
			}

			// This node is now the end of the best chain.
			b.BestChain = node
			// Notify process increase.
			if increase != nil {
				increase()
			}
		}
		done <- nil
	}()

	select {
	case err = <-done:
		if err != nil {
			err = fmt.Errorf("process block failed, %s", err)
		} else {
			log.Info("Migrating the old DB finished, then delete the old DB files.")

			// Delete the old database files include "chain", "blocks_ffldb" and "dpos".
			oldFFLDB.Close()
			b.db.CloseLeveldb()
			os.RemoveAll(filepath.Join(dataDir, oldBlockDbName))
			os.RemoveAll(filepath.Join(dataDir, "chain"))
			os.RemoveAll(filepath.Join(dataDir, "dpos"))
		}
	case <-interrupt:
		err = errors.New("process block interrupted")
	}

	return err
}

// InitCheckpoint go through all blocks since the genesis block
// to initialize all checkpoint.
func (b *BlockChain) InitCheckpoint(interrupt <-chan struct{},
	barStart func(total uint32), increase func()) (err error) {
	bestHeight := b.GetHeight()
	log.Info("current block height ->", bestHeight)
	arbiters := DefaultLedger.Arbitrators
	done := make(chan struct{})
	go func() {
		// Notify initialize process start.
		startHeight := uint32(0)

		if err = b.CkpManager.Restore(); err != nil {
			log.Warn(err)
			err = nil
		}
		safeHeight := b.CkpManager.SafeHeight()
		if startHeight < safeHeight {
			startHeight = safeHeight + 1
		}

		log.Info("[RecoverFromCheckPoints] recover start height: ", startHeight)
		if barStart != nil && bestHeight >= startHeight {
			barStart(bestHeight - startHeight)
		}

		for i := startHeight; i <= bestHeight; i++ {
			hash, e := b.GetBlockHash(i)
			if e != nil {
				err = e
				break
			}
			block, e := b.db.GetFFLDB().GetBlock(hash)
			if e != nil {
				err = e
				break
			}

			if block.Height >= b.chainParams.DPoSV2StartHeight {
				CalculateTxsFee(block.Block)
			} else {
				if block.Height >= bestHeight-uint32(
					b.chainParams.DPoSConfiguration.NormalArbitratorsCount+len(b.chainParams.DPoSConfiguration.CRCArbiters)) {
					CalculateTxsFee(block.Block)
				}
			}

			if e = PreProcessSpecialTx(block.Block); e != nil {
				err = e
				break
			}

			b.CkpManager.OnBlockSaved(block, nil,
				b.state.ConsensusAlgorithm == state.POW, b.state.RevertToPOWBlockHeight, true)

			// Notify process increase.
			if increase != nil {
				increase()
			}
		}

<<<<<<< HEAD
		//log.Info("ancestor block height:", b.AncestorBlock.Height)
		//if b.AncestorBlock.Height != 0 {
		//	log.Info("ReorganizeChain2 ancestor block height:", b.AncestorBlock.Height)
		//	err := b.ReorganizeChain2(&b.AncestorBlock)
		//	if err != nil {
		//		log.Info("ReorganizeChain2 error:", err)
		//		panic(err)
		//	}
		//
		//	b.db.Close()
		//	log.Info("###################### need to restart again ######################")
		//	os.Exit(0)
		//}

=======
>>>>>>> 3a1935e7
		done <- struct{}{}
	}()
	select {
	case <-done:
		arbiters.Start()

		currentArbiters := arbiters.GetCurrentNeedConnectArbiters()
		nextArbiters := arbiters.GetNextNeedConnectArbiters()
		crArbiters := arbiters.GetNeedConnectCRArbiters()

		events.Notify(events.ETDirectPeersChanged,
			&peer.PeersInfo{
				CurrentPeers: currentArbiters,
				NextPeers:    nextArbiters,
				CRPeers:      crArbiters})

	case <-interrupt:
	}
	return err
}

func (b *BlockChain) createTransaction(pd interfaces.Payload, txType common.TxType,
	fromAddress Uint168, fee Fixed64, lockedUntil uint32,
	utxos []*common.UTXO, outputs ...*common.OutputInfo) (interfaces.Transaction, error) {

	// check output
	if len(outputs) == 0 {
		return nil, errors.New("invalid transaction target")
	}
	// create outputs
	txOutputs, totalAmount, err := b.createNormalOutputs(outputs, fee,
		lockedUntil)
	if err != nil {
		return nil, err
	}
	// create Inputs
	txInputs, changeOutputs, err := b.createInputs(fromAddress, totalAmount, utxos)
	if err != nil {
		return nil, err
	}
	txOutputs = append(txOutputs, changeOutputs...)

	return functions.CreateTransaction(
		common.TxVersion09,
		txType,
		0,
		pd,
		[]*common.Attribute{},
		txInputs,
		txOutputs,
		0,
		[]*program.Program{},
	), nil
}

func (b *BlockChain) createNormalOutputs(outputs []*common.OutputInfo, fee Fixed64,
	lockedUntil uint32) ([]*common.Output, Fixed64, error) {
	var totalAmount = Fixed64(0)   // The total amount will be spend
	var txOutputs []*common.Output // The outputs in transaction
	totalAmount += fee             // Add transaction fee
	for _, output := range outputs {
		txOutput := &common.Output{
			AssetID:     *elaact.SystemAssetID,
			ProgramHash: output.Recipient,
			Value:       output.Amount,
			OutputLock:  lockedUntil,
			Type:        common.OTNone,
			Payload:     &outputpayload.DefaultOutput{},
		}
		totalAmount += output.Amount
		txOutputs = append(txOutputs, txOutput)
	}
	return txOutputs, totalAmount, nil
}

func (b *BlockChain) getUTXOsFromAddress(address Uint168) ([]*common.UTXO, Fixed64, error) {
	var utxoSlice []*common.UTXO
	var lockedAmount Fixed64
	utxos, err := b.db.GetFFLDB().GetUTXO(&address)
	if err != nil {
		return nil, 0, err
	}
	curHeight := b.getHeight()
	for _, utxo := range utxos {
		referTxn, err := b.UTXOCache.GetTransaction(utxo.TxID)
		if err != nil {
			return nil, 0, err
		}
		diff := curHeight - referTxn.LockTime()
		if referTxn.IsCoinBaseTx() && diff < b.chainParams.PowConfiguration.CoinbaseMaturity {
			lockedAmount += utxo.Value
			continue
		}
		utxoSlice = append(utxoSlice, utxo)
	}
	sort.Slice(utxoSlice, func(i, j int) bool {
		if utxoSlice[i].Value == utxoSlice[j].Value {
			return utxoSlice[i].Hash().Compare(utxoSlice[j].Hash()) < 0
		}
		return utxoSlice[i].Value > utxoSlice[j].Value
	})

	return utxoSlice, lockedAmount, nil
}

func (b *BlockChain) createInputs(fromAddress Uint168,
	totalAmount Fixed64, utxos []*common.UTXO) ([]*common.Input, []*common.Output, error) {
	var txInputs []*common.Input
	var changeOutputs []*common.Output
	for _, utxo := range utxos {
		input := &common.Input{
			Previous: common.OutPoint{
				TxID:  utxo.TxID,
				Index: uint16(utxo.Index),
			},
			Sequence: 4294967295,
		}
		txInputs = append(txInputs, input)
		amount := &utxo.Value
		if *amount < totalAmount {
			totalAmount -= *amount
		} else if *amount == totalAmount {
			totalAmount = 0
			break
		} else if *amount > totalAmount {
			change := &common.Output{
				AssetID:     *elaact.SystemAssetID,
				Value:       *amount - totalAmount,
				OutputLock:  uint32(0),
				ProgramHash: fromAddress,
				Type:        common.OTNone,
				Payload:     &outputpayload.DefaultOutput{},
			}
			changeOutputs = append(changeOutputs, change)
			totalAmount = 0
			break
		}
	}
	if totalAmount > 0 {
		return nil, nil, errors.New("[Committee], Available token is not enough")
	}

	return txInputs, changeOutputs, nil
}

func (b *BlockChain) CreateCRCAppropriationTransaction() (interfaces.Transaction, Fixed64, error) {
	utxos, lockedAmount, err := b.getUTXOsFromAddress(*b.chainParams.CRConfiguration.CRAssetsProgramHash)
	if err != nil {
		return nil, 0, err
	}
	var crcFoundationBalance Fixed64
	for _, u := range utxos {
		crcFoundationBalance += u.Value
	}
	p := b.chainParams.CRConfiguration.CRCAppropriatePercentage
	appropriationAmount := Fixed64(float64(crcFoundationBalance) * p / 100.0)

	log.Info("create appropriation transaction amount:", appropriationAmount)
	if appropriationAmount <= 0 {
		return nil, 0, nil
	}
	outputs := []*common.OutputInfo{{*b.chainParams.CRConfiguration.CRExpensesProgramHash,
		appropriationAmount}}

	tx, err := b.createTransaction(&payload.CRCAppropriation{}, common.CRCAppropriation,
		*b.chainParams.CRConfiguration.CRAssetsProgramHash, Fixed64(0), uint32(0), utxos, outputs...)
	if err != nil {
		return nil, 0, err
	}
	return tx, lockedAmount, nil
}

func (b *BlockChain) CreateDposV2RealWithdrawTransaction(
	withdrawTransactionHashes []Uint256, outputs []*common.OutputInfo) (interfaces.Transaction, error) {
	utxos, _, err := b.getUTXOsFromAddress(*b.chainParams.DPoSConfiguration.DPoSV2RewardAccumulateProgramHash)
	if err != nil {
		return nil, err
	}

	wPayload := &payload.DposV2ClaimRewardRealWithdraw{
		WithdrawTransactionHashes: withdrawTransactionHashes,
	}

	for _, v := range outputs {
		v.Amount -= b.chainParams.CRConfiguration.RealWithdrawSingleFee
	}

	txFee := b.chainParams.CRConfiguration.RealWithdrawSingleFee * Fixed64(len(withdrawTransactionHashes))
	var tx interfaces.Transaction
	tx, err = b.createTransaction(wPayload, common.DposV2ClaimRewardRealWithdraw,
		*b.chainParams.DPoSConfiguration.DPoSV2RewardAccumulateProgramHash, txFee, uint32(0), utxos, outputs...)
	if err != nil {
		return nil, err
	}
	return tx, nil
}

func (b *BlockChain) CreateVotesRealWithdrawTransaction(
	returnVotesTXHashes []Uint256, outputs []*common.OutputInfo) (interfaces.Transaction, error) {
	utxos, _, err := b.getUTXOsFromAddress(*b.chainParams.StakePoolProgramHash)
	if err != nil {
		return nil, err
	}
	var votesRealWithdraw []payload.VotesRealWidhdraw
	for i, output := range outputs {
		withdraw := payload.VotesRealWidhdraw{
			ReturnVotesTXHash: returnVotesTXHashes[i],
			StakeAddress:      output.Recipient,
			Value:             output.Amount,
		}
		votesRealWithdraw = append(votesRealWithdraw, withdraw)
	}

	wPayload := &payload.VotesRealWithdrawPayload{
		VotesRealWithdraw: votesRealWithdraw,
	}

	for _, v := range outputs {
		v.Amount -= b.chainParams.CRConfiguration.RealWithdrawSingleFee
	}
	//todo fee
	txFee := b.chainParams.CRConfiguration.RealWithdrawSingleFee * Fixed64(len(returnVotesTXHashes))
	var tx interfaces.Transaction
	tx, err = b.createTransaction(wPayload, common.VotesRealWithdraw,
		*b.chainParams.StakePoolProgramHash, txFee, uint32(0), utxos, outputs...)
	if err != nil {
		return nil, err
	}
	return tx, nil
}

func (b *BlockChain) CreateCRRealWithdrawTransaction(
	withdrawTransactionHashes []Uint256, outputs []*common.OutputInfo) (interfaces.Transaction, error) {
	utxos, _, err := b.getUTXOsFromAddress(*b.chainParams.CRConfiguration.CRExpensesProgramHash)
	if err != nil {
		return nil, err
	}

	wPayload := &payload.CRCProposalRealWithdraw{
		WithdrawTransactionHashes: withdrawTransactionHashes,
	}

	for _, v := range outputs {
		v.Amount -= b.chainParams.CRConfiguration.RealWithdrawSingleFee
	}

	txFee := b.chainParams.CRConfiguration.RealWithdrawSingleFee * Fixed64(len(withdrawTransactionHashes))
	tx, err := b.createTransaction(wPayload, common.CRCProposalRealWithdraw,
		*b.chainParams.CRConfiguration.CRExpensesProgramHash, txFee, uint32(0), utxos, outputs...)
	if err != nil {
		return nil, err
	}
	return tx, nil
}

func (b *BlockChain) CreateCRAssetsRectifyTransaction() (interfaces.Transaction, error) {
	utxos, _, err := b.getUTXOsFromAddress(*b.chainParams.CRConfiguration.CRAssetsProgramHash)
	if err != nil {
		return nil, err
	}
	if len(utxos) < int(b.chainParams.CRConfiguration.MinCRAssetsAddressUTXOCount) {
		return nil, errors.New("Available utxo is less than MinCRAssetsAddressUTXOCount")
	}
	if len(utxos) > int(b.chainParams.CRConfiguration.MaxCRAssetsAddressUTXOCount) {
		utxos = utxos[:b.chainParams.CRConfiguration.MaxCRAssetsAddressUTXOCount]
	}
	var crcFoundationBalance Fixed64
	for i, u := range utxos {
		if i >= int(b.chainParams.CRConfiguration.MaxCRAssetsAddressUTXOCount) {
			break
		}
		crcFoundationBalance += u.Value
	}
	rectifyAmount := crcFoundationBalance - b.chainParams.CRConfiguration.RectifyTxFee

	log.Info("create CR assets rectify amount:", rectifyAmount)
	if rectifyAmount <= 0 {
		return nil, nil
	}
	outputs := []*common.OutputInfo{{*b.chainParams.CRConfiguration.CRAssetsProgramHash,
		rectifyAmount}}

	tx, err := b.createTransaction(&payload.CRAssetsRectify{}, common.CRAssetsRectify,
		*b.chainParams.CRConfiguration.CRAssetsProgramHash,
		b.chainParams.CRConfiguration.RectifyTxFee, uint32(0), utxos, outputs...)
	if err != nil {
		return nil, err
	}
	return tx, nil
}

func CalculateTxsFee(block *Block) {
	for _, tx := range block.Transactions {
		if tx.IsCoinBaseTx() {
			continue
		}
		references, err := DefaultLedger.Blockchain.UTXOCache.GetTxReference(tx)
		if err != nil {
			log.Error("get transaction Reference failed")
			return
		}
		var outputValue Fixed64
		var inputValue Fixed64
		for _, output := range tx.Outputs() {
			outputValue += output.Value
		}
		for _, output := range references {
			inputValue += output.Value
		}
		// set Fee and FeePerKB if check has passed
		tx.SetFee(inputValue - outputValue)
		buf := new(bytes.Buffer)
		tx.Serialize(buf)
		tx.SetFeePerKB(tx.Fee() * 1000 / Fixed64(len(buf.Bytes())))
	}
}

// GetState returns the DPOS state instance that stores producers and votes
// information.
func (b *BlockChain) GetState() *state.State {
	return b.state
}
func (b *BlockChain) SetState(s *state.State) {
	b.state = s
}

func (b *BlockChain) GetCRCommittee() *crstate.Committee {
	return b.crCommittee
}
func (b *BlockChain) SetCRCommittee(c *crstate.Committee) {
	b.crCommittee = c
}

func (b *BlockChain) GetBlock(height uint32) (*Block, error) {
	hash, err := b.GetBlockHash(height)
	if err != nil {
		return nil, err
	}
	block, err := b.db.GetFFLDB().GetBlock(hash)
	if err != nil {
		return nil, err
	}
	CalculateTxsFee(block.Block)
	return block.Block, nil
}

func (b *BlockChain) GetBestBlockHash() *Uint256 {
	b.IndexLock.RLock()
	defer b.IndexLock.RUnlock()
	if len(b.Nodes) == 0 {
		return nil
	}
	return b.Nodes[len(b.Nodes)-1].Hash
}

func (b *BlockChain) GetHeight() uint32 {
	b.IndexLock.RLock()
	defer b.IndexLock.RUnlock()

	return b.getHeight()
}

func (b *BlockChain) getHeight() uint32 {
	if len(b.Nodes) == 0 {
		return 0
	}
	return uint32(len(b.Nodes) - 1)
}

func (b *BlockChain) ProcessBlock(block *Block, confirm *payload.Confirm) (bool, bool, error) {
	b.mutex.Lock()
	defer b.mutex.Unlock()

	return b.processBlock(block, confirm)
}

func (b *BlockChain) GetHeader(hash Uint256) (*common.Header, error) {
	header, err := b.db.GetFFLDB().GetHeader(hash)
	if err != nil {
		return nil, errors.New("[BlockChain], GetHeader failed.")
	}
	return header, nil
}

// Get block with block hash.
func (b *BlockChain) GetBlockByHash(hash Uint256) (*Block, error) {
	dposBlock, err := b.db.GetFFLDB().GetBlock(hash)
	if err != nil {
		return nil, err
	}
	return dposBlock.Block, nil
}

// Get block with block hash.
func (b *BlockChain) GetBlockHash(height uint32) (Uint256, error) {
	b.IndexLock.RLock()
	defer b.IndexLock.RUnlock()

	if height >= uint32(len(b.Nodes)) {
		return EmptyHash, errors.New("not found block")
	}
	return *b.Nodes[height].Hash, nil
}

// Get block with block hash.
func (b *BlockChain) GetBlockNode(height uint32) *BlockNode {
	b.IndexLock.RLock()
	defer b.IndexLock.RUnlock()

	if height >= uint32(len(b.Nodes)) {
		return nil
	}
	return b.Nodes[height]
}

// Get block by height
func (b *BlockChain) GetBlockByHeight(height uint32) (*Block, error) {
	// Lookup the block height in the best chain.
	node := b.GetBlockNode(height)
	if node == nil {
		str := fmt.Sprintf("no block at height %d exists", height)
		return nil, errors.New(str)
	}

	// Load the block from the database and return it.
	var block *Block
	err := b.db.GetFFLDB().View(func(dbTx database.Tx) error {
		var err error
		block, err = dbFetchBlockByNode(dbTx, node)
		return err
	})
	return block, err
}

// MainChainHasBlock returns whether or not the block with the given hash is in
// the main chain.
func (b *BlockChain) MainChainHasBlock(height uint32, hash *Uint256) bool {
	// Lookup the block height in the best chain.
	node := b.GetBlockNode(height)
	return node != nil && node.Hash.IsEqual(*hash)
}

// Get DPOS block with block hash.
func (b *BlockChain) GetDposBlockByHash(hash Uint256) (*DposBlock, error) {
	if block, _ := b.db.GetFFLDB().GetBlock(hash); block != nil {
		return block, nil
	}

	b.orphanLock.RLock()
	defer b.orphanLock.RUnlock()

	if orphan := b.orphans[hash]; orphan != nil {
		confirm := b.orphanConfirms[hash]
		return &DposBlock{
			Block:       orphan.Block,
			HaveConfirm: confirm != nil,
			Confirm:     confirm,
		}, nil
	}

	return nil, errors.New("not found dpos block in block chain")
}

func (b *BlockChain) ContainsTransaction(hash Uint256) bool {
	//TODO: implement error catch
	_, _, err := b.db.GetTransaction(hash)
	if err != nil {
		return false
	}
	return true
}

func (b *BlockChain) GetCurrentBlockHash() Uint256 {
	b.IndexLock.RLock()
	defer b.IndexLock.RUnlock()

	return *b.Nodes[len(b.Nodes)-1].Hash
}

func (b *BlockChain) ProcessIllegalBlock(payload *payload.DPOSIllegalBlocks) {
	// if received inactive when synchronizing, then return
	if payload.GetBlockHeight() > b.GetHeight() {
		log.Info("received inactive tx when synchronizing")
		return
	}
	if err := DefaultLedger.Arbitrators.ProcessSpecialTxPayload(payload,
		b.BestChain.Height); err != nil {
		log.Error("process illegal block error: ", err)
	}
}

func (b *BlockChain) ProcessInactiveArbiter(payload *payload.InactiveArbitrators) {
	// if received inactive when synchronizing, then return
	if payload.GetBlockHeight() > b.GetHeight()+1 {
		log.Info("received inactive tx when synchronizing")
		return
	}
	if err := DefaultLedger.Arbitrators.ProcessSpecialTxPayload(payload,
		b.BestChain.Height); err != nil {
		log.Error("process illegal block error: ", err)
	}
}

type OrphanBlock struct {
	Block      *Block
	Expiration time.Time
}

func (b *BlockChain) ProcessOrphans(hash *Uint256) error {
	processHashes := make([]*Uint256, 0, 10)
	processHashes = append(processHashes, hash)
	for len(processHashes) > 0 {
		processHash := processHashes[0]
		processHashes[0] = nil // Prevent GC leak.
		processHashes = processHashes[1:]

		for i := 0; i < len(b.prevOrphans[*processHash]); i++ {
			orphan := b.prevOrphans[*processHash][i]
			if orphan == nil {
				continue
			}

			orphanHash := orphan.Block.Hash()
			confirm, _ := b.GetOrphanConfirm(&orphanHash)

			//log.Debug("deal with orphan block %x", orphanHash.ToArrayReverse())
			_, err := b.maybeAcceptBlock(orphan.Block, confirm)
			if err != nil {
				return err
			}

			b.RemoveOrphanBlock(orphan)
			i--
			processHashes = append(processHashes, &orphanHash)

		}
	}
	return nil
}

func (b *BlockChain) RemoveOrphanBlock(orphan *OrphanBlock) {
	b.orphanLock.Lock()
	defer b.orphanLock.Unlock()

	orphanHash := orphan.Block.Hash()
	delete(b.orphans, orphanHash)
	delete(b.orphanConfirms, orphanHash)

	prevHash := &orphan.Block.Header.Previous
	orphans := b.prevOrphans[*prevHash]
	for i := 0; i < len(orphans); i++ {
		hash := orphans[i].Block.Hash()
		if hash.IsEqual(orphanHash) {
			copy(orphans[i:], orphans[i+1:])
			orphans[len(orphans)-1] = nil
			orphans = orphans[:len(orphans)-1]
			i--
		}
	}
	b.prevOrphans[*prevHash] = orphans

	if len(b.prevOrphans[*prevHash]) == 0 {
		delete(b.prevOrphans, *prevHash)
	}

	if b.oldestOrphan == orphan {
		b.oldestOrphan = nil
	}
}

func (b *BlockChain) AddOrphanBlock(block *Block) {
	for _, oBlock := range b.orphans {
		if time.Now().After(oBlock.Expiration) {
			b.RemoveOrphanBlock(oBlock)
			continue
		}

		if b.oldestOrphan == nil || oBlock.Expiration.Before(b.oldestOrphan.Expiration) {
			b.oldestOrphan = oBlock
		}
	}

	if len(b.orphans)+1 > maxOrphanBlocks {
		b.RemoveOrphanBlock(b.oldestOrphan)
		b.oldestOrphan = nil
	}

	b.orphanLock.Lock()
	defer b.orphanLock.Unlock()

	// Insert the block into the orphan map with an expiration time
	// 1 hour from now.
	expiration := time.Now().Add(time.Hour)
	oBlock := &OrphanBlock{
		Block:      block,
		Expiration: expiration,
	}
	b.orphans[block.Hash()] = oBlock

	// Add to previous hash lookup index for faster dependency lookups.
	prevHash := &block.Header.Previous
	b.prevOrphans[*prevHash] = append(b.prevOrphans[*prevHash], oBlock)

	return
}

func (b *BlockChain) AddOrphanConfirm(confirm *payload.Confirm) {
	b.orphanLock.Lock()
	b.orphanConfirms[confirm.Proposal.BlockHash] = confirm
	b.orphanLock.Unlock()
}

func (b *BlockChain) GetOrphanConfirm(hash *Uint256) (*payload.Confirm, bool) {
	b.orphanLock.RLock()
	confirm, ok := b.orphanConfirms[*hash]
	b.orphanLock.RUnlock()
	return confirm, ok
}

func (b *BlockChain) IsKnownOrphan(hash *Uint256) bool {
	b.orphanLock.RLock()
	defer b.orphanLock.RUnlock()

	if _, exists := b.orphans[*hash]; exists {
		return true
	}

	return false
}

func (b *BlockChain) GetOrphan(hash *Uint256) *OrphanBlock {
	b.orphanLock.RLock()
	defer b.orphanLock.RUnlock()

	orphan, _ := b.orphans[*hash]
	return orphan
}

func (b *BlockChain) GetOrphanRoot(hash *Uint256) *Uint256 {
	b.orphanLock.RLock()
	defer b.orphanLock.RUnlock()

	orphanRoot := hash
	prevHash := hash
	for {
		orphan, exists := b.orphans[*prevHash]
		if !exists {
			break
		}
		orphanRoot = prevHash
		prevHash = &orphan.Block.Header.Previous
	}

	return orphanRoot
}

func compactToBig(compact uint32) *big.Int {
	// Extract the mantissa, sign bit, and exponent.
	mantissa := compact & 0x007fffff
	isNegative := compact&0x00800000 != 0
	exponent := uint(compact >> 24)

	// Since the base for the exponent is 256, the exponent can be treated
	// as the number of bytes to represent the full 256-bit number.  So,
	// treat the exponent as the number of bytes and shift the mantissa
	// right or left accordingly.  This is equivalent to:
	// N = mantissa * 256^(exponent-3)
	var bn *big.Int
	if exponent <= 3 {
		mantissa >>= 8 * (3 - exponent)
		bn = big.NewInt(int64(mantissa))
	} else {
		bn = big.NewInt(int64(mantissa))
		bn.Lsh(bn, 8*(exponent-3))
	}

	// Make it negative if the sign bit is set.
	if isNegative {
		bn = bn.Neg(bn)
	}

	return bn
}

// (1 << 256) / (difficultyNum + 1)
func CalcWork(bits uint32) *big.Int {
	difficultyNum := compactToBig(bits)
	if difficultyNum.Sign() <= 0 {
		return big.NewInt(0)
	}

	//denominator := new(big.Int).Add(difficultyNum, bigOne)
	denominator := new(big.Int).Add(difficultyNum, big.NewInt(1))

	return new(big.Int).Div(oneLsh256, denominator)
}

func AddChildrenWork(node *BlockNode, work *big.Int) {
	for _, childNode := range node.Children {
		childNode.WorkSum.Add(childNode.WorkSum, work)
		AddChildrenWork(childNode, work)
	}
}

func RemoveChildNode(children []*BlockNode, node *BlockNode) []*BlockNode {
	if node == nil {
		return children
	}

	for i := 0; i < len(children); i++ {
		if (*children[i].Hash).IsEqual(*node.Hash) {
			copy(children[i:], children[i+1:])
			children[len(children)-1] = nil
			return children[:len(children)-1]
		}
	}
	return children

}

func (b *BlockChain) LoadBlockNode(blockHeader *common.Header, hash *Uint256) (*BlockNode, error) {

	// Create the new block node for the block and set the work.
	node := NewBlockNode(blockHeader, hash)
	node.InMainChain = true

	// Add the node to the chain.
	// There are several possibilities here:
	//  1) This node is a child of an existing block node
	//  2) This node is the parent of one or more nodes
	//  3) Neither 1 or 2 is true, and this is not the first node being
	//     added to the tree which implies it's an orphan block and
	//     therefore is an error to insert into the chain
	//  4) Neither 1 or 2 is true, but this is the first node being added
	//     to the tree, so it's the root.
	prevHash := &blockHeader.Previous
	//if parentNode, ok := b.Index[*prevHash]; ok {
	if parentNode, ok := b.index.LookupNode(prevHash); ok {
		// Case 1 -- This node is a child of an existing block node.
		// Update the node's work sum with the sum of the parent node's
		// work sum and this node's work, append the node as a child of
		// the parent node and set this node's parent to the parent
		// node.
		node.WorkSum = node.WorkSum.Add(parentNode.WorkSum, node.WorkSum)
		parentNode.Children = append(parentNode.Children, node)
		node.Parent = parentNode

	} else if childNodes, ok := b.DepNodes[*hash]; ok {
		// Case 2 -- This node is the parent of one or more nodes.
		// Connect this block node to all of its children and update
		// all of the children (and their children) with the new work
		// sums.
		for _, childNode := range childNodes {
			childNode.Parent = node
			node.Children = append(node.Children, childNode)
			childNode.WorkSum.Add(childNode.WorkSum, node.WorkSum)
			AddChildrenWork(childNode, node.WorkSum)
			b.Root = node
		}

	} else {
		// Case 3 -- The node does't have a parent and is not the parent
		// of another node.  This is only acceptable for the first node
		// inserted into the chain.  Otherwise it means an arbitrary
		// orphan block is trying to be loaded which is not allowed.
		if b.Root != nil {
			str := "LoadBlockNode: attempt to insert orphan block %v"
			return nil, fmt.Errorf(str, hash)
		}

		// Case 4 -- This is the root since it's the first and only node.
		b.Root = node
	}

	// Add the new node to the indices for faster lookups.
	//b.Index[*hash] = node
	b.index.addNode(node)
	b.DepNodes[*prevHash] = append(b.DepNodes[*prevHash], node)

	return node, nil
}

func (b *BlockChain) pruneBlockNodes() error {
	if b.BestChain == nil {
		return nil
	}

	newRootNode := b.BestChain
	for i := uint32(0); i < minMemoryNodes-1 && newRootNode != nil; i++ {
		newRootNode = newRootNode.Parent
	}

	// Nothing to do if there are not enough nodes.
	if newRootNode == nil || newRootNode.Parent == nil {
		return nil
	}

	deleteNodes := list.New()
	for node := newRootNode.Parent; node != nil; node = node.Parent {
		deleteNodes.PushFront(node)
	}

	// Loop through each node to prune, unlink its children, remove it from
	// the dependency index, and remove it from the node index.
	for e := deleteNodes.Front(); e != nil; e = e.Next() {
		node := e.Value.(*BlockNode)
		err := b.removeBlockNode(node)
		if err != nil {
			return err
		}
	}

	// Set the new root node.
	b.Root = newRootNode

	return nil
}

func (b *BlockChain) removeBlockNode(node *BlockNode) error {
	if node.Parent != nil {
		return fmt.Errorf("RemoveBlockNode must be called with a "+
			" node at the front of the chain - node %v", node.Hash)
	}

	// Remove the node from the node index.
	//delete(b.Index, *node.Hash)
	b.index.RemoveNode(node)

	// Unlink all of the node's children.
	for _, child := range node.Children {
		child.Parent = nil
	}
	node.Children = nil

	// Remove the Reference from the dependency index.
	prevHash := node.ParentHash
	if children, ok := b.DepNodes[*prevHash]; ok {
		// Find the node amongst the children of the
		// dependencies for the parent hash and remove it.
		b.DepNodes[*prevHash] = RemoveChildNode(children, node)

		// Remove the map entry altogether if there are no
		// longer any nodes which depend on the parent hash.
		if len(b.DepNodes[*prevHash]) == 0 {
			delete(b.DepNodes, *prevHash)
		}
	}

	return nil
}

// getPrevNodeFromBlock returns a block node for the block previous to the
// passed block (the passed block's parent).  When it is already in the memory
// block chain, it simply returns it.  Otherwise, it loads the previous block
// from the block database, creates a new block node from it, and returns it.
// The returned node will be nil if the genesis block is passed.
func (b *BlockChain) getPrevNodeFromBlock(block *Block) (*BlockNode, error) {
	// Genesis block.
	prevHash := block.Header.Previous
	if prevHash.IsEqual(EmptyHash) {
		return nil, nil
	}

	// Return the existing previous block node if it's already there.
	//if bn, ok := b.Index[*prevHash]; ok {
	if bn, ok := b.index.LookupNode(&prevHash); ok {
		return bn, nil
	}

	header, err := b.db.GetFFLDB().GetHeader(prevHash)
	if err != nil {
		return nil, err
	}
	prevBlockNode, err := b.LoadBlockNode(header, &prevHash)
	if err != nil {
		return nil, err
	}
	return prevBlockNode, nil
}

// getPrevNodeFromNode returns a block node for the block previous to the
// passed block node (the passed block node's parent).  When the node is already
// connected to a parent, it simply returns it.  Otherwise, it loads the
// associated block from the database to obtain the previous hash and uses that
// to dynamically create a new block node and return it.  The memory block
// chain is updated accordingly.  The returned node will be nil if the genesis
// block is passed.
func (b *BlockChain) getPrevNodeFromNode(node *BlockNode) (*BlockNode, error) {
	// Return the existing previous block node if it's already there.
	if node.Parent != nil {
		return node.Parent, nil
	}

	// Genesis block.
	if node.Hash.IsEqual(b.GenesisHash) {
		return nil, nil
	}

	header, err := b.db.GetFFLDB().GetHeader(*node.ParentHash)
	if err != nil {
		return nil, err
	}
	prevBlockNode, err := b.LoadBlockNode(header, node.ParentHash)
	if err != nil {
		return nil, err
	}

	return prevBlockNode, nil
}

// getReorganizeNodes finds the fork point between the main chain and the passed
// node and returns a list of block nodes that would need to be detached from
// the main chain and a list of block nodes that would need to be attached to
// the fork point (which will be the end of the main chain after detaching the
// returned list of block nodes) in order to reorganize the chain such that the
// passed node is the new end of the main chain.  The lists will be empty if the
// passed node is not on a side chain.
func (b *BlockChain) getReorganizeNodes(node *BlockNode) (*list.List, *list.List) {
	// Nothing to detach or attach if there is no node.
	attachNodes := list.New()
	detachNodes := list.New()
	if node == nil {
		return detachNodes, attachNodes
	}

	// Find the fork point (if any) adding each block to the list of nodes
	// to attach to the main tree.  Push them onto the list in reverse order
	// so they are attached in the appropriate order when iterating the list
	// later.
	ancestor := node
	nodesMap := make(map[Uint256]*BlockNode)
	for _, n := range b.Nodes {
		nodesMap[*n.Hash] = n
	}

	for ; ancestor.Parent != nil; ancestor = ancestor.Parent {
		if _, ok := nodesMap[*ancestor.Hash]; ok {
			log.Info("ancestor:", ancestor.Height, "hash:", ancestor.Hash.String())
			break
		}
		attachNodes.PushFront(ancestor)
	}

	// TODO(davec): Use prevNodeFromNode function in case the requested
	// node is further back than the what is in memory.  This shouldn't
	// happen in the normal course of operation, but the ability to fetch
	// input transactions of arbitrary blocks will likely to be exposed at
	// some point and that could lead to an issue here.

	// Start from the end of the main chain and work backwards until the
	// common ancestor adding each block to the list of nodes to detach from
	// the main chain.
	log.Info("bestChain:", b.BestChain.Height, "hash:", b.BestChain.Hash.String())
	for n := b.BestChain; n != nil && n.Parent != nil; n = n.Parent {
		if n.Hash.IsEqual(*ancestor.Hash) {
			log.Info("equal hash:", n.Hash.String(), "height:", n.Height)
			break
		}
		detachNodes.PushBack(n)
	}

	log.Info("getReorganizeNodes datachNodes:", detachNodes.Len(), "attachNodes:", attachNodes.Len())
	return detachNodes, attachNodes
}

// reorganizeChain reorganizes the block chain by disconnecting the nodes in the
// detachNodes list and connecting the nodes in the attach list.  It expects
// that the lists are already in the correct order and are in sync with the
// end of the current best chain.  Specifically, nodes that are being
// disconnected must be in reverse order (think of popping them off
// the end of the chain) and nodes the are being attached must be in forwards
// order (think pushing them onto the end of the chain).
func (b *BlockChain) reorganizeChain2(detachNodes *list.List) error {
	// Disconnect blocks from the main chain.
	for e := detachNodes.Front(); e != nil; e = e.Next() {
		n := e.Value.(*BlockNode)
		block, err := b.db.GetFFLDB().GetBlock(*n.Hash)
		if err != nil {
			continue
		}

		log.Info("disconnect block:", block.Height, "hash:", block.Hash())
		err = b.disconnectBlock2(n, block.Block, block.Confirm)
		if err != nil {
			continue
		}
	}

	return nil
}

// reorganizeChain reorganizes the block chain by disconnecting the nodes in the
// detachNodes list and connecting the nodes in the attach list.  It expects
// that the lists are already in the correct order and are in sync with the
// end of the current best chain.  Specifically, nodes that are being
// disconnected must be in reverse order (think of popping them off
// the end of the chain) and nodes the are being attached must be in forwards
// order (think pushing them onto the end of the chain).
func (b *BlockChain) reorganizeChain(detachNodes, attachNodes *list.List) error {
	// Clean the UTXO cache
	b.UTXOCache.CleanCache()

	// Ensure all of the needed side chain blocks are in the cache.
	for e := attachNodes.Front(); e != nil; e = e.Next() {
		n := e.Value.(*BlockNode)
		if _, exists := b.blockCache[*n.Hash]; !exists {
			return fmt.Errorf("block %x is missing from the side "+
				"chain block cache", n.Hash.Bytes())
		}
	}

	forkCount := detachNodes.Len()
	var recoverFromDefault bool
	if forkCount >= maxHistoryCapacity {
		recoverFromDefault = true
	}

	// Disconnect blocks from the main chain.
	for e := detachNodes.Front(); e != nil; e = e.Next() {
		n := e.Value.(*BlockNode)
		block, err := b.db.GetFFLDB().GetBlock(*n.Hash)
		if err != nil {
			return err
		}

		log.Info("disconnect block:", block.Height)
		DefaultLedger.Arbitrators.DumpInfo(block.Height - 1)

		// roll back state about the last block before disconnect
		if !recoverFromDefault &&
			block.Height-1 >= b.chainParams.VoteStartHeight {
			err = b.CkpManager.OnRollbackTo(
				block.Height-1, b.state.ConsensusAlgorithm == state.POW)
			if err != nil {
				return err
			}
		}

		err = b.disconnectBlock(n, block.Block, block.Confirm)
		if err != nil {
			return err
		}
	}

	// recover check point from genesis block
	if recoverFromDefault {
		//reset all mem state data
		b.CkpManager.OnReset()
		b.InitCheckpoint(nil, nil, nil)
	}

	// Connect the new best chain blocks.
	for e := attachNodes.Front(); e != nil; e = e.Next() {
		n := e.Value.(*BlockNode)
		block := b.blockCache[*n.Hash]
		confirm := b.confirmCache[*n.Hash]

		log.Info("connect block:", block.Height)
		err := b.connectBlock(n, block, confirm)
		if err != nil {
			return err
		}

		// update state after connected block
		b.CkpManager.OnBlockSaved(&DposBlock{
			Block:       block,
			HaveConfirm: confirm != nil,
			Confirm:     confirm,
		}, nil, b.state.ConsensusAlgorithm == state.POW,
			b.state.RevertToPOWBlockHeight, false)
		DefaultLedger.Arbitrators.DumpInfo(block.Height)
		delete(b.blockCache, *n.Hash)
		delete(b.confirmCache, *n.Hash)
	}
	return nil
}

// // disconnectBlock handles disconnecting the passed node/block from the end of
// // the main (best) chain.
func (b *BlockChain) disconnectBlock2(node *BlockNode, block *Block, confirm *payload.Confirm) error {
	log.Info("disconnect block:", block.Height, "hash:", block.Hash())

	// Remove the block from the database which houses the main chain.
	prevNode, err := b.getPrevNodeFromNode(node)
	if err != nil {
		return err
	}

	b.db.GetFFLDB().Update(func(dbTx database.Tx) error {
		log.Info("DBRemoveBlockNode start")
		return DBRemoveBlockNode(dbTx, &block.Header)
	})

	err = b.db.RollbackBlock(block, node, confirm, CalcPastMedianTime(prevNode))
	if err != nil {
		return err
	}

	return nil
}

// // disconnectBlock handles disconnecting the passed node/block from the end of
// // the main (best) chain.
func (b *BlockChain) disconnectBlock(node *BlockNode, block *Block, confirm *payload.Confirm) error {
	// Make sure the node being disconnected is the end of the best chain.
	if b.BestChain == nil || !node.Hash.IsEqual(*b.BestChain.Hash) {
		return fmt.Errorf("disconnectBlock must be called with the " +
			"block at the end of the main chain")
	}

	// Remove the block from the database which houses the main chain.
	prevNode, err := b.getPrevNodeFromNode(node)
	if err != nil {
		return err
	}

	err = b.db.RollbackBlock(block, node, confirm, CalcPastMedianTime(prevNode))
	if err != nil {
		return err
	}

	// Put block in the side chain cache.
	node.InMainChain = false
	b.blockCache[*node.Hash] = block
	b.confirmCache[*node.Hash] = confirm

	//// This node's parent is now the end of the best chain.
	b.SetTip(node.Parent)
	b.BestChain = node.Parent
	b.MedianTimePast = CalcPastMedianTime(b.BestChain)

	// Notify the caller that the block was disconnected from the main
	// chain.  The caller would typically want to react with actions such as
	// updating wallets.
	events.Notify(events.ETBlockDisconnected, block)

	return nil
}

// connectBlock handles connecting the passed node/block to the end of the main
// (best) chain.
func (b *BlockChain) connectBlock(node *BlockNode, block *Block, confirm *payload.Confirm) error {
	if err := PreProcessSpecialTx(block); err != nil {
		return err
	}
	// The block must pass all of the validation rules which depend on the
	// position of the block within the block chain.
	if err := b.CheckBlockContext(block, node.Parent); err != nil {
		log.Error("PowCheckBlockContext error!", err)
		return err
	}
	var revertToPOW bool
	for _, tx := range block.Transactions {
		if tx.IsRevertToPOW() {
			revertToPOW = true
			break
		}
	}

	if block.Height >= b.chainParams.CRCOnlyDPOSHeight && !revertToPOW &&
		b.state.ConsensusAlgorithm != state.POW && confirm != nil {
		if err := checkBlockWithConfirmation(block, confirm,
			b.CkpManager, b.state.ConsensusAlgorithm == state.POW); err != nil {
			return fmt.Errorf("block confirmation validate failed: %s", err)
		}
	}
	// Make sure it's extending the end of the best chain.
	prevHash := &block.Header.Previous
	if b.BestChain != nil && !prevHash.IsEqual(*b.BestChain.Hash) {
		return fmt.Errorf("connectBlock must be called with a block " +
			"that extends the main chain")
	}
	// Insert the block into the database if it's not already there.  Even
	// though it is possible the block will ultimately fail to connect, it
	// has already passed all proof-of-work and validity tests which means
	// it would be prohibitively expensive for an attacker to fill up the
	// disk with a bunch of blocks that fail to connect.  This is necessary
	// since it allows block download to be decoupled from the much more
	// expensive connection logic.  It also has some other nice properties
	// such as making blocks that never become part of the main chain or
	// blocks that fail to connect available for further analysis.
	err := b.db.GetFFLDB().Update(func(dbTx database.Tx) error {
		return dbStoreBlock(dbTx, &DposBlock{
			Block:       block,
			HaveConfirm: confirm != nil,
			Confirm:     confirm,
		})
	})
	if err != nil {
		return fmt.Errorf("fflDB store block failed: %s", err)
	}
	medianTime := CalcPastMedianTime(b.BestChain)
	// Insert the block into the database which houses the main chain.
	if err := b.db.SaveBlock(block, node, confirm, medianTime); err != nil {
		return err
	}

	// Add the new node to the memory main chain indices for faster
	// lookups.
	node.InMainChain = true
	node.Status = statusDataStored | statusValid
	//b.Index[*node.Hash] = node
	b.SetTip(node)
	b.index.AddNode(node, &block.Header)
	if err := b.index.flushToDB(); err != nil {
		return err
	}
	b.DepNodes[*prevHash] = append(b.DepNodes[*prevHash], node)

	// This node is now the end of the best chain.
	b.BestChain = node
	b.MedianTimePast = medianTime

	// Notify the caller that the block was connected to the main chain.
	// The caller would typically want to react with actions such as
	// updating wallets.
	events.Notify(events.ETBlockConnected, block)

	return nil
}

func (b *BlockChain) GetBestChain() *BlockNode {
	b.mutex.RLock()
	defer b.mutex.RUnlock()
	chain := b.BestChain
	return chain
}

func (b *BlockChain) HaveBlock(hash *Uint256) (bool, error) {
	return b.BlockExists(hash) || b.IsKnownOrphan(hash), nil
}

func (b *BlockChain) BlockExists(hash *Uint256) bool {
	// Check memory chain first (could be main chain or side chain blocks).
	//if _, ok := b.Index[*hash]; ok {
	if _, ok := b.index.LookupNode(hash); ok {
		// Check in database (rest of main chain not in memory).
		return true
	}

	// Check in database (rest of main chain not in memory).
	exist, height, _ := b.db.GetFFLDB().BlockExists(hash)
	if !exist {
		return false
	}

	b.IndexLock.RLock()
	defer b.IndexLock.RUnlock()
	if uint32(len(b.Nodes)) <= height || !b.Nodes[height].Hash.IsEqual(*hash) {
		return false
	}
	return true
}

func (b *BlockChain) maybeAcceptBlock(block *Block, confirm *payload.Confirm) (bool, error) {
	// Get a block node for the block previous to this one.  Will be nil
	// if this is the genesis block.
	prevNode, err := b.getPrevNodeFromBlock(block)
	if err != nil {
		log.Errorf("getPrevNodeFromBlock: %v", err)
		return false, err
	}
	// The height of this block is one more than the referenced previous
	// block.
	blockHeight := uint32(0)
	if prevNode != nil {
		blockHeight = prevNode.Height + 1
	}

	if block.Header.Height != blockHeight {
		return false, fmt.Errorf("wrong block height!")
	}

	// Prune block nodes which are no longer needed before creating
	// a new node.
	err = b.pruneBlockNodes()
	if err != nil {
		return false, err
	}

	// Create a new block node for the block and add it to the in-memory
	// block chain (could be either a side chain or the main chain).
	blockhash := block.Hash()
	newNode := NewBlockNode(&block.Header, &blockhash)
	newNode.Status = statusDataStored
	if prevNode != nil {
		newNode.Parent = prevNode
		newNode.Height = blockHeight
		newNode.WorkSum.Add(prevNode.WorkSum, newNode.WorkSum)
	}

	// Connect the passed block to the chain while respecting proper chain
	// selection according to the chain with the most proof of work.  This
	// also handles validation of the transaction scripts.
	inMainChain, reorganized, err := b.connectBestChain(newNode, block, confirm)
	if err != nil {
		return false, err
	}

	if inMainChain && !reorganized {
		b.CkpManager.OnBlockSaved(&DposBlock{
			Block:       block,
			HaveConfirm: confirm != nil,
			Confirm:     confirm,
		}, nil, b.state.ConsensusAlgorithm == state.POW,
			b.state.RevertToPOWBlockHeight, false)
		DefaultLedger.Arbitrators.DumpInfo(block.Height)
	}

	events.Notify(events.ETBlockProcessed, block)

	// Notify the caller that the new block was accepted into the block
	// chain.  The caller would typically want to react by relaying the
	// inventory to other peers.
	if block.Height >= b.chainParams.CRCOnlyDPOSHeight {
		if confirm != nil {
			events.Notify(events.ETBlockConfirmAccepted, block)
		} else {
			events.Notify(events.ETNewBlockReceived, &DposBlock{
				Block:       block,
				HaveConfirm: false,
			})
			events.Notify(events.ETBlockAccepted, block)
		}
	} else if block.Height == b.chainParams.CRCOnlyDPOSHeight-1 {
		events.Notify(events.ETNewBlockReceived, &DposBlock{
			Block:       block,
			HaveConfirm: true,
		})
		events.Notify(events.ETBlockAccepted, block)
	} else {
		events.Notify(events.ETBlockAccepted, block)
	}
	return inMainChain, nil
}

func (b *BlockChain) connectBestChain(node *BlockNode, block *Block, confirm *payload.Confirm) (bool, bool, error) {
	// We haven't selected a best chain yet or we are extending the main
	// (best) chain with a new block.  This is the most common case.
	if b.BestChain == nil || (node.Parent.Hash.IsEqual(*b.BestChain.Hash)) {
		// Perform several checks to verify the block can be connected
		// to the main chain (including whatever reorganization might
		// be necessary to get this node to the main chain) without
		// violating any rules and without actually connecting the
		// block.
		//err := s.CheckConnectBlock(node, block)
		//if err != nil {
		//	return err
		//}

		// Connect the block to the main chain.
		err := b.connectBlock(node, block, confirm)
		if err != nil {
			if err := b.state.RollbackTo(block.Height); err != nil {
				log.Debug("state rollback failed: ", err)
			}
			return false, false, err
		}

		// Connect the parent node to this node.
		if node.Parent != nil {
			node.Parent.Children = append(node.Parent.Children, node)
		}
		return true, false, nil
	}
	// We're extending (or creating) a side chain which may or may not
	// become the main chain, but in either case we need the block stored
	// for future processing, so add the block to the side chain holding
	// cache.
	log.Debugf("Adding block %x to side chain cache", node.Hash.Bytes())

	b.blockCache[*node.Hash] = block
	b.confirmCache[*node.Hash] = confirm
	//b.Index[*node.Hash] = node
	node.Status = statusInvalidAncestor
	b.index.AddNode(node, &block.Header)

	// Connect the parent node to this node.
	node.InMainChain = false
	node.Parent.Children = append(node.Parent.Children, node)

	// We're extending (or creating) a side chain, but the cumulative
	// work for this new side chain is not enough to make it the new chain.
	if node.WorkSum.Cmp(b.BestChain.WorkSum) <= 0 {

		// Find the fork point.
		fork := node
		for ; fork.Parent != nil; fork = fork.Parent {
			if fork.InMainChain {
				break
			}
		}

		// Log information about how the block is forking the chain.
		if fork.Hash.IsEqual(*node.Parent.Hash) {
			log.Infof("FORK: Block %x forks the chain at height %d"+
				"/block %x, but does not cause a reorganize",
				node.Hash.Bytes(), fork.Height, fork.Hash.Bytes())
		} else {
			log.Infof("EXTEND FORK: Block %x extends a side chain "+
				"which forks the chain at height %d/block %x",
				node.Hash.Bytes(), fork.Height, fork.Hash.Bytes())
		}

		return false, false, nil
	}
	// We're extending (or creating) a side chain and the cumulative work
	// for this new side chain is more than the old best chain, so this side
	// chain needs to become the main chain.  In order to accomplish that,
	// find the common ancestor of both sides of the fork, disconnect the
	// blocks that form the (now) old fork from the main chain, and attach
	// the blocks that form the new chain to the main chain starting at the
	// common ancenstor (the point where the chain forked).
	detachNodes, attachNodes := b.getReorganizeNodes(node)
	// forbid reorganize if detaching nodes more than IrreversibleHeight
	if b.state.IsIrreversible(b.BestChain.Height, detachNodes.Len()) {
		return false, false, nil
	}
	//for e := detachNodes.Front(); e != nil; e = e.Next() {
	//	n := e.Value.(*BlockNode)
	//	fmt.Println("detach", n.Hash)
	//}

	//for e := attachNodes.Front(); e != nil; e = e.Next() {
	//	n := e.Value.(*BlockNode)
	//	fmt.Println("attach", n.Hash)
	//}

	// Reorganize the chain.
	log.Infof("REORGANIZE: Block %v is causing a reorganize.", node.Hash)
	err := b.reorganizeChain(detachNodes, attachNodes)
	if err != nil {
		return false, false, err
	}

	return true, true, nil
}

// ReorganizeChain reorganize chain by specify a block, this method shall not
// be called normally because it can cause reorganizing without node work sum
// checking
func (b *BlockChain) ReorganizeChain(block *Block) error {
	hash := block.Hash()
	node, ok := b.index.LookupNode(&hash)
	if !ok {
		return errors.New("node of the reorganizing block does not exist")
	}

	detachNodes, attachNodes := b.getReorganizeNodes(node)
	// forbid reorganize if detaching nodes more than IrreversibleHeight
	if b.state.IsIrreversible(block.Height, detachNodes.Len()) {
		return nil
	}

	log.Info("[ReorganizeChain] begin reorganize chain")
	err := b.reorganizeChain(detachNodes, attachNodes)
	if err != nil {
		return err
	}

	return nil
}

// ReorganizeChain reorganize chain by specify a block, this method shall not
// be called normally because it can cause reorganizing without node work sum
// checking
func (b *BlockChain) ReorganizeChain2(block *Block) error {
	hash := block.Hash()
	node, ok := b.index.LookupNode(&hash)
	if !ok {
		return errors.New("node of the reorganizing block does not exist")
	}

	detachNodes, attachNodes := b.getReorganizeNodes(node)

	for _, v := range b.DepNodes {
		for _, n := range v {
			if n.Height > block.Height {
				detachNodes.PushFront(n)
			}
		}
	}

	log.Info("[ReorganizeChain] begin reorganize chain, detachNodes count:",
		detachNodes.Len(), "attachNodes count:", attachNodes.Len())
	err := b.reorganizeChain2(detachNodes)
	if err != nil {
		return err
	}

	return nil
}

// (bool, bool, error)
// 1. inMainChain
// 2. isOphan
// 3. error
func (b *BlockChain) processBlock(block *Block, confirm *payload.Confirm) (bool, bool, error) {
	blockHash := block.Hash()

	log.Debugf("[ProcessBLock] height = %d, hash = %x", block.Header.Height, blockHash.Bytes())

	// The block must not already exist in the main chain or side chains.
	exists := b.BlockExists(&blockHash)
	if exists {
		str := fmt.Sprintf("already have block %x height %d\n ", blockHash.Bytes(), block.Height)
		return false, false, fmt.Errorf(str)
	}

	// The block must not already exist as an orphan.
	if _, exists := b.orphans[blockHash]; exists {
		log.Debugf("already have block (orphan) %v", blockHash)
		return false, true, nil
	}

	log.Debugf("[ProcessBLock] orphan already exist= %v", exists)

	// Perform preliminary sanity checks on the block and its transactions.
	//err = PowCheckBlockSanity(block, powLimit, b.TimeSource)
	err := b.CheckBlockSanity(block)
	if err != nil {
		log.Errorf("PowCheckBlockSanity error %s", err.Error())
		return false, false, err
	}

	blockHeader := block.Header

	// Handle orphan blocks.
	prevHash := blockHeader.Previous
	if !prevHash.IsEqual(EmptyHash) && !b.BlockExists(&prevHash) {
		log.Debugf("Adding orphan block %x with parent %x", blockHash.Bytes(), prevHash.Bytes())
		b.AddOrphanBlock(block)

		return false, true, nil
	}

	// The block has passed all context independent checks and appears sane
	// enough to potentially accept it into the block chain.
	inMainChain, err := b.maybeAcceptBlock(block, confirm)
	if err != nil {

		return false, true, err
	}

	// Accept any orphan blocks that depend on this block (they are
	// no longer orphans) and repeat for those accepted blocks until
	// there are no more.
	err = b.ProcessOrphans(&blockHash)
	if err != nil {
		//TODO inMainChain or not
		return false, false, err
	}

	//log.Debugf("Accepted block %v", blockHash)

	return inMainChain, false, nil
}

// length of inv need to be >= 2
func (b *BlockChain) GetOrphanBlockLocator(inv []*msg.InvVect) []*Uint256 {
	locator := make([]*Uint256, 0)
	locator = append(locator, &inv[len(inv)-1].Hash)
	locator = append(locator, &inv[0].Hash)
	return locator
}

func (b *BlockChain) LatestBlockLocator() ([]*Uint256, error) {
	if b.BestChain == nil {
		// Get the latest block hash for the main chain from the
		// database.

		// Get Current Block
		blockHash := b.GetCurrentBlockHash()
		return b.BlockLocatorFromHash(&blockHash), nil
	}

	// The best chain is set, so use its hash.
	return b.BlockLocatorFromHash(b.BestChain.Hash), nil
}

// SetTip sets the block chain to use the provided block node as the current tip
// and ensures the view is consistent by populating it with the nodes obtained
// by walking backwards all the way to genesis block as necessary.  Further
// calls will only perform the minimum work needed, so switching between chain
// tips is efficient.
//
// This function is safe for concurrent access.
func (b *BlockChain) SetTip(node *BlockNode) {
	b.IndexLock.Lock()
	b.setTip(node)
	b.IndexLock.Unlock()
}

// This only differs from the exported version in that it is up to the caller
// to ensure the lock is held.
//
// This function MUST be called with the block chain mutex locked (for writes).
func (b *BlockChain) setTip(node *BlockNode) {
	if node == nil {
		// Keep the backing array around for potential future use.
		b.Nodes = b.Nodes[:0]
		return
	}

	// Create or resize the slice that will hold the block nodes to the
	// provided tip height.  When creating the slice, it is created with
	// some additional capacity for the underlying array as append would do
	// in order to reduce overhead when extending the chain later.  As long
	// as the underlying array already has enough capacity, simply expand or
	// contract the slice accordingly.  The additional capacity is chosen
	// such that the array should only have to be extended about once a
	// week.
	needed := node.Height + 1
	if uint32(cap(b.Nodes)) < needed {
		nodes := make([]*BlockNode, needed, needed+approxNodesPerWeek)
		copy(nodes, b.Nodes)
		b.Nodes = nodes
	} else {
		prevLen := uint32(len(b.Nodes))
		b.Nodes = b.Nodes[0:needed]
		for i := prevLen; i < needed; i++ {
			b.Nodes[i] = nil
		}
	}

	for node != nil && b.Nodes[node.Height] != node {
		b.Nodes[node.Height] = node
		node = node.Parent
	}
}

func (b *BlockChain) LookupNodeInIndex(hash *Uint256) (*BlockNode, bool) {
	return b.index.LookupNode(hash)
}

func (b *BlockChain) BlockLocatorFromHash(inhash *Uint256) []*Uint256 {
	// The locator contains the requested hash at the very least.
	var hash Uint256
	copy(hash[:], inhash[:])
	//locator := make(Locator, 0, MaxBlockLocatorsPerMsg)
	locator := make([]*Uint256, 0)
	locator = append(locator, &hash)

	// Nothing more to do if a locator for the genesis hash was requested.
	if hash.IsEqual(b.GenesisHash) {
		return locator
	}

	// Attempt to find the height of the block that corresponds to the
	// passed hash, and if it's on a side chain, also find the height at
	// which it forks from the main chain.
	blockHeight := int32(-1)
	//node, exists := b.Index[*hash]
	node, exists := b.index.LookupNode(&hash)
	if !exists {
		// Try to look up the height for passed block hash.  Assume an
		// error means it doesn't exist and just return the locator for
		// the block itself.

		exist, height, err := b.db.GetFFLDB().BlockExists(&hash)
		if err != nil || !exist {
			return locator
		}
		blockHeight = int32(height)
	} else {
		blockHeight = int32(node.Height)
	}

	// Generate the block locators according to the algorithm described in
	// in the Locator comment and make sure to leave room for the
	// final genesis hash.
	increment := int32(1)
	for len(locator) < maxBlockLocators-1 {
		// Once there are 10 locators, exponentially increase the
		// distance between each block locator.
		if len(locator) > 10 {
			increment *= 2
		}
		blockHeight -= increment
		if blockHeight < 1 {
			break
		}

		// The desired block height is in the main chain, so look it up
		// from the main chain database.
		h, err := b.GetBlockHash(uint32(blockHeight))
		if err != nil {
			log.Debugf("Lookup of known valid height failed %v", blockHeight)
			continue
		}

		locator = append(locator, &h)
	}

	// Append the appropriate genesis block.
	locator = append(locator, &b.GenesisHash)

	return locator
}

func (b *BlockChain) locateStartBlock(locator []*Uint256) *Uint256 {
	var startHash Uint256
	for _, hash := range locator {
		exist, _, err := b.db.GetFFLDB().BlockExists(hash)
		if err == nil && exist {
			startHash = *hash
			break
		}
	}
	return &startHash
}

func (b *BlockChain) locateBlocks(startHash *Uint256, stopHash *Uint256, maxBlockHashes uint32) ([]*Uint256, error) {
	var count = uint32(0)
	var startHeight uint32
	var stopHeight uint32
	curHeight := b.GetHeight()
	if stopHash.IsEqual(EmptyHash) {
		if startHash.IsEqual(EmptyHash) {
			if curHeight > maxBlockHashes {
				count = maxBlockHashes
			} else {
				count = curHeight
			}
		} else {
			startHeader, err := b.db.GetFFLDB().GetHeader(*startHash)
			if err != nil {
				return nil, err
			}
			startHeight = startHeader.Height
			count = curHeight - startHeight
			if count > maxBlockHashes {
				count = maxBlockHashes
			}
		}
	} else {
		stopHeader, err := b.db.GetFFLDB().GetHeader(*stopHash)
		if err != nil {
			return nil, err
		}
		stopHeight = stopHeader.Height
		if !startHash.IsEqual(EmptyHash) {
			startHeader, err := b.db.GetFFLDB().GetHeader(*startHash)
			if err != nil {
				return nil, err
			}
			startHeight = startHeader.Height

			// avoid unsigned integer underflow
			if stopHeight < startHeight {
				return nil, fmt.Errorf("do not have header to send")
			}
			count = stopHeight - startHeight

			if count >= maxBlockHashes {
				count = maxBlockHashes
			}
		} else {
			if stopHeight > maxBlockHashes {
				count = maxBlockHashes
			} else {
				count = stopHeight
			}
		}
	}

	hashes := make([]*Uint256, 0)
	for i := uint32(1); i <= count; i++ {
		hash, err := b.GetBlockHash(startHeight + i)
		if err != nil {
			return nil, err
		}
		hashes = append(hashes, &hash)
	}

	return hashes, nil
}

// LocateBlocks returns the hashes of the blocks after the first known block in
// the locator until the provided stop hash is reached, or up to the provided
// max number of block hashes.
//
// In addition, there are two special cases:
//
//   - When no locators are provided, the stop hash is treated as a request for
//     that block, so it will either return the stop hash itself if it is known,
//     or nil if it is unknown
//   - When locators are provided, but none of them are known, hashes starting
//     after the genesis block will be returned
//
// This function is safe for concurrent access.
func (b *BlockChain) LocateBlocks(locator []*Uint256, hashStop *Uint256, maxHashes uint32) []*Uint256 {
	startHash := b.locateStartBlock(locator)
	blocks, err := b.locateBlocks(startHash, hashStop, maxHashes)
	if err != nil {
		log.Errorf("LocateBlocks error %s", err)
	}
	return blocks
}

func (b *BlockChain) MedianAdjustedTime() time.Time {
	newTimestamp := b.TimeSource.AdjustedTime()
	minTimestamp := b.MedianTimePast.Add(time.Second)

	if newTimestamp.Before(minTimestamp) {
		newTimestamp = minTimestamp
	}

	return newTimestamp
}

type timeSorter []int64

func (s timeSorter) Len() int {
	return len(s)
}

func (s timeSorter) Swap(i, j int) {
	s[i], s[j] = s[j], s[i]
}

func (s timeSorter) Less(i, j int) bool {
	return s[i] < s[j]
}

func CalcPastMedianTime(node *BlockNode) time.Time {
	timestamps := make([]int64, medianTimeBlocks)
	numNodes := 0
	iterNode := node
	for i := 0; i < medianTimeBlocks && iterNode != nil; i++ {
		timestamps[i] = int64(iterNode.Timestamp)
		numNodes++

		iterNode = iterNode.Parent
	}

	timestamps = timestamps[:numNodes]
	sort.Sort(timeSorter(timestamps))

	medianTimestamp := timestamps[numNodes/2]
	return time.Unix(medianTimestamp, 0)
}<|MERGE_RESOLUTION|>--- conflicted
+++ resolved
@@ -337,23 +337,6 @@
 			}
 		}
 
-<<<<<<< HEAD
-		//log.Info("ancestor block height:", b.AncestorBlock.Height)
-		//if b.AncestorBlock.Height != 0 {
-		//	log.Info("ReorganizeChain2 ancestor block height:", b.AncestorBlock.Height)
-		//	err := b.ReorganizeChain2(&b.AncestorBlock)
-		//	if err != nil {
-		//		log.Info("ReorganizeChain2 error:", err)
-		//		panic(err)
-		//	}
-		//
-		//	b.db.Close()
-		//	log.Info("###################### need to restart again ######################")
-		//	os.Exit(0)
-		//}
-
-=======
->>>>>>> 3a1935e7
 		done <- struct{}{}
 	}()
 	select {
