// Copyright (c) 2017-2021 The Elastos Foundation
// Use of this source code is governed by an MIT
// license that can be found in the LICENSE file.
//

package transaction

import (
	"errors"
	"fmt"
	"github.com/elastos/Elastos.ELA/common"

	"github.com/elastos/Elastos.ELA/core/contract"
	common2 "github.com/elastos/Elastos.ELA/core/types/common"

	"github.com/elastos/Elastos.ELA/core/types/payload"
	elaerr "github.com/elastos/Elastos.ELA/errors"
)

type CreateNFTTransaction struct {
	BaseTransaction
}

func (t *CreateNFTTransaction) CheckTransactionPayload() error {
	switch t.Payload().(type) {
	case *payload.CreateNFT:
		return nil
	}

	return errors.New("invalid payload type")
}

func (t *CreateNFTTransaction) IsAllowedInPOWConsensus() bool {
	return false
}

func (t *CreateNFTTransaction) CheckAttributeProgram() error {
	// Check attributes
	for _, attr := range t.Attributes() {
		if !common2.IsValidAttributeType(attr.Usage) {
			return fmt.Errorf("invalid attribute usage %v", attr.Usage)
		}
	}

	// Check programs
	if len(t.Programs()) != 1 {
		return fmt.Errorf("need to be only one program")
	}
	for _, program := range t.Programs() {
		if program.Code == nil {
			return fmt.Errorf("invalid program code nil")
		}
		if program.Parameter == nil {
			return fmt.Errorf("invalid program parameter nil")
		}
	}

	return nil
}

func (t *CreateNFTTransaction) HeightVersionCheck() error {
	blockHeight := t.parameters.BlockHeight
	chainParams := t.parameters.Config

	if blockHeight < chainParams.DPoSConfiguration.NFTStartHeight {
		return errors.New(fmt.Sprintf("not support %s transaction "+
			"before NFTStartHeight", t.TxType().Name()))
	}
	return nil
}

func (t *CreateNFTTransaction) SpecialContextCheck() (elaerr.ELAError, bool) {
	pld, ok := t.Payload().(*payload.CreateNFT)
	if !ok {
		return elaerr.Simple(elaerr.ErrTxPayload, errors.New("invalid payload")), true
	}

	state := t.parameters.BlockChain.GetState()
	crState := t.parameters.BlockChain.GetCRCommittee().GetState()
	producers := state.GetDposV2Producers()
	var existVote bool
	var nftAmount common.Fixed64
<<<<<<< HEAD
=======
	var votesStakeAddress common.Uint168
>>>>>>> d1621a52
	for _, p := range producers {
		for stakeAddress, votesInfo := range p.GetAllDetailedDPoSV2Votes() {
			for referKey, voteInfo := range votesInfo {
				if referKey.IsEqual(pld.ID) {
					ct, _ := contract.CreateStakeContractByCode(referKey.Bytes())
					nftStakeAddress := ct.ToProgramHash()
					if stakeAddress.IsEqual(*nftStakeAddress) {
						return elaerr.Simple(elaerr.ErrTxPayload,
							errors.New("the NFT has been created yet")), true
					}
					log.Info("create NFT, vote information:", voteInfo)
					existVote = true
					nftAmount = voteInfo.Info[0].Votes
<<<<<<< HEAD
=======
					votesStakeAddress = stakeAddress
>>>>>>> d1621a52
				}
			}
		}
	}

	if !existVote {
		return elaerr.Simple(elaerr.ErrTxPayload,
			errors.New("has no DPoS 2.0 votes equal to the NFT ID")), true
	}

	// stake address need to be same from code
	ct, _ := contract.CreateStakeContractByCode(t.programs[0].Code)
	stakeProgramHash := ct.ToProgramHash()
	stakeAddress, err := stakeProgramHash.ToAddress()
	if err != nil {
		return elaerr.Simple(elaerr.ErrTxPayload, errors.New("invalid stake address")), true
	}
	if stakeAddress != pld.StakeAddress {
		return elaerr.Simple(elaerr.ErrTxPayload, errors.New("stake address not from code")), true
	}
	if !votesStakeAddress.IsEqual(*stakeProgramHash) {
		return elaerr.Simple(elaerr.ErrTxPayload, errors.New("invalid stake address from NFT ID")), true
	}

	// nft has not been created before
	if g, ok := state.NFTIDGenesisBlockHashMap[pld.ID]; ok {
		log.Warnf("NFT has been create before, side chain genesis block "+
			"hash: %s", g)
		return elaerr.Simple(elaerr.ErrTxPayload,
			errors.New("NFT has been created before")), true
	}

	// check the vote rights is enough or not
	totalVoteRights := state.DposV2VoteRights[*stakeProgramHash]
	var usedCRVotes common.Fixed64
	if ucv := crState.UsedCRVotes[*stakeProgramHash]; ucv != nil {
		for _, v := range ucv {
			usedCRVotes += v.Votes
		}
	}
	var usedCRImpeachmentVotes common.Fixed64
	if ucv := crState.UsedCRImpeachmentVotes[*stakeProgramHash]; ucv != nil {
		for _, v := range ucv {
			usedCRImpeachmentVotes += v.Votes
		}
	}
	var usedCRProposalVotes common.Fixed64
	if ucv := crState.UsedCRCProposalVotes[*stakeProgramHash]; ucv != nil {
		for _, v := range ucv {
			if usedCRProposalVotes < v.Votes {
				usedCRProposalVotes = v.Votes
			}
		}
	}
	var usedDPoSVotes common.Fixed64
	if udv := state.UsedDposVotes[*stakeProgramHash]; udv != nil {
		for _, v := range udv {
			if usedDPoSVotes < v.Votes {
				usedDPoSVotes = v.Votes
			}
		}
	}

	blockHeight := t.parameters.BlockHeight
	if blockHeight < state.DPoSV2ActiveHeight {
		if nftAmount > totalVoteRights-usedDPoSVotes {
			log.Errorf("vote rights is not enough, nft amount:%s, "+
				"total vote rights:%s, used DPoS 1.0 votes:%s",
				nftAmount, totalVoteRights, usedDPoSVotes)
			return elaerr.Simple(elaerr.ErrTxPayload,
				errors.New("vote rights is not enough")), true
		}
	}

	if nftAmount > totalVoteRights-usedCRVotes ||
		nftAmount > totalVoteRights-usedCRImpeachmentVotes ||
		nftAmount > totalVoteRights-usedCRProposalVotes {
		log.Errorf("vote rights is not enough, nft amount:%s, "+
			"total vote rights:%s, used CR votes:%s, "+
			"used CR impeachment votes:%s, used CR proposal votes:%s",
			nftAmount, totalVoteRights, usedCRVotes,
			usedCRImpeachmentVotes, usedCRProposalVotes)
		return elaerr.Simple(elaerr.ErrTxPayload,
			errors.New("vote rights is not enough")), true
	}

<<<<<<< HEAD
	// nft has not been created before
	if g, ok := state.NFTIDGenesisBlockHashMap[pld.ID]; ok {
		log.Warnf("NFT has been create before, side chain genesis block "+
			"hash: %s", g)
		return elaerr.Simple(elaerr.ErrTxPayload,
			errors.New("NFT has been created before")), true
	}

	// check the vote rights is enough or not
	totalVoteRights := state.DposV2VoteRights[*stakeProgramHash]
	var usedCRVotes common.Fixed64
	if ucv := crState.UsedCRVotes[*stakeProgramHash]; ucv != nil {
		for _, v := range ucv {
			usedCRVotes += v.Votes
		}
	}
	var usedCRImpeachmentVotes common.Fixed64
	if ucv := crState.UsedCRImpeachmentVotes[*stakeProgramHash]; ucv != nil {
		for _, v := range ucv {
			usedCRImpeachmentVotes += v.Votes
		}
	}
	var usedCRProposalVotes common.Fixed64
	if ucv := crState.UsedCRCProposalVotes[*stakeProgramHash]; ucv != nil {
		for _, v := range ucv {
			if usedCRProposalVotes < v.Votes {
				usedCRProposalVotes = v.Votes
			}
		}
	}
	if nftAmount < totalVoteRights-usedCRVotes ||
		nftAmount < totalVoteRights-usedCRImpeachmentVotes ||
		nftAmount < totalVoteRights-usedCRProposalVotes {
		log.Errorf("vote rights is not enough, nft amount:%d, "+
			"total vote rights:%d, used CR votes:%d, "+
			"used CR impeachment votes:%d, used CR proposal votes:%d",
			nftAmount, totalVoteRights, usedCRVotes,
			usedCRImpeachmentVotes, usedCRProposalVotes)
		return elaerr.Simple(elaerr.ErrTxPayload,
			errors.New("vote rights is not enough")), true
	}

	return elaerr.Simple(elaerr.ErrTxPayload, errors.New("the NFT ID does not exist")), true
=======
	return nil, false
>>>>>>> d1621a52
}<|MERGE_RESOLUTION|>--- conflicted
+++ resolved
@@ -80,10 +80,7 @@
 	producers := state.GetDposV2Producers()
 	var existVote bool
 	var nftAmount common.Fixed64
-<<<<<<< HEAD
-=======
 	var votesStakeAddress common.Uint168
->>>>>>> d1621a52
 	for _, p := range producers {
 		for stakeAddress, votesInfo := range p.GetAllDetailedDPoSV2Votes() {
 			for referKey, voteInfo := range votesInfo {
@@ -97,10 +94,7 @@
 					log.Info("create NFT, vote information:", voteInfo)
 					existVote = true
 					nftAmount = voteInfo.Info[0].Votes
-<<<<<<< HEAD
-=======
 					votesStakeAddress = stakeAddress
->>>>>>> d1621a52
 				}
 			}
 		}
@@ -187,51 +181,5 @@
 			errors.New("vote rights is not enough")), true
 	}
 
-<<<<<<< HEAD
-	// nft has not been created before
-	if g, ok := state.NFTIDGenesisBlockHashMap[pld.ID]; ok {
-		log.Warnf("NFT has been create before, side chain genesis block "+
-			"hash: %s", g)
-		return elaerr.Simple(elaerr.ErrTxPayload,
-			errors.New("NFT has been created before")), true
-	}
-
-	// check the vote rights is enough or not
-	totalVoteRights := state.DposV2VoteRights[*stakeProgramHash]
-	var usedCRVotes common.Fixed64
-	if ucv := crState.UsedCRVotes[*stakeProgramHash]; ucv != nil {
-		for _, v := range ucv {
-			usedCRVotes += v.Votes
-		}
-	}
-	var usedCRImpeachmentVotes common.Fixed64
-	if ucv := crState.UsedCRImpeachmentVotes[*stakeProgramHash]; ucv != nil {
-		for _, v := range ucv {
-			usedCRImpeachmentVotes += v.Votes
-		}
-	}
-	var usedCRProposalVotes common.Fixed64
-	if ucv := crState.UsedCRCProposalVotes[*stakeProgramHash]; ucv != nil {
-		for _, v := range ucv {
-			if usedCRProposalVotes < v.Votes {
-				usedCRProposalVotes = v.Votes
-			}
-		}
-	}
-	if nftAmount < totalVoteRights-usedCRVotes ||
-		nftAmount < totalVoteRights-usedCRImpeachmentVotes ||
-		nftAmount < totalVoteRights-usedCRProposalVotes {
-		log.Errorf("vote rights is not enough, nft amount:%d, "+
-			"total vote rights:%d, used CR votes:%d, "+
-			"used CR impeachment votes:%d, used CR proposal votes:%d",
-			nftAmount, totalVoteRights, usedCRVotes,
-			usedCRImpeachmentVotes, usedCRProposalVotes)
-		return elaerr.Simple(elaerr.ErrTxPayload,
-			errors.New("vote rights is not enough")), true
-	}
-
-	return elaerr.Simple(elaerr.ErrTxPayload, errors.New("the NFT ID does not exist")), true
-=======
 	return nil, false
->>>>>>> d1621a52
 }