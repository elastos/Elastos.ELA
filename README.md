--- conflicted
+++ resolved
@@ -6,11 +6,7 @@
 
 ## Build
 
-<<<<<<< HEAD
-- put it under $GOPATH
-=======
 - put it under $GOPATH/src
->>>>>>> 4114d54a
 - run `glide update && glide install` to install depandencies.
 - then run `make` to build files.
 
