--- conflicted
+++ resolved
@@ -7,28 +7,6 @@
 	"time"
 
 	"github.com/elastos/Elastos.ELA/common"
-<<<<<<< HEAD
-=======
-	"github.com/elastos/Elastos.ELA/version/heights"
-)
-
-const (
-	DefaultConfigFilename = "./config.json"
-	MINGENBLOCKTIME       = 2
-	DefaultGenBlockTime   = 6
-
-	DataPath   = "elastos"
-	DataDir    = "data"
-	ChainDir   = "chain"
-	DposDir    = "dpos"
-	LogDir     = "logs"
-	NodeDir    = "node"
-	ArbiterDir = "arbiter"
-
-	MajorityCount    = 3
-	ArbitratorsCount = 5
-	EnableArbiter    = false
->>>>>>> 35e6fc7f
 )
 
 var (
@@ -123,13 +101,13 @@
 	PowConfiguration     PowConfiguration     `json:"PowConfiguration"`
 	VoteHeight           uint32               `json:"VoteHeight"`
 	Arbiters             []string             `json:"Arbiters"`
+	EnableArbiter        bool                 `json:"EnableArbiter"`
 	ArbiterConfiguration ArbiterConfiguration `json:"ArbiterConfiguration"`
 	RpcConfiguration     RpcConfiguration     `json:"RpcConfiguration"`
 	HeightVersions       []uint32             `json:"HeightVersions"`
 }
 
 type ArbiterConfiguration struct {
-<<<<<<< HEAD
 	PublicKey                string                    `json:"PublicKey"`
 	Magic                    uint32                    `json:"Magic"`
 	NodePort                 uint16                    `json:"NodePort"`
@@ -147,19 +125,6 @@
 	EmergencyTriggerTimeSpan uint32                    `json:"EmergencyTriggerTimeSpan"`
 	EmergencyDuration        uint32                    `json:"EmergencyDuration"`
 	InactivePercentage       float64                   `json:"InactivePercentage"`
-=======
-	Name            string `json:"Name"`
-	Magic           uint32 `json:"Magic"`
-	NodePort        uint16 `json:"NodePort"`
-	ProtocolVersion uint32 `json:"ProtocolVersion"`
-	Services        uint64 `json:"Services"`
-	PrintLevel      uint8  `json:"PrintLevel"`
-	SignTolerance   uint64 `json:"SignTolerance"`
-	MaxLogsSize     int64  `json:"MaxLogsSize"`
-	MaxPerLogSize   int64  `json:"MaxPerLogSize"`
-	MaxConnections  int    `json:"MaxConnections"`
-	CandidatesCount uint32 `json:"CandidatesCount"`
->>>>>>> 35e6fc7f
 }
 
 type Seed struct {
