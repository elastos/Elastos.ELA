--- conflicted
+++ resolved
@@ -244,7 +244,6 @@
 		ReturnCrossChainCoinStartHeight: 1032840,
 		ProhibitTransferToDIDHeight:     1032840,
 		DIDSideChainAddress:             "XKUh4GLhFJiqAMTF6HyWQrV9pK9HcGUdfJ",
-<<<<<<< HEAD
 		DPoSV2EffectiveVotes:            80000 * 100000000,
 		DPoSV2StartHeight:               1405000,
 		StakePoolProgramHash:            StakePoolProgramHash,
@@ -255,19 +254,7 @@
 		VotesSchnorrStartHeight:         math.MaxUint32,
 		CrossChainMonitorStartHeight:    math.MaxUint32,
 		CrossChainMonitorInterval:       100,
-=======
-		DPoSV2EffectiveVotes:            8000000000000,
-		DPoSV2StartHeight:               2000000,              // todo complete me
 		SupportMultiCodeHeight:          2000,                 // todo complete me
-		StakePoolProgramHash:            StakePoolProgramHash, // todo complete me
-		SchnorrStartHeight:              2000000,              // todo complete me
-		NormalSchnorrStartHeight:        2000000,              // todo complete me
-		ProducerSchnorrStartHeight:      2000000,              // todo complete me
-		CRSchnorrStartHeight:            2000000,              // todo complete me
-		VotesSchnorrStartHeight:         2000000,              // todo complete me
-		CrossChainMonitorStartHeight:    2000000,              // todo complete me
-		CrossChainMonitorInterval:       100,                  // todo complete me
->>>>>>> 8159e3af
 		HttpInfoPort:                    20333,
 		HttpRestPort:                    20334,
 		HttpWsPort:                      20335,
