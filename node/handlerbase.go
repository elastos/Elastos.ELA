--- conflicted
+++ resolved
@@ -94,17 +94,6 @@
 		return
 	}
 
-<<<<<<< HEAD
-	//// Obsolete node
-	//n, ret := LocalNode.DelNeighborNode(version.Nonce)
-	//if ret == true {
-	//	log.Info(fmt.Sprintf("Node %s reconnect", n))
-	//	// Close the connection and release the node soure
-	//	n.Disconnect()
-	//}
-
-=======
->>>>>>> 13a28af4
 	node.UpdateInfo(time.Now(), version.Version,
 		version.Services, version.Port, version.Nonce, version.Relay, version.Height)
 
@@ -183,7 +172,6 @@
 	if h.node.IsExternal() {
 		for _, addr := range LocalNode.RandSelectAddresses() {
 			if addr.Services&protocol.OpenService == protocol.OpenService {
-<<<<<<< HEAD
 				addrs = append(addrs,
 					&p2p.NetAddress{
 						addr.Timestamp,
@@ -191,11 +179,6 @@
 						addr.IP,
 						config.Parameters.NodeOpenPort,
 					})
-=======
-				var copyAddr = *addr
-				copyAddr.Port = config.Parameters.NodeOpenPort
-				addrs = append(addrs, &copyAddr)
->>>>>>> 13a28af4
 			}
 		}
 	} else {
