--- conflicted
+++ resolved
@@ -80,14 +80,11 @@
 }
 
 func (mp *TxPool) appendToTxPool(tx interfaces.Transaction) elaerr.ELAError {
-<<<<<<< HEAD
 	// todo complete me
-	if tx.IsIllegalProposalTx() || tx.IsIllegalVoteTx() || tx.IsRecordSponorTx() {
+	if tx.IsRecordSponorTx() {
 		return elaerr.Simple(elaerr.ErrTxValidation, nil)
 	}
 
-=======
->>>>>>> 3a1935e7
 	txHash := tx.Hash()
 
 	// If the transaction is CR appropriation transaction, need to remove
