--- conflicted
+++ resolved
@@ -606,11 +606,8 @@
 	ID string
 	// side chain format address.
 	StakeAddress string
-<<<<<<< HEAD
-=======
 	// side chain genesis block address
 	GenesisBlockHash string
->>>>>>> d1621a52
 }
 
 type DestroyNFTInfo struct {
