--- conflicted
+++ resolved
@@ -7,11 +7,7 @@
     runs-on: ubuntu-latest
     strategy:
       matrix:
-<<<<<<< HEAD
-        go: ["1.19"]
-=======
         go: ["1.20"]
->>>>>>> 0ba9e994
     steps:
 
     - name: Set up Go ${{ matrix.go }}
