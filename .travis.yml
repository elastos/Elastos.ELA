go_import_path: github.com/elastos/Elastos.ELA
language: go
go:
  - "1.13"
sudo: false
install:
  - go get -u github.com/mgechev/revive
script:
  - go test `go list ./... | grep -v benchmark` -short
  - make
  - make dns
<<<<<<< HEAD
  - ./util.sh test
  - revive -config .revive.toml -formatter friendly -exclude vendor/... $(go list ./...)
=======
  - make datagen
  - ./util.sh test
>>>>>>> 064d3f61
<|MERGE_RESOLUTION|>--- conflicted
+++ resolved
@@ -9,10 +9,6 @@
   - go test `go list ./... | grep -v benchmark` -short
   - make
   - make dns
-<<<<<<< HEAD
-  - ./util.sh test
-  - revive -config .revive.toml -formatter friendly -exclude vendor/... $(go list ./...)
-=======
   - make datagen
   - ./util.sh test
->>>>>>> 064d3f61
+  - revive -config .revive.toml -formatter friendly -exclude vendor/... $(go list ./...)