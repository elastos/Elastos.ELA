--- conflicted
+++ resolved
@@ -14,7 +14,6 @@
 
 	"github.com/elastos/Elastos.ELA/blockchain"
 	"github.com/elastos/Elastos.ELA/common"
-	"github.com/elastos/Elastos.ELA/common/config"
 	"github.com/elastos/Elastos.ELA/core"
 	"github.com/elastos/Elastos.ELA/core/contract"
 	common2 "github.com/elastos/Elastos.ELA/core/types/common"
@@ -279,21 +278,12 @@
 	}
 
 	currentHeight := t.parameters.BlockHeight
-<<<<<<< HEAD
-	if currentHeight <= config.Parameters.CRConfiguration.CRClaimDPOSNodeStartHeight {
+	if currentHeight <= t.parameters.Config.CRConfiguration.CRClaimDPOSNodeStartHeight {
 		if len(pld.Signers) < (int(t.parameters.Config.CRConfiguration.MemberCount)*2/3 + 1) {
 			return errors.New("Signers number must be bigger than 2/3+1 CRMemberCount")
 		}
-	} else if currentHeight < config.Parameters.DPoSConfiguration.DPOSNodeCrossChainHeight {
+	} else if currentHeight < t.parameters.Config.DPoSConfiguration.DPOSNodeCrossChainHeight {
 		if len(pld.Signers) < (int(t.parameters.Config.CRConfiguration.MemberCount) * 2 / 3) {
-=======
-	if currentHeight <= t.parameters.Config.CRClaimDPOSNodeStartHeight {
-		if len(pld.Signers) < (int(t.parameters.Config.CRMemberCount)*2/3 + 1) {
-			return errors.New("Signers number must be bigger than 2/3+1 CRMemberCount")
-		}
-	} else if currentHeight < t.parameters.Config.DPOSNodeCrossChainHeight {
-		if len(pld.Signers) < (int(t.parameters.Config.CRMemberCount) * 2 / 3) {
->>>>>>> 73287cbc
 			return errors.New("Signers number must be bigger than 2/3 CRMemberCount")
 		}
 	} else {
