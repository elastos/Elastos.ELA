// Copyright (c) 2017-2020 The Elastos Foundation
// Use of this source code is governed by an MIT
// license that can be found in the LICENSE file.
//

package state

import (
	"bytes"
	"encoding/hex"
	"fmt"
	common2 "github.com/elastos/Elastos.ELA/core/types/common"
	"github.com/elastos/Elastos.ELA/core/types/interfaces"
	"io"
	"math"
	"sync"

	"github.com/elastos/Elastos.ELA/common"
	"github.com/elastos/Elastos.ELA/common/config"
	"github.com/elastos/Elastos.ELA/core/contract"
	"github.com/elastos/Elastos.ELA/core/types"
	"github.com/elastos/Elastos.ELA/core/types/outputpayload"
	"github.com/elastos/Elastos.ELA/core/types/payload"
	"github.com/elastos/Elastos.ELA/cr/state"
	"github.com/elastos/Elastos.ELA/events"
	"github.com/elastos/Elastos.ELA/utils"
)

// ProducerState represents the state of a producer.
type ProducerState byte

const (
	// Pending indicates the producer is just registered and didn't get 6
	// confirmations yet.
	Pending ProducerState = iota

	// Active indicates the producer is registered and confirmed by more than
	// 6 blocks.
	Active

	// Inactive indicates the producer has been inactivated for a period which shall
	// be punished and will be activated later.
	Inactive

	// Canceled indicates the producer was canceled.
	Canceled

	// Illegal indicates the producer was found to break the consensus.
	Illegal

	// Returned indicates the producer has canceled and deposit returned.
	Returned
)

// CacheVotesSize indicate the size to cache votes information.
const CacheVotesSize = 6

// IrreversibleHeight defines the max height that the chain be reorganized
const IrreversibleHeight = 6

// producerStateStrings is a array of producer states back to their constant
// names for pretty printing.
var producerStateStrings = []string{"Pending", "Active", "Inactive",
	"Canceled", "Illegal", "Returned"}

func (ps ProducerState) String() string {
	if int(ps) < len(producerStateStrings) {
		return producerStateStrings[ps]
	}
	return fmt.Sprintf("ProducerState-%d", ps)
}

// Producer holds a producer's info.  It provides read only methods to access
// producer's info.
type Producer struct {
	info                         payload.ProducerInfo
	state                        ProducerState
	registerHeight               uint32
	cancelHeight                 uint32
	inactiveSince                uint32
	activateRequestHeight        uint32
	illegalHeight                uint32
	penalty                      common.Fixed64
	votes                        common.Fixed64
	dposV2Votes                  common.Fixed64
	depositAmount                common.Fixed64
	totalAmount                  common.Fixed64
	depositHash                  common.Uint168
	selected                     bool
	randomCandidateInactiveCount uint32
	inactiveCountingHeight       uint32
	lastUpdateInactiveHeight     uint32
	inactiveCount                uint32
}

// Info returns a copy of the origin registered producer info.
func (p *Producer) Info() payload.ProducerInfo {
	return p.info
}

// State returns the producer's state, can be pending, active or canceled.
func (p *Producer) State() ProducerState {
	return p.state
}

// RegisterHeight returns the height when the producer was registered.
func (p *Producer) RegisterHeight() uint32 {
	return p.registerHeight
}

// CancelHeight returns the height when the producer was canceled.
func (p *Producer) CancelHeight() uint32 {
	return p.cancelHeight
}

// Votes returns the votes of the producer.
func (p *Producer) Votes() common.Fixed64 {
	return p.votes
}

// DposV2Votes returns the votes of the dposV2.
func (p *Producer) DposV2Votes() common.Fixed64 {
	return p.dposV2Votes
}

func (p *Producer) NodePublicKey() []byte {
	return p.info.NodePublicKey
}

func (p *Producer) OwnerPublicKey() []byte {
	return p.info.OwnerPublicKey
}

func (p *Producer) Penalty() common.Fixed64 {
	return p.penalty
}

func (p *Producer) InactiveSince() uint32 {
	return p.inactiveSince
}

func (p *Producer) IllegalHeight() uint32 {
	return p.illegalHeight
}

func (p *Producer) ActivateRequestHeight() uint32 {
	return p.activateRequestHeight
}

func (p *Producer) DepositAmount() common.Fixed64 {
	return p.depositAmount
}

func (p *Producer) TotalAmount() common.Fixed64 {
	return p.totalAmount
}

func (p *Producer) AvailableAmount() common.Fixed64 {
	return p.totalAmount - p.depositAmount - p.penalty
}

func (p *Producer) Serialize(w io.Writer) error {
	if err := p.info.Serialize(w, payload.ProducerInfoVersion); err != nil {
		return err
	}

	if err := common.WriteUint8(w, uint8(p.state)); err != nil {
		return err
	}

	if err := common.WriteUint32(w, p.registerHeight); err != nil {
		return err
	}

	if err := common.WriteUint32(w, p.cancelHeight); err != nil {
		return err
	}

	if err := common.WriteUint32(w, p.inactiveSince); err != nil {
		return err
	}

	if err := common.WriteUint32(w, p.activateRequestHeight); err != nil {
		return err
	}

	if err := common.WriteUint32(w, p.illegalHeight); err != nil {
		return err
	}

	if err := p.penalty.Serialize(w); err != nil {
		return err
	}

	if err := p.votes.Serialize(w); err != nil {
		return err
	}

	if err := p.dposV2Votes.Serialize(w); err != nil {
		return err
	}

	if err := p.depositAmount.Serialize(w); err != nil {
		return err
	}

	if err := p.totalAmount.Serialize(w); err != nil {
		return err
	}

	if err := p.depositHash.Serialize(w); err != nil {
		return err
	}

	return common.WriteElements(w, p.selected, p.randomCandidateInactiveCount,
		p.inactiveCountingHeight, p.lastUpdateInactiveHeight, p.inactiveCount)
}

func (p *Producer) Deserialize(r io.Reader) (err error) {
	if err = p.info.Deserialize(r, payload.ProducerInfoVersion); err != nil {
		return
	}

	var state uint8
	if state, err = common.ReadUint8(r); err != nil {
		return
	}
	p.state = ProducerState(state)

	if p.registerHeight, err = common.ReadUint32(r); err != nil {
		return
	}

	if p.cancelHeight, err = common.ReadUint32(r); err != nil {
		return
	}

	if p.inactiveSince, err = common.ReadUint32(r); err != nil {
		return
	}

	if p.activateRequestHeight, err = common.ReadUint32(r); err != nil {
		return
	}

	if p.illegalHeight, err = common.ReadUint32(r); err != nil {
		return
	}

	if err := p.penalty.Deserialize(r); err != nil {
		return err
	}

	if err := p.votes.Deserialize(r); err != nil {
		return err
	}

	if err := p.dposV2Votes.Deserialize(r); err != nil {
		return err
	}

	if err := p.depositAmount.Deserialize(r); err != nil {
		return err
	}

	if err := p.totalAmount.Deserialize(r); err != nil {
		return err
	}

	if err := p.depositHash.Deserialize(r); err != nil {
		return err
	}

	return common.ReadElements(r, &p.selected, &p.randomCandidateInactiveCount,
		&p.inactiveCountingHeight, &p.lastUpdateInactiveHeight, &p.inactiveCount)
}

const (
	// maxHistoryCapacity indicates the maximum capacity of change history.
	maxHistoryCapacity = 720

	// ActivateDuration is about how long we should activate from pending or
	// inactive state
	ActivateDuration = 6
)

// State is a memory database storing DPOS producers state, like pending
// producers active producers and their votes.
type State struct {
	*StateKeyFrame

	// getArbiters defines methods about get current arbiters
	getArbiters              func() []*ArbiterInfo
	getCRMembers             func() []*state.CRMember
	isInElectionPeriod       func() bool
	getProducerDepositAmount func(programHash common.Uint168) (
		common.Fixed64, error)
	getTxReference func(tx interfaces.Transaction) (
		map[*common2.Input]common2.Output, error)
	tryUpdateCRMemberInactivity func(did common.Uint168, needReset bool, height uint32)
	tryRevertCRMemberInactivity func(did common.Uint168, oriState state.MemberState,
		oriInactiveCountingHeight uint32, height uint32)
	tryUpdateCRMemberIllegal func(did common.Uint168, height uint32)
	tryRevertCRMemberIllegal func(did common.Uint168, oriState state.MemberState, height uint32)

	chainParams *config.Params
	mtx         sync.RWMutex
	history     *utils.History
}

// getProducerKey returns the producer's owner public key string, whether the
// given public key is the producer's node public key or owner public key.
func (s *State) getProducerKey(publicKey []byte) string {
	key := hex.EncodeToString(publicKey)

	// If the given public key is node public key, get the producer's owner
	// public key.
	if owner, ok := s.NodeOwnerKeys[key]; ok {
		return owner
	}

	return key
}

// getProducer returns a producer with the producer's node public key or it's
// owner public key, if no matches return nil.
func (s *State) getProducer(publicKey []byte) *Producer {
	key := s.getProducerKey(publicKey)
	return s.getProducerByOwnerPublicKey(key)
}

// getProducer returns a producer with the producer's owner public key,
// if no matches return nil.
func (s *State) getProducerByOwnerPublicKey(key string) *Producer {
	if producer, ok := s.ActivityProducers[key]; ok {
		return producer
	}
	if producer, ok := s.CanceledProducers[key]; ok {
		return producer
	}
	if producer, ok := s.IllegalProducers[key]; ok {
		return producer
	}
	if producer, ok := s.PendingProducers[key]; ok {
		return producer
	}
	if producer, ok := s.InactiveProducers[key]; ok {
		return producer
	}
	return nil
}

// updateProducerInfo updates the producer's info with value compare, any change
// will be updated.
func (s *State) updateProducerInfo(origin *payload.ProducerInfo, update *payload.ProducerInfo) {
	producer := s.getProducer(origin.OwnerPublicKey)

	// compare and update node nickname.
	if origin.NickName != update.NickName {
		delete(s.Nicknames, origin.NickName)
		s.Nicknames[update.NickName] = struct{}{}
	}

	// compare and update node public key, we only query pending and active node
	// because canceled and illegal node can not be updated.
	if !bytes.Equal(origin.NodePublicKey, update.NodePublicKey) {
		oldKey := hex.EncodeToString(origin.NodePublicKey)
		newKey := hex.EncodeToString(update.NodePublicKey)
		delete(s.NodeOwnerKeys, oldKey)
		s.NodeOwnerKeys[newKey] = hex.EncodeToString(origin.OwnerPublicKey)
	}

	producer.info = *update
}

func (s *State) ExistProducerByDepositHash(programHash common.Uint168) bool {
	s.mtx.RLock()
	defer s.mtx.RUnlock()
	_, ok := s.ProducerDepositMap[programHash]
	return ok
}

// GetProducer returns a producer with the producer's node public key or it's
// owner public key including canceled and illegal producers.  If no matches
// return nil.
func (s *State) GetProducer(publicKey []byte) *Producer {
	s.mtx.RLock()
	producer := s.getProducer(publicKey)
	s.mtx.RUnlock()
	return producer
}

// GetProducers returns all producers including pending and active producers (no
// canceled and illegal producers).
func (s *State) GetProducers() []*Producer {
	s.mtx.RLock()
	producers := make([]*Producer, 0, len(s.PendingProducers)+
		len(s.ActivityProducers))
	for _, producer := range s.PendingProducers {
		producers = append(producers, producer)
	}
	for _, producer := range s.ActivityProducers {
		producers = append(producers, producer)
	}
	s.mtx.RUnlock()
	return producers
}

func (s *State) GetAllProducersPublicKey() []string {
	s.mtx.RLock()
	defer s.mtx.RUnlock()
	var nodePublicKeys []string
	for nodePK, _ := range s.NodeOwnerKeys {
		nodePublicKeys = append(nodePublicKeys, nodePK)
	}
	for _, nodePK := range s.chainParams.CRCArbiters {
		nodePublicKeys = append(nodePublicKeys, nodePK)
	}
	return nodePublicKeys
}

// GetAllProducers returns all producers including pending, active, canceled, illegal and inactive producers.
func (s *State) GetAllProducers() []*Producer {
	s.mtx.RLock()
	defer s.mtx.RUnlock()
	return s.getAllProducers()
}

func (s *State) getAllProducers() []*Producer {
	producers := make([]*Producer, 0, len(s.PendingProducers)+
		len(s.ActivityProducers))
	for _, producer := range s.PendingProducers {
		producers = append(producers, producer)
	}
	for _, producer := range s.ActivityProducers {
		producers = append(producers, producer)
	}
	for _, producer := range s.InactiveProducers {
		producers = append(producers, producer)
	}
	for _, producer := range s.CanceledProducers {
		producers = append(producers, producer)
	}
	for _, producer := range s.IllegalProducers {
		producers = append(producers, producer)
	}
	return producers
}

func (s *State) getAllNodePublicKey() map[string]struct{} {

	nodePublicKeyMap := make(map[string]struct{})

	for _, producer := range s.PendingProducers {
		strNodePublicKey := common.BytesToHexString(producer.info.NodePublicKey)
		nodePublicKeyMap[strNodePublicKey] = struct{}{}
	}
	for _, producer := range s.ActivityProducers {
		strNodePublicKey := common.BytesToHexString(producer.info.NodePublicKey)
		nodePublicKeyMap[strNodePublicKey] = struct{}{}
	}
	for _, producer := range s.InactiveProducers {
		strNodePublicKey := common.BytesToHexString(producer.info.NodePublicKey)
		nodePublicKeyMap[strNodePublicKey] = struct{}{}
	}
	for _, producer := range s.CanceledProducers {
		strNodePublicKey := common.BytesToHexString(producer.info.NodePublicKey)
		nodePublicKeyMap[strNodePublicKey] = struct{}{}
	}
	for _, producer := range s.IllegalProducers {
		strNodePublicKey := common.BytesToHexString(producer.info.NodePublicKey)
		nodePublicKeyMap[strNodePublicKey] = struct{}{}
	}
	return nodePublicKeyMap
}

// GetPendingProducers returns all producers that in pending state.
func (s *State) GetPendingProducers() []*Producer {
	s.mtx.RLock()
	producers := make([]*Producer, 0, len(s.PendingProducers))
	for _, producer := range s.PendingProducers {
		producers = append(producers, producer)
	}
	s.mtx.RUnlock()
	return producers
}

// GetActiveProducers returns all producers that in active state.
func (s *State) GetActiveProducers() []*Producer {
	s.mtx.RLock()
	producers := make([]*Producer, 0, len(s.ActivityProducers))
	for _, producer := range s.ActivityProducers {
		producers = append(producers, producer)
	}
	s.mtx.RUnlock()
	return producers
}

// GetDposActiveProducers returns all dposv2 producers that in active state.
func (s *State) GetActivityV2Producers() []*Producer {
	s.mtx.RLock()
	producers := make([]*Producer, 0, len(s.DposV2ActivityProducers))
	for _, producer := range s.DposV2ActivityProducers {
		producers = append(producers, producer)
	}
	s.mtx.RUnlock()
	return producers
}

// GetVotedProducers returns all producers that in active state with votes.
func (s *State) GetVotedProducers() []*Producer {
	s.mtx.RLock()
	producers := make([]*Producer, 0, len(s.ActivityProducers))
	for _, producer := range s.ActivityProducers {
		// limit arbiters can only be producers who have votes
		if producer.Votes() > 0 {
			producers = append(producers, producer)
		}
	}
	s.mtx.RUnlock()
	return producers
}

// GetDposV2ActiveProducers returns all producers that in active state with votes.
func (s *State) GetDposV2ActiveProducers() []*Producer {
	s.mtx.RLock()
	producers := make([]*Producer, 0, len(s.ActivityProducers))
	for _, producer := range s.ActivityProducers {
		// limit arbiters can only be producers who have effective dposV2 votes
		if producer.DposV2Votes() > s.chainParams.DposV2EffectiveVotes {
			producers = append(producers, producer)
		}
	}
	s.mtx.RUnlock()
	return producers
}

// GetCanceledProducers returns all producers that in cancel state.
func (s *State) GetCanceledProducers() []*Producer {
	s.mtx.RLock()
	defer s.mtx.RUnlock()
	return s.getCanceledProducers()
}

// getCanceledProducers returns all producers that in cancel state.
func (s *State) getCanceledProducers() []*Producer {
	producers := make([]*Producer, 0, len(s.CanceledProducers))
	for _, producer := range s.CanceledProducers {
		if producer.state == Canceled {
			producers = append(producers, producer)
		}
	}
	return producers
}

// GetPendingCanceledProducers returns all producers that in pending canceled state.
func (s *State) GetPendingCanceledProducers() []*Producer {
	s.mtx.RLock()
	producers := make([]*Producer, 0, len(s.PendingCanceledProducers))
	for _, producer := range s.PendingCanceledProducers {
		producers = append(producers, producer)
	}
	s.mtx.RUnlock()
	return producers
}

// GetReturnedDepositProducers returns producers that in returned deposit state.
func (s *State) GetReturnedDepositProducers() []*Producer {
	s.mtx.RLock()
	producers := make([]*Producer, 0, len(s.CanceledProducers))
	for _, producer := range s.CanceledProducers {
		if producer.state == Returned {
			producers = append(producers, producer)
		}
	}
	s.mtx.RUnlock()
	return producers
}

// GetIllegalProducers returns all illegal producers.
func (s *State) GetIllegalProducers() []*Producer {
	s.mtx.RLock()
	producers := make([]*Producer, 0, len(s.IllegalProducers))
	for _, producer := range s.IllegalProducers {
		producers = append(producers, producer)
	}
	s.mtx.RUnlock()
	return producers
}

// GetIllegalProducers returns all inactive producers.
func (s *State) GetInactiveProducers() []*Producer {
	s.mtx.RLock()
	producers := make([]*Producer, 0, len(s.InactiveProducers))
	for _, producer := range s.InactiveProducers {
		producers = append(producers, producer)
	}
	s.mtx.RUnlock()
	return producers
}

// IsPendingProducer returns if a producer is in pending list according to the
// public key.
func (s *State) IsPendingProducer(publicKey []byte) bool {
	s.mtx.RLock()
	_, ok := s.PendingProducers[s.getProducerKey(publicKey)]
	s.mtx.RUnlock()
	return ok
}

func (s *State) GetConsensusAlgorithm() ConsesusAlgorithm {
	s.mtx.RLock()
	defer s.mtx.RUnlock()
	return s.ConsensusAlgorithm
}

// IsActiveProducer returns if a producer is in activate list according to the
// public key.
func (s *State) IsActiveProducer(publicKey []byte) bool {
	s.mtx.RLock()
	_, ok := s.ActivityProducers[s.getProducerKey(publicKey)]
	s.mtx.RUnlock()
	return ok
}

// IsInactiveProducer returns if a producer is in inactivate list according to
// the public key.
func (s *State) IsInactiveProducer(publicKey []byte) bool {
	s.mtx.RLock()
	ok := s.isInactiveProducer(publicKey)
	s.mtx.RUnlock()
	return ok
}

func (s *State) isInactiveProducer(publicKey []byte) bool {
	_, ok := s.InactiveProducers[s.getProducerKey(publicKey)]
	return ok
}

// IsCanceledProducer returns if a producer is in canceled list according to the
// public key.
func (s *State) IsCanceledProducer(publicKey []byte) bool {
	s.mtx.RLock()
	_, ok := s.CanceledProducers[s.getProducerKey(publicKey)]
	s.mtx.RUnlock()
	return ok
}

// IsIllegalProducer returns if a producer is in illegal list according to the
// public key.
func (s *State) IsIllegalProducer(publicKey []byte) bool {
	s.mtx.RLock()
	_, ok := s.IllegalProducers[s.getProducerKey(publicKey)]
	s.mtx.RUnlock()
	return ok
}

// IsAbleToRecoverFromInactiveMode returns if most of the emergency arbiters have activated
// and able to work again
func (s *State) IsAbleToRecoverFromInactiveMode() bool {
	activatedNum := 0

	s.mtx.RLock()
	totalNum := len(s.EmergencyInactiveArbiters)
	for k := range s.EmergencyInactiveArbiters {
		if _, ok := s.InactiveProducers[k]; !ok {
			activatedNum++
		}
	}
	s.mtx.RUnlock()

	return totalNum == 0 || float64(activatedNum)/float64(totalNum) >
		MajoritySignRatioNumerator/MajoritySignRatioDenominator
}

// IsAbleToRecoverFromInactiveMode returns if there are enough active arbiters
func (s *State) IsAbleToRecoverFromUnderstaffedState() bool {
	s.mtx.RLock()
	result := len(s.ActivityProducers) >= s.chainParams.GeneralArbiters
	s.mtx.RUnlock()
	return result
}

// LeaveEmergency will reset EmergencyInactiveArbiters variable
func (s *State) LeaveEmergency(history *utils.History, height uint32) {
	s.mtx.Lock()
	oriArbiters := s.EmergencyInactiveArbiters
	history.Append(height, func() {
		s.EmergencyInactiveArbiters = map[string]struct{}{}
	}, func() {
		s.EmergencyInactiveArbiters = oriArbiters
	})
	s.mtx.Unlock()
}

// NicknameExists returns if a nickname is exists.
func (s *State) NicknameExists(nickname string) bool {
	s.mtx.RLock()
	_, ok := s.Nicknames[nickname]
	s.mtx.RUnlock()
	return ok
}

// ProducerExists returns if a producer is exists by it's node public key or
// owner public key.
func (s *State) ProducerExists(publicKey []byte) bool {
	s.mtx.RLock()
	producer := s.getProducer(publicKey)
	s.mtx.RUnlock()
	return producer != nil
}

// ProducerExists returns if a producer is exists by it's owner public key.
func (s *State) ProducerOwnerPublicKeyExists(publicKey []byte) bool {
	s.mtx.RLock()
	key := hex.EncodeToString(publicKey)
	producer := s.getProducerByOwnerPublicKey(key)
	s.mtx.RUnlock()
	return producer != nil
}

// ProducerExists returns if a producer is exists by it's node public key.
func (s *State) ProducerNodePublicKeyExists(publicKey []byte) bool {
	s.mtx.RLock()
	key := hex.EncodeToString(publicKey)
	_, ok := s.NodeOwnerKeys[key]
	s.mtx.RUnlock()
	return ok
}

// SpecialTxExists returns if a special tx (typically means illegal and
// inactive tx) is exists by it's hash
func (s *State) SpecialTxExists(tx interfaces.Transaction) bool {
	illegalData, ok := tx.Payload().(payload.DPOSIllegalData)
	if !ok {
		log.Error("special tx payload cast failed, tx:", common.ToReversedString(tx.Hash()))
		return false
	}

	hash := illegalData.Hash()
	s.mtx.RLock()
	_, ok = s.SpecialTxHashes[hash]
	s.mtx.RUnlock()
	return ok
}

// IsDPOSTransaction returns if a transaction will change the producers and
// votes state.
func (s *State) IsDPOSTransaction(tx interfaces.Transaction) bool {
	switch tx.TxType() {
	// Transactions will changes the producers state.
	case common2.RegisterProducer, common2.UpdateProducer, common2.CancelProducer,
		common2.ActivateProducer, common2.IllegalProposalEvidence,
		common2.IllegalVoteEvidence, common2.IllegalBlockEvidence,
		common2.IllegalSidechainEvidence, common2.InactiveArbitrators,
		common2.ReturnDepositCoin:
		return true

	// Transactions will change the producer votes state.
	case common2.TransferAsset:
		if tx.Version() >= common2.TxVersion09 {
			// Votes to producers.
			for _, output := range tx.Outputs() {
				if output.Type != common2.OTVote {
					continue
				}
				p, _ := output.Payload.(*outputpayload.VoteOutput)
				if p.Version == outputpayload.VoteProducerVersion {
					return true
				} else {
					for _, content := range p.Contents {
						if content.VoteType == outputpayload.Delegate {
							return true
						}
						if content.VoteType == outputpayload.DposV2 {
							return true
						}
					}
				}
			}
		}
	}

	s.mtx.RLock()
	defer s.mtx.RUnlock()
	// Cancel votes.
	for _, input := range tx.Inputs() {
		_, ok := s.Votes[input.ReferKey()]
		if ok {
			return true
		}
	}

	// Cancel dpos v2 votes.
	for _, input := range tx.Inputs {
		_, ok := s.DposV2Votes[input.ReferKey()]
		if ok {
			return true
		}
	}

	return false
}

// ProcessBlock takes a block and it's confirm to update producers state and
// votes accordingly.
func (s *State) ProcessBlock(block *types.Block, confirm *payload.Confirm) {
	s.mtx.Lock()
	defer s.mtx.Unlock()

	//s.tryInitProducerAssetAmounts(block.Height)
	s.processTransactions(block.Transactions, block.Height)
	s.ProcessVoteStatisticsBlock(block)
	s.updateProducersDepositCoin(block.Height)
	s.recordLastBlockTime(block)
	s.tryRevertToPOWByStateOfCRMember(block.Height)
	s.tryUpdateLastIrreversibleHeight(block.Height)

	if confirm != nil {
		if block.Height >= s.chainParams.ChangeCommitteeNewCRHeight {
			s.countArbitratorsInactivityV2(block.Height, confirm)
		} else if block.Height >= s.chainParams.CRClaimDPOSNodeStartHeight {
			s.countArbitratorsInactivityV1(block.Height, confirm)
		} else {
			s.countArbitratorsInactivityV0(block.Height, confirm)
		}
	}

	// Commit changes here if no errors found.
	s.history.Commit(block.Height)
}

func (s *State) tryRevertToPOWByStateOfCRMember(height uint32) {
	if !s.isInElectionPeriod() || s.NoClaimDPOSNode ||
		s.ConsensusAlgorithm == POW {
		return
	}
	for _, m := range s.getCRMembers() {
		if m.MemberState == state.MemberElected {
			return
		}
	}
	s.history.Append(height, func() {
		s.NoClaimDPOSNode = true
	}, func() {
		s.NoClaimDPOSNode = false
	})
	log.Info("[tryRevertToPOWByStateOfCRMember] found that no CR member"+
		" claimed DPoS node at height:", height)
}

// record timestamp of last block
func (s *State) recordLastBlockTime(block *types.Block) {
	oriLastBlockTime := s.LastBlockTimestamp
	s.history.Append(block.Height, func() {
		s.LastBlockTimestamp = block.Timestamp
	}, func() {
		s.LastBlockTimestamp = oriLastBlockTime
	})
}

// update producers deposit coin
func (s *State) updateProducersDepositCoin(height uint32) {
	updateDepositCoin := func(producer *Producer) {
		oriDepositAmount := producer.depositAmount
		s.history.Append(height, func() {
			producer.depositAmount -= state.MinDepositAmount
		}, func() {
			producer.depositAmount = oriDepositAmount
		})
	}

	canceledProducers := s.getCanceledProducers()
	for _, producer := range canceledProducers {
		if height-producer.CancelHeight() == s.chainParams.CRDepositLockupBlocks {
			updateDepositCoin(producer)
		}
	}
}

// ProcessVoteStatisticsBlock deal with block with vote statistics error.
func (s *State) ProcessVoteStatisticsBlock(block *types.Block) {
	if block.Height == s.chainParams.VoteStatisticsHeight {
		s.processTransactions(block.Transactions, block.Height)
	}
}

// processTransactions takes the transactions and the height when they have been
// packed into a block.  Then loop through the transactions to update producers
// state and votes according to transactions content.
func (s *State) processTransactions(txs []interfaces.Transaction, height uint32) {

	for _, tx := range txs {
		s.processTransaction(tx, height)
	}

	// Check if any pending producers has got 6 confirms, set them to activate.
	activateProducerFromPending := func(key string, producer *Producer) {
		s.history.Append(height, func() {
			producer.state = Active
			s.ActivityProducers[key] = producer
			if producer.info.StakeUntil != 0 {
				s.DposV2ActivityProducers[key] = producer
			}
			log.Info("### add dposV2 producer active ", key, producer.info.StakeUntil)
			delete(s.PendingProducers, key)
		}, func() {
			producer.state = Pending
			s.PendingProducers[key] = producer
			delete(s.ActivityProducers, key)
			if producer.info.StakeUntil != 0 {
				delete(s.DposV2ActivityProducers, key)
			}
		})
	}

	// Check if any pending inactive producers has got 6 confirms,
	// then set them to activate.
	activateProducerFromInactive := func(key string, producer *Producer) {
		s.history.Append(height, func() {
			producer.state = Active
			s.ActivityProducers[key] = producer
			if producer.info.StakeUntil != 0 {
				s.DposV2ActivityProducers[key] = producer
			}
			delete(s.InactiveProducers, key)
		}, func() {
			producer.state = Inactive
			s.InactiveProducers[key] = producer
			delete(s.ActivityProducers, key)
			if producer.info.StakeUntil != 0 {
				delete(s.DposV2ActivityProducers, key)
			}
		})
	}

	// Check if any pending illegal producers has got 6 confirms,
	// then set them to activate.
	activateProducerFromIllegal := func(key string, producer *Producer) {
		s.history.Append(height, func() {
			producer.state = Active
			s.ActivityProducers[key] = producer
			if producer.info.StakeUntil != 0 {
				s.DposV2ActivityProducers[key] = producer
			}
			delete(s.IllegalProducers, key)
		}, func() {
			producer.state = Illegal
			s.IllegalProducers[key] = producer
			delete(s.ActivityProducers, key)
			if producer.info.StakeUntil != 0 {
				delete(s.DposV2ActivityProducers, key)
			}
		})
	}

	if len(s.PendingProducers) > 0 {
		for key, producer := range s.PendingProducers {
			if height-producer.registerHeight+1 >= ActivateDuration {
				activateProducerFromPending(key, producer)
			}
		}
	}
	if len(s.InactiveProducers) > 0 {
		for key, producer := range s.InactiveProducers {
			if height > producer.activateRequestHeight &&
				height-producer.activateRequestHeight+1 >= ActivateDuration {
				activateProducerFromInactive(key, producer)
			}
		}
	}

	if height >= s.chainParams.EnableActivateIllegalHeight &&
		len(s.IllegalProducers) > 0 {
		for key, producer := range s.IllegalProducers {
			if height > producer.activateRequestHeight &&
				height-producer.activateRequestHeight+1 >= ActivateDuration {
				activateProducerFromIllegal(key, producer)
			}
		}
	}

	// Check if any pending producers has got 6 confirms, set them to activate.
	revertToDPOS := func() {
		s.history.Append(height, func() {
			s.ConsensusAlgorithm = DPOS
		}, func() {
			s.ConsensusAlgorithm = POW
		})
	}
	if s.DPOSWorkHeight != 0 {
		if height >= s.DPOSWorkHeight && s.ConsensusAlgorithm == POW {
			revertToDPOS()
		}
	}

}

// processTransaction take a transaction and the height it has been packed into
// a block, then update producers state and votes according to the transaction
// content.
func (s *State) processTransaction(tx interfaces.Transaction, height uint32) {
	switch tx.TxType() {
	case common2.RegisterProducer:
		s.registerProducer(tx, height)

	case common2.UpdateProducer:
		s.updateProducer(tx.Payload().(*payload.ProducerInfo), height)

	case common2.CancelProducer:
		s.cancelProducer(tx.Payload().(*payload.ProcessProducer), height)

	case common2.ActivateProducer:
		s.activateProducer(tx.Payload().(*payload.ActivateProducer), height)

	case common2.TransferAsset:
		s.processVotes(tx, height)

	case common2.IllegalProposalEvidence, common2.IllegalVoteEvidence,
		common2.IllegalBlockEvidence, common2.IllegalSidechainEvidence:
		s.processIllegalEvidence(tx.Payload(), height)

		payloadHash, err := tx.GetSpecialTxHash()
		if err != nil {
			log.Error(err.Error())
			return
		}
		s.recordSpecialTx(payloadHash, height)

	case common2.InactiveArbitrators:
		s.processEmergencyInactiveArbitrators(
			tx.Payload().(*payload.InactiveArbitrators), height)
		payloadHash, err := tx.GetSpecialTxHash()
		if err != nil {
			log.Error(err.Error())
			return
		}
		s.recordSpecialTx(payloadHash, height)

	case common2.ReturnDepositCoin:
		s.returnDeposit(tx, height)

	case common2.UpdateVersion:
		s.updateVersion(tx, height)

	case common2.NextTurnDPOSInfo:
		s.processNextTurnDPOSInfo(tx, height)

	case common2.CRCouncilMemberClaimNode:
		s.processCRCouncilMemberClaimNode(tx, height)

	case common2.RevertToPOW:
		s.processRevertToPOW(tx, height)

	case common2.RevertToDPOS:
		s.processRevertToDPOS(tx.Payload().(*payload.RevertToDPOS), height)
	}

	if tx.TxType() != common2.RegisterProducer {
		s.processDeposit(tx, height)
	}
	s.processCancelVotes(tx, height)
}

// registerProducer handles the register producer transaction.
func (s *State) registerProducer(tx interfaces.Transaction, height uint32) {
	info := tx.Payload().(*payload.ProducerInfo)
	nickname := info.NickName
	nodeKey := hex.EncodeToString(info.NodePublicKey)
	ownerKey := hex.EncodeToString(info.OwnerPublicKey)
	// ignore error here because this converting process has been ensured in
	// the context check already
	programHash, _ := contract.PublicKeyToDepositProgramHash(info.
		OwnerPublicKey)

	amount := common.Fixed64(0)
	depositOutputs := make(map[string]common.Fixed64)
	for i, output := range tx.Outputs() {
		if output.ProgramHash.IsEqual(*programHash) {
			amount += output.Value
			op := common2.NewOutPoint(tx.Hash(), uint16(i))
			depositOutputs[op.ReferKey()] = output.Value
		}
	}
	if tx.PayloadVersion != payload.ProducerInfoDposV2Version || s.getProducer(info.NodePublicKey) == nil {
		producer := Producer{
			info:                         *info,
			registerHeight:               height,
			votes:                        0,
			dposV2Votes:                  0,
			inactiveSince:                0,
			inactiveCount:                0,
			randomCandidateInactiveCount: 0,
			penalty:                      common.Fixed64(0),
			activateRequestHeight:        math.MaxUint32,
			depositAmount:                state.MinDepositAmount,
			totalAmount:                  amount,
			depositHash:                  *programHash,
		}

		s.history.Append(height, func() {
			s.Nicknames[nickname] = struct{}{}
			s.NodeOwnerKeys[nodeKey] = ownerKey
			s.PendingProducers[ownerKey] = &producer
			s.ProducerDepositMap[*programHash] = struct{}{}
			for k, v := range depositOutputs {
				s.DepositOutputs[k] = v
			}
		}, func() {
			delete(s.Nicknames, nickname)
			delete(s.NodeOwnerKeys, nodeKey)
			delete(s.PendingProducers, ownerKey)
			delete(s.ProducerDepositMap, *programHash)
			for k := range depositOutputs {
				delete(s.DepositOutputs, k)
			}
		})
	} else {
		s.updateProducer(info, height)
	}
}

// updateProducer handles the update producer transaction.
func (s *State) updateProducer(info *payload.ProducerInfo, height uint32) {
	producer := s.getProducer(info.OwnerPublicKey)
	producerInfo := producer.info
	s.history.Append(height, func() {
		s.updateProducerInfo(&producerInfo, info)
	}, func() {
		s.updateProducerInfo(info, &producerInfo)
	})
}

// cancelProducer handles the cancel producer transaction.
func (s *State) cancelProducer(payload *payload.ProcessProducer, height uint32) {
	key := hex.EncodeToString(payload.OwnerPublicKey)
	producer := s.getProducer(payload.OwnerPublicKey)
	oriState := producer.state
	s.history.Append(height, func() {
		producer.state = Canceled
		producer.cancelHeight = height
		s.CanceledProducers[key] = producer
		switch oriState {
		case Pending:
			delete(s.PendingProducers, key)
			s.PendingCanceledProducers[key] = producer
		case Active:
			delete(s.ActivityProducers, key)
			delete(s.DposV2ActivityProducers, key)
			log.Info("### delete dposV2 producer active ", key)
		case Inactive:
			delete(s.InactiveProducers, key)
		}
		delete(s.Nicknames, producer.info.NickName)
	}, func() {
		producer.cancelHeight = 0
		delete(s.CanceledProducers, key)
		producer.state = oriState
		switch oriState {
		case Pending:
			s.PendingProducers[key] = producer
			delete(s.PendingCanceledProducers, key)
		case Active:
			s.ActivityProducers[key] = producer
			if producer.info.StakeUntil != 0 {
				s.DposV2ActivityProducers[key] = producer
			}
		case Inactive:
			s.InactiveProducers[key] = producer
		}
		s.Nicknames[producer.info.NickName] = struct{}{}
	})
}

// activateProducer handles the activate producer transaction.
func (s *State) activateProducer(p *payload.ActivateProducer, height uint32) {
	producer := s.getProducer(p.NodePublicKey)
	if producer == nil {
		return
	}
	s.history.Append(height, func() {
		producer.activateRequestHeight = height
	}, func() {
		producer.activateRequestHeight = math.MaxUint32
	})
}

// processVotes takes a transaction, if the transaction including any vote
// inputs or outputs, validate and update producers votes.
func (s *State) processVotes(tx interfaces.Transaction, height uint32) {
	if tx.Version() >= common2.TxVersion09 {
		// Votes to producers.
<<<<<<< HEAD
		for i, output := range tx.Outputs() {
			if output.Type != common2.OTVote {
				continue
			}
			p, _ := output.Payload.(*outputpayload.VoteOutput)
			if p.Version == outputpayload.VoteProducerVersion {
				op := common2.NewOutPoint(tx.Hash(), uint16(i))
=======
		for i, output := range tx.Outputs {
			if output.Type != types.OTVote && output.Type != types.OTDposV2Vote {
				continue
			}
			p, _ := output.Payload.(*outputpayload.VoteOutput)
			if p.Version == outputpayload.VoteDposV2Version {
				op := types.NewOutPoint(tx.Hash(), uint16(i))
				s.history.Append(height, func() {
					s.DposV2Votes[op.ReferKey()] = height
				}, func() {
					delete(s.DposV2Votes, op.ReferKey())
				})
				s.processDposV2VoteOutput(output, height)
			} else if p.Version == outputpayload.VoteProducerVersion {
				op := types.NewOutPoint(tx.Hash(), uint16(i))
>>>>>>> 9dbf33d1
				s.history.Append(height, func() {
					s.Votes[op.ReferKey()] = struct{}{}
				}, func() {
					delete(s.Votes, op.ReferKey())
				})
				s.processVoteOutput(output, height)
			} else {
				var exist bool
				for _, content := range p.Contents {
					if content.VoteType == outputpayload.Delegate {
						exist = true
						break
					}
				}
				if exist {
					op := common2.NewOutPoint(tx.Hash(), uint16(i))
					s.history.Append(height, func() {
						s.Votes[op.ReferKey()] = struct{}{}
					}, func() {
						delete(s.Votes, op.ReferKey())
					})
					s.processVoteOutput(output, height)
				}
			}
		}
	}
}

// processDeposit takes a transaction output with deposit program hash.
func (s *State) processDeposit(tx interfaces.Transaction, height uint32) {
	for i, output := range tx.Outputs() {
		if contract.GetPrefixType(output.ProgramHash) ==
			contract.PrefixDeposit {
			if s.addProducerAssert(output, height) {
				op := common2.NewOutPoint(tx.Hash(), uint16(i))
				s.DepositOutputs[op.ReferKey()] = output.Value
			}
		}
	}
}

// getProducerByDepositHash will try to get producer with specified program
// hash, note the producer state should be pending active or inactive.
func (s *State) getProducerByDepositHash(hash common.Uint168) *Producer {
	for _, producer := range s.PendingProducers {
		if producer.depositHash.IsEqual(hash) {
			return producer
		}
	}
	for _, producer := range s.ActivityProducers {
		if producer.depositHash.IsEqual(hash) {
			return producer
		}
	}
	for _, producer := range s.InactiveProducers {
		if producer.depositHash.IsEqual(hash) {
			return producer
		}
	}
	for _, producer := range s.CanceledProducers {
		if producer.depositHash.IsEqual(hash) {
			return producer
		}
	}
	for _, producer := range s.IllegalProducers {
		if producer.depositHash.IsEqual(hash) {
			return producer
		}
	}
	return nil
}

// addProducerAssert will plus deposit amount for producers referenced in
// program hash of transaction output.
func (s *State) addProducerAssert(output *common2.Output, height uint32) bool {
	if producer := s.getProducerByDepositHash(output.ProgramHash); producer != nil {
		s.history.Append(height, func() {
			producer.totalAmount += output.Value
		}, func() {
			producer.totalAmount -= output.Value
		})
		return true
	}
	return false
}

// processCancelVotes takes a transaction output with vote payload.
func (s *State) processCancelVotes(tx interfaces.Transaction, height uint32) {
	var exist bool
	for _, input := range tx.Inputs() {
		referKey := input.ReferKey()
		if _, ok := s.Votes[referKey]; ok {
			exist = true
		}
	}
	if !exist {
		return
	}

	references, err := s.getTxReference(tx)
	if err != nil {
		log.Errorf("get tx reference failed, tx hash:%s", common.ToReversedString(tx.Hash()))
		return
	}
	for _, input := range tx.Inputs() {
		referKey := input.ReferKey()
		_, ok := s.Votes[referKey]
		if ok {
			out := references[input]
			s.processVoteCancel(&out, height)
		}
	}
}

// processCancelVotes takes a transaction output with vote payload.
func (s *State) processCancelDposV2Votes(tx *types.Transaction, height uint32) {
	var exist bool
	for _, input := range tx.Inputs {
		referKey := input.ReferKey()
		if _, ok := s.DposV2Votes[referKey]; ok {
			exist = true
		}
	}
	if !exist {
		return
	}

	references, err := s.getTxReference(tx)
	if err != nil {
		log.Errorf("get tx reference failed, tx hash:%s", common.ToReversedString(tx.Hash()))
		return
	}
	for _, input := range tx.Inputs {
		referKey := input.ReferKey()
		_, ok := s.DposV2Votes[referKey]
		if ok {
			out := references[input]
			s.processDposV2VoteCancel(&out, height)
		}
	}
}

// processVoteCancel takes a previous vote output and decrease producers votes.
func (s *State) processDposV2VoteCancel(output *types.Output, height uint32) {
	subtractByVote := func(producer *Producer, vote common.Fixed64) {
		s.history.Append(height, func() {
			producer.dposV2Votes -= vote
			if producer.dposV2Votes < s.chainParams.DposV2EffectiveVotes {
				delete(s.DposV2EffectedProducers, hex.EncodeToString(producer.info.OwnerPublicKey))
			}
		}, func() {
			producer.dposV2Votes += vote
			if producer.dposV2Votes >= s.chainParams.DposV2EffectiveVotes {
				s.DposV2EffectedProducers[hex.EncodeToString(producer.info.OwnerPublicKey)] = producer
			}
		})
	}

	p := output.Payload.(*outputpayload.VoteOutput)
	for _, vote := range p.Contents {
		for _, cv := range vote.CandidateVotes {
			producer := s.getProducer(cv.Candidate)
			if producer == nil {
				continue
			}
			switch vote.VoteType {
			case outputpayload.DposV2:
				if p.Version == outputpayload.VoteDposV2Version {
					v := cv.Votes
					subtractByVote(producer, v)
				}
			}
		}
	}
}

// processDposV2VoteOutput takes a transaction output with vote payload.
func (s *State) processDposV2VoteOutput(output *types.Output, height uint32) {
	countByVote := func(producer *Producer, vote common.Fixed64) {
		s.history.Append(height, func() {
			producer.dposV2Votes += vote
			if producer.dposV2Votes >= s.chainParams.DposV2EffectiveVotes {
				s.DposV2EffectedProducers[hex.EncodeToString(producer.info.OwnerPublicKey)] = producer
			}
		}, func() {
			producer.dposV2Votes -= vote
			if producer.dposV2Votes < s.chainParams.DposV2EffectiveVotes {
				delete(s.DposV2EffectedProducers, hex.EncodeToString(producer.info.OwnerPublicKey))
			}
		})
	}

	p := output.Payload.(*outputpayload.VoteOutput)
	for _, vote := range p.Contents {
		for _, cv := range vote.CandidateVotes {
			producer := s.getProducer(cv.Candidate)
			if producer == nil {
				continue
			}
			switch vote.VoteType {
			case outputpayload.DposV2:
				if p.Version == outputpayload.VoteDposV2Version {
					v := cv.Votes
					countByVote(producer, v)
				}
			}
		}
	}
}

// processVoteOutput takes a transaction output with vote payload.
func (s *State) processVoteOutput(output *common2.Output, height uint32) {
	countByGross := func(producer *Producer) {
		s.history.Append(height, func() {
			producer.votes += output.Value
		}, func() {
			producer.votes -= output.Value
		})
	}

	countByVote := func(producer *Producer, vote common.Fixed64) {
		s.history.Append(height, func() {
			producer.votes += vote
		}, func() {
			producer.votes -= vote
		})
	}

	p := output.Payload.(*outputpayload.VoteOutput)
	for _, vote := range p.Contents {
		for _, cv := range vote.CandidateVotes {
			producer := s.getProducer(cv.Candidate)
			if producer == nil {
				continue
			}

			switch vote.VoteType {
			case outputpayload.Delegate:
				if p.Version == outputpayload.VoteProducerVersion {
					countByGross(producer)
				} else {
					v := cv.Votes
					countByVote(producer, v)
				}
			}
		}
	}
}

// processVoteCancel takes a previous vote output and decrease producers votes.
func (s *State) processVoteCancel(output *common2.Output, height uint32) {
	subtractByGross := func(producer *Producer) {
		s.history.Append(height, func() {
			producer.votes -= output.Value
		}, func() {
			producer.votes += output.Value
		})
	}

	subtractByVote := func(producer *Producer, vote common.Fixed64) {
		s.history.Append(height, func() {
			producer.votes -= vote
		}, func() {
			producer.votes += vote
		})
	}

	p := output.Payload.(*outputpayload.VoteOutput)
	for _, vote := range p.Contents {
		for _, cv := range vote.CandidateVotes {
			producer := s.getProducer(cv.Candidate)
			if producer == nil {
				continue
			}
			switch vote.VoteType {
			case outputpayload.Delegate:
				if p.Version == outputpayload.VoteProducerVersion {
					subtractByGross(producer)
				} else {
					v := cv.Votes
					subtractByVote(producer, v)
				}
			}
		}
	}
}

// returnDeposit change producer state to ReturnedDeposit
func (s *State) returnDeposit(tx interfaces.Transaction, height uint32) {
	var inputValue common.Fixed64
	for _, input := range tx.Inputs() {
		inputValue += s.DepositOutputs[input.ReferKey()]
	}

	for _, program := range tx.Programs() {
		pk := program.Code[1 : len(program.Code)-1]
		if producer := s.getProducer(pk); producer != nil {

			// check deposit coin
			hash, err := contract.PublicKeyToDepositProgramHash(producer.info.OwnerPublicKey)
			if err != nil {
				log.Error("owner public key to deposit program hash: failed")
				return
			}

			var changeValue common.Fixed64
			var outputValue common.Fixed64
			for _, output := range tx.Outputs() {
				if output.ProgramHash.IsEqual(*hash) {
					changeValue += output.Value
				} else {
					outputValue += output.Value
				}
			}

			returnAction := func(producer *Producer) {
				s.history.Append(height, func() {
					producer.totalAmount -= inputValue
					if producer.state == Canceled &&
						producer.totalAmount+changeValue-producer.penalty <=
							s.chainParams.MinTransactionFee {
						producer.state = Returned
					}
				}, func() {
					producer.totalAmount += inputValue
					producer.state = Canceled
				})
			}

			returnAction(producer)
		}
	}
}

// processNextTurnDPOSInfo change NeedNextTurnDposInfo  status
func (s *State) processNextTurnDPOSInfo(tx interfaces.Transaction, height uint32) {
	_, ok := tx.Payload().(*payload.NextTurnDPOSInfo)
	if !ok {
		return
	}
	log.Warnf("processNextTurnDPOSInfo tx: %s, %d", common.ToReversedString(tx.Hash()), height)
	oriNeedNextTurnDposInfo := s.NeedNextTurnDPOSInfo
	s.history.Append(height, func() {
		s.NeedNextTurnDPOSInfo = false
	}, func() {
		s.NeedNextTurnDPOSInfo = oriNeedNextTurnDposInfo
	})
}

func (s *State) getCRMembersOwnerPublicKey(CRCommitteeDID common.Uint168) []byte {
	if s.getCRMembers != nil {
		for _, cr := range s.getCRMembers() {
			if cr.Info.DID.IsEqual(CRCommitteeDID) {
				return cr.Info.Code[1 : len(cr.Info.Code)-1]
			}
		}
	}
	return nil
}

func (s *State) getNodePublicKeyStr(strOwnerPublicKey string) string {
	for nodePubKey, nodeOwnerPubKey := range s.NodeOwnerKeys {
		if strOwnerPublicKey == nodeOwnerPubKey {
			return nodePubKey
		}
	}
	return ""
}

func (s *State) processCRCouncilMemberClaimNode(tx interfaces.Transaction, height uint32) {
	claimNodePayload := tx.Payload().(*payload.CRCouncilMemberClaimNode)
	strNewNodePublicKey := common.BytesToHexString(claimNodePayload.NodePublicKey)

	ownerPublicKey := s.getCRMembersOwnerPublicKey(claimNodePayload.CRCouncilCommitteeDID)
	if ownerPublicKey == nil {
		return
	}
	strOwnerPubkey := common.BytesToHexString(ownerPublicKey)
	strOldNodePublicKey := s.getNodePublicKeyStr(strOwnerPubkey)

	s.history.Append(height, func() {
		s.NodeOwnerKeys[strNewNodePublicKey] = strOwnerPubkey
		if strOldNodePublicKey != "" {
			delete(s.NodeOwnerKeys, strOldNodePublicKey)
		}
	}, func() {
		delete(s.NodeOwnerKeys, strNewNodePublicKey)
		if strOldNodePublicKey != "" {
			s.NodeOwnerKeys[strOldNodePublicKey] = strOwnerPubkey
		}
	})
}

func (s *State) processRevertToPOW(tx interfaces.Transaction, height uint32) {
	oriNoProducers := s.NoProducers
	oriNoClaimDPOSNode := s.NoClaimDPOSNode
	oriDPOSWorkHeight := s.DPOSWorkHeight
	oriRevertToPOWBlockHeight := s.RevertToPOWBlockHeight
	s.history.Append(height, func() {
		s.ConsensusAlgorithm = POW
		s.NoProducers = false
		s.NoClaimDPOSNode = false
		s.DPOSWorkHeight = 0
		s.RevertToPOWBlockHeight = height
	}, func() {
		s.ConsensusAlgorithm = DPOS
		s.NoProducers = oriNoProducers
		s.NoClaimDPOSNode = oriNoClaimDPOSNode
		s.DPOSWorkHeight = oriDPOSWorkHeight
		s.RevertToPOWBlockHeight = oriRevertToPOWBlockHeight

	})

	pld := tx.Payload().(*payload.RevertToPOW)
	log.Infof("[processRevertToPOW], revert to POW at height:%d, "+
		"revert type:%s", height, pld.Type.String())
}

// updateVersion record the update period during that inactive arbitrators
// will not need to pay the penalty
func (s *State) updateVersion(tx interfaces.Transaction, height uint32) {
	p, ok := tx.Payload().(*payload.UpdateVersion)
	if !ok {
		log.Error("tx payload cast failed, tx:", common.ToReversedString(tx.Hash()))
		return
	}

	oriVersionStartHeight := s.VersionStartHeight
	oriVersionEndHeight := s.VersionEndHeight
	s.history.Append(height, func() {
		s.VersionStartHeight = p.StartHeight
		s.VersionEndHeight = p.EndHeight
	}, func() {
		s.VersionStartHeight = oriVersionStartHeight
		s.VersionEndHeight = oriVersionEndHeight
	})
}

func (s *State) getClaimedCRMembersMap() map[string]*state.CRMember {
	crMembersMap := make(map[string]*state.CRMember)
	if s.getCRMembers == nil {
		return crMembersMap
	}
	crMembers := s.getCRMembers()
	for _, m := range crMembers {
		if len(m.DPOSPublicKey) != 0 {
			crMembersMap[hex.EncodeToString(m.Info.Code[1:len(m.Info.Code)-1])] = m
		}
	}
	return crMembersMap
}

func (s *State) processRevertToDPOS(Payload *payload.RevertToDPOS, height uint32) {
	oriWorkHeight := s.DPOSWorkHeight
	oriNeedRevertToDPOSTX := s.NeedRevertToDPOSTX
	s.history.Append(height, func() {
		s.DPOSWorkHeight = height + Payload.WorkHeightInterval
		s.NeedRevertToDPOSTX = false
	}, func() {
		s.DPOSWorkHeight = oriWorkHeight
		s.NeedRevertToDPOSTX = oriNeedRevertToDPOSTX
	})
}

func (s *State) getClaimedCRMemberDPOSPublicKeyMap() map[string]*state.CRMember {
	crMembersMap := make(map[string]*state.CRMember)
	if s.getCRMembers == nil {
		return crMembersMap
	}
	crMembers := s.getCRMembers()
	for _, m := range crMembers {
		if len(m.DPOSPublicKey) != 0 {
			crMembersMap[hex.EncodeToString(m.DPOSPublicKey)] = m
		}
	}
	return crMembersMap
}

// processEmergencyInactiveArbitrators change producer state according to
// emergency inactive arbitrators
func (s *State) processEmergencyInactiveArbitrators(
	inactivePayload *payload.InactiveArbitrators, height uint32) {

	addEmergencyInactiveArbitrator := func(key string, producer *Producer) {
		s.history.Append(height, func() {
			s.setInactiveProducer(producer, key, height, true)
			s.EmergencyInactiveArbiters[key] = struct{}{}
		}, func() {
			s.revertSettingInactiveProducer(producer, key, height, true)
			delete(s.EmergencyInactiveArbiters, key)
		})
	}

	for _, v := range inactivePayload.Arbitrators {
		nodeKey := hex.EncodeToString(v)
		key, ok := s.NodeOwnerKeys[nodeKey]
		if !ok {
			continue
		}

		// todo consider CR member

		if p, ok := s.ActivityProducers[key]; ok {
			addEmergencyInactiveArbitrator(key, p)
		}
		if p, ok := s.InactiveProducers[key]; ok {
			addEmergencyInactiveArbitrator(key, p)
		}
	}
}

// recordSpecialTx record hash of a special tx
func (s *State) recordSpecialTx(hash common.Uint256, height uint32) {
	s.history.Append(height, func() {
		s.SpecialTxHashes[hash] = struct{}{}
	}, func() {
		delete(s.SpecialTxHashes, hash)
	})
}

// removeSpecialTx record hash of a special tx
func (s *State) RemoveSpecialTx(hash common.Uint256) {
	s.mtx.RLock()
	defer s.mtx.RUnlock()
	delete(s.SpecialTxHashes, hash)
}

// processIllegalEvidence takes the illegal evidence payload and change producer
// state according to the evidence.
func (s *State) processIllegalEvidence(payloadData interfaces.Payload,
	height uint32) {
	// Get illegal producers from evidence.
	var illegalProducers [][]byte
	switch p := payloadData.(type) {
	case *payload.DPOSIllegalProposals:
		illegalProducers = [][]byte{p.Evidence.Proposal.Sponsor}

	case *payload.DPOSIllegalVotes:
		illegalProducers = [][]byte{p.Evidence.Vote.Signer}

	case *payload.DPOSIllegalBlocks:
		signers := make(map[string]interface{})
		for _, pk := range p.Evidence.Signers {
			signers[hex.EncodeToString(pk)] = nil
		}

		for _, pk := range p.CompareEvidence.Signers {
			key := hex.EncodeToString(pk)
			if _, ok := signers[key]; ok {
				illegalProducers = append(illegalProducers, pk)
			}
		}

	case *payload.SidechainIllegalData:
		illegalProducers = [][]byte{p.IllegalSigner}

	default:
		return
	}

	crMembersMap := s.getClaimedCRMemberDPOSPublicKeyMap()
	// Set illegal producers to FoundBad state
	for _, pk := range illegalProducers {
		if cr, ok := crMembersMap[hex.EncodeToString(pk)]; ok {
			if len(cr.DPOSPublicKey) == 0 {
				continue
			}
			oriState := cr.MemberState
			s.history.Append(height, func() {
				s.tryUpdateCRMemberIllegal(cr.Info.DID, height)
			}, func() {
				s.tryRevertCRMemberIllegal(cr.Info.DID, oriState, height)
			})
		}
		key, ok := s.NodeOwnerKeys[hex.EncodeToString(pk)]
		if !ok {
			continue
		}
		if producer, ok := s.ActivityProducers[key]; ok {
			oriPenalty := producer.penalty
			oriState := producer.state
			oriIllegalHeight := producer.illegalHeight
			s.history.Append(height, func() {
				producer.state = Illegal
				producer.illegalHeight = height
				s.IllegalProducers[key] = producer
				producer.activateRequestHeight = math.MaxUint32
				if height >= s.chainParams.ChangeCommitteeNewCRHeight {
					producer.penalty += s.chainParams.IllegalPenalty
				}
				delete(s.ActivityProducers, key)
				if producer.info.StakeUntil != 0 {
					delete(s.DposV2ActivityProducers, key)
				}
				delete(s.Nicknames, producer.info.NickName)
			}, func() {
				producer.state = oriState
				producer.penalty = oriPenalty
				producer.illegalHeight = oriIllegalHeight
				s.ActivityProducers[key] = producer
				if producer.info.StakeUntil != 0 {
					s.DposV2ActivityProducers[key] = producer
				}
				producer.activateRequestHeight = math.MaxUint32
				delete(s.IllegalProducers, key)
				s.Nicknames[producer.info.NickName] = struct{}{}
			})
			continue
		}

		if producer, ok := s.InactiveProducers[key]; ok {
			oriPenalty := producer.penalty
			oriState := producer.state
			oriIllegalHeight := producer.illegalHeight
			s.history.Append(height, func() {
				producer.state = Illegal
				producer.illegalHeight = height
				s.IllegalProducers[key] = producer
				producer.activateRequestHeight = math.MaxUint32
				if height >= s.chainParams.ChangeCommitteeNewCRHeight {
					producer.penalty += s.chainParams.IllegalPenalty
				}
				delete(s.InactiveProducers, key)
				delete(s.Nicknames, producer.info.NickName)
			}, func() {
				producer.state = oriState
				producer.penalty = oriPenalty
				producer.illegalHeight = oriIllegalHeight
				s.InactiveProducers[key] = producer
				producer.activateRequestHeight = math.MaxUint32
				delete(s.IllegalProducers, key)
				s.Nicknames[producer.info.NickName] = struct{}{}
			})
			continue
		}

		if producer, ok := s.IllegalProducers[key]; ok {
			oriPenalty := producer.penalty
			oriIllegalHeight := producer.illegalHeight
			s.history.Append(height, func() {
				producer.illegalHeight = height
				producer.activateRequestHeight = math.MaxUint32
				if height >= s.chainParams.ChangeCommitteeNewCRHeight {
					producer.penalty += s.chainParams.IllegalPenalty
				}
				delete(s.Nicknames, producer.info.NickName)
			}, func() {
				producer.penalty = oriPenalty
				producer.illegalHeight = oriIllegalHeight
				producer.activateRequestHeight = math.MaxUint32
				s.Nicknames[producer.info.NickName] = struct{}{}
			})
			continue
		}

		if producer, ok := s.CanceledProducers[key]; ok {
			oriPenalty := producer.penalty
			oriState := producer.state
			s.history.Append(height, func() {
				producer.state = Illegal
				producer.illegalHeight = height
				s.IllegalProducers[key] = producer
				if height >= s.chainParams.ChangeCommitteeNewCRHeight {
					producer.penalty += s.chainParams.IllegalPenalty
				}
				delete(s.CanceledProducers, key)
				delete(s.Nicknames, producer.info.NickName)
			}, func() {
				producer.state = oriState
				producer.illegalHeight = 0
				producer.penalty = oriPenalty
				s.CanceledProducers[key] = producer
				delete(s.IllegalProducers, key)
				s.Nicknames[producer.info.NickName] = struct{}{}
			})
			continue
		}
	}
}

// ProcessIllegalBlockEvidence takes a illegal block payload and change the
// producers state immediately.  This is a spacial case that can be handled
// before it packed into a block.
func (s *State) ProcessSpecialTxPayload(p interfaces.Payload, height uint32) {
	s.mtx.Lock()
	defer s.mtx.Unlock()

	if inactivePayload, ok := p.(*payload.InactiveArbitrators); ok {
		s.processEmergencyInactiveArbitrators(inactivePayload, 0)
	} else {
		s.processIllegalEvidence(p, 0)
	}

	// Commit changes here if no errors found.
	s.history.Commit(height)
}

// setInactiveProducer set active producer to inactive state
func (s *State) setInactiveProducer(producer *Producer, key string,
	height uint32, emergency bool) {
	producer.inactiveSince = height
	producer.activateRequestHeight = math.MaxUint32
	producer.state = Inactive
	producer.selected = false
	s.InactiveProducers[key] = producer
	delete(s.ActivityProducers, key)
	if producer.info.StakeUntil != 0 {
		delete(s.DposV2ActivityProducers, key)
	}

	if height < s.VersionStartHeight || height >= s.VersionEndHeight {
		if !emergency {
			if height >= s.chainParams.ChangeCommitteeNewCRHeight {
				producer.penalty += s.chainParams.InactivePenalty
			}
		} else {
			producer.penalty += s.chainParams.EmergencyInactivePenalty

		}
	}
}

// revertSettingInactiveProducer revert operation about setInactiveProducer
func (s *State) revertSettingInactiveProducer(producer *Producer, key string,
	height uint32, emergency bool) {
	producer.inactiveSince = 0
	producer.activateRequestHeight = math.MaxUint32
	producer.state = Active
	s.ActivityProducers[key] = producer
	if producer.info.StakeUntil != 0 {
		s.DposV2ActivityProducers[key] = producer
	}
	delete(s.InactiveProducers, key)

	if height < s.VersionStartHeight || height >= s.VersionEndHeight {
		penalty := s.chainParams.InactivePenalty
		if emergency {
			penalty = s.chainParams.EmergencyInactivePenalty
		}

		if producer.penalty < penalty {
			producer.penalty = common.Fixed64(0)
		} else {
			producer.penalty -= penalty
		}
	}
}

// countArbitratorsInactivity count arbitrators inactive rounds, and change to
// inactive if more than "MaxInactiveRounds"
func (s *State) countArbitratorsInactivityV2(height uint32,
	confirm *payload.Confirm) {
	// check inactive arbitrators after producers has participated in
	if height < s.chainParams.PublicDPOSHeight {
		return
	}

	isDPOSAsCR := height > s.chainParams.ChangeCommitteeNewCRHeight

	// changingArbiters indicates the arbiters that should reset inactive
	// counting state. With the value of true means the producer is on duty or
	// is not current arbiter any more, or just becoming current arbiter; and
	// false means producer is arbiter in both heights and not on duty.
	changingArbiters := make(map[string]bool)
	for _, a := range s.getArbiters() {
		if isDPOSAsCR {
			if !a.IsNormal {
				continue
			}
			key := s.getProducerKey(a.NodePublicKey)
			changingArbiters[key] = false
		} else {
			if !a.IsNormal || (a.IsCRMember && !a.ClaimedDPOSNode) {
				continue
			}
			key := s.getProducerKey(a.NodePublicKey)
			changingArbiters[key] = false
		}
	}
	changingArbiters[s.getProducerKey(confirm.Proposal.Sponsor)] = true

	crMembersMap := s.getClaimedCRMembersMap()
	// CRC producers are not in the ActivityProducers,
	// so they will not be inactive
	for k, v := range changingArbiters {
		needReset := v // avoiding pass iterator to closure

		if s.isInElectionPeriod != nil && s.isInElectionPeriod() {
			if cr, ok := crMembersMap[k]; ok {
				if cr.MemberState != state.MemberElected {
					continue
				}
				if isDPOSAsCR && len(cr.DPOSPublicKey) == 0 {
					key := k // avoiding pass iterator to closure
					producer, ok := s.ActivityProducers[key]
					if !ok {
						continue
					}
					oriInactiveCount := uint32(0)
					if producer.selected {
						oriInactiveCount = producer.randomCandidateInactiveCount
					} else {
						oriInactiveCount = producer.inactiveCount
					}
					oriLastUpdateInactiveHeight := producer.lastUpdateInactiveHeight
					oriSelected := producer.selected
					s.history.Append(height, func() {
						s.tryUpdateInactivityV2(key, producer, needReset, height)
					}, func() {
						s.tryRevertInactivity(key, producer, needReset, height,
							oriInactiveCount, oriLastUpdateInactiveHeight, oriSelected)
					})
				} else {
					oriState := cr.MemberState
					oriInactiveCount := cr.InactiveCount
					s.history.Append(height, func() {
						s.tryUpdateCRMemberInactivity(cr.Info.DID, needReset, height)
					}, func() {
						s.tryRevertCRMemberInactivity(cr.Info.DID, oriState, oriInactiveCount, height)
					})
				}
				continue
			}
		}

		key := k // avoiding pass iterator to closure
		producer, ok := s.ActivityProducers[key]
		if !ok {
			continue
		}
		oriInactiveCount := uint32(0)
		if producer.selected {
			oriInactiveCount = producer.randomCandidateInactiveCount
		} else {
			oriInactiveCount = producer.inactiveCount
		}
		oriLastUpdateInactiveHeight := producer.lastUpdateInactiveHeight
		oriSelected := producer.selected
		s.history.Append(height, func() {
			s.tryUpdateInactivityV2(key, producer, needReset, height)
		}, func() {
			s.tryRevertInactivity(key, producer, needReset, height,
				oriInactiveCount, oriLastUpdateInactiveHeight, oriSelected)
		})
	}
}

// countArbitratorsInactivity count arbitrators inactive rounds, and change to
// inactive if more than "MaxInactiveRounds"
func (s *State) countArbitratorsInactivityV1(height uint32,
	confirm *payload.Confirm) {
	// check inactive arbitrators after producers has participated in
	if height < s.chainParams.PublicDPOSHeight {
		return
	}
	// changingArbiters indicates the arbiters that should reset inactive
	// counting state. With the value of true means the producer is on duty or
	// is not current arbiter any more, or just becoming current arbiter; and
	// false means producer is arbiter in both heights and not on duty.
	changingArbiters := make(map[string]bool)
	for _, a := range s.getArbiters() {
		if !a.IsNormal || (a.IsCRMember && !a.ClaimedDPOSNode) {
			continue
		}
		key := s.getProducerKey(a.NodePublicKey)
		changingArbiters[key] = false
	}
	changingArbiters[s.getProducerKey(confirm.Proposal.Sponsor)] = true

	crMembersMap := s.getClaimedCRMembersMap()
	// CRC producers are not in the ActivityProducers,
	// so they will not be inactive
	for k, v := range changingArbiters {
		needReset := v // avoiding pass iterator to closure

		if s.isInElectionPeriod != nil && s.isInElectionPeriod() {
			if cr, ok := crMembersMap[k]; ok {
				if cr.MemberState != state.MemberElected {
					continue
				}
				oriState := cr.MemberState
				oriInactiveCount := cr.InactiveCountingHeight
				s.history.Append(height, func() {
					s.tryUpdateCRMemberInactivity(cr.Info.DID, needReset, height)
				}, func() {
					s.tryRevertCRMemberInactivity(cr.Info.DID, oriState, oriInactiveCount, height)
				})
				continue
			}
		}

		key := k // avoiding pass iterator to closure
		producer, ok := s.ActivityProducers[key]
		if !ok {
			continue
		}

		oriInactiveCount := producer.inactiveCount
		oriLastUpdateInactiveHeight := producer.lastUpdateInactiveHeight
		oriSelected := producer.selected
		s.history.Append(height, func() {
			s.tryUpdateInactivity(key, producer, needReset, height)
		}, func() {
			s.tryRevertInactivity(key, producer, needReset, height,
				oriInactiveCount, oriLastUpdateInactiveHeight, oriSelected)
		})
	}
}

// countArbitratorsInactivity count arbitrators inactive rounds, and change to
// inactive if more than "MaxInactiveRounds"
func (s *State) countArbitratorsInactivityV0(height uint32,
	confirm *payload.Confirm) {
	// check inactive arbitrators after producers has participated in
	if height < s.chainParams.PublicDPOSHeight {
		return
	}

	// changingArbiters indicates the arbiters that should reset inactive
	// counting state. With the value of true means the producer is on duty or
	// is not current arbiter any more, or just becoming current arbiter; and
	// false means producer is arbiter in both heights and not on duty.
	changingArbiters := make(map[string]bool)
	for k := range s.PreBlockArbiters {
		changingArbiters[k] = true
	}
	s.PreBlockArbiters = make(map[string]struct{})
	for _, a := range s.getArbiters() {
		key := s.getProducerKey(a.NodePublicKey)
		s.PreBlockArbiters[key] = struct{}{}
		if _, exist := changingArbiters[key]; exist {
			changingArbiters[key] = false
		}
	}
	changingArbiters[s.getProducerKey(confirm.Proposal.Sponsor)] = true

	// CRC producers are not in the ActivityProducers,
	// so they will not be inactive
	for k, v := range changingArbiters {
		needReset := v // avoiding pass iterator to closure

		key := k // avoiding pass iterator to closure
		producer, ok := s.ActivityProducers[key]
		if !ok {
			continue
		}

		oriInactiveCount := uint32(0)
		if producer.selected {
			oriInactiveCount = producer.randomCandidateInactiveCount
		} else {
			oriInactiveCount = producer.inactiveCount
		}
		oriLastUpdateInactiveHeight := producer.lastUpdateInactiveHeight
		oriSelected := producer.selected
		s.history.Append(height, func() {
			s.tryUpdateInactivity(key, producer, needReset, height)
		}, func() {
			s.tryRevertInactivity(key, producer, needReset, height,
				oriInactiveCount, oriLastUpdateInactiveHeight, oriSelected)
		})
	}
}

func (s *State) tryUpdateInactivityV2(key string, producer *Producer,
	needReset bool, height uint32) {
	if needReset {
		if producer.selected {
			producer.randomCandidateInactiveCount = 0
		} else {
			producer.inactiveCount = 0
		}
		producer.lastUpdateInactiveHeight = height
		return
	}

	if height != producer.lastUpdateInactiveHeight+1 {
		if producer.selected {
			producer.randomCandidateInactiveCount = 0
		}
	}

	if producer.selected {
		producer.randomCandidateInactiveCount++
		if producer.randomCandidateInactiveCount >= s.chainParams.MaxInactiveRoundsOfRandomNode {
			s.setInactiveProducer(producer, key, height, false)
		}
	} else {
		producer.inactiveCount++
		if producer.inactiveCount >= s.chainParams.MaxInactiveRounds {
			s.setInactiveProducer(producer, key, height, false)
			producer.inactiveCount = 0
		}
	}
	producer.lastUpdateInactiveHeight = height
}

func (s *State) tryUpdateInactivity(key string, producer *Producer,
	needReset bool, height uint32) {
	if needReset {
		producer.inactiveCountingHeight = 0
		return
	}

	if producer.inactiveCountingHeight == 0 {
		producer.inactiveCountingHeight = height
	}

	if height-producer.inactiveCountingHeight >= s.chainParams.MaxInactiveRounds {
		s.setInactiveProducer(producer, key, height, false)
		producer.inactiveCountingHeight = 0
	}
}

func (s *State) tryRevertInactivity(key string, producer *Producer,
	needReset bool, height, oriInactiveCount uint32,
	oriLastUpdateInactiveHeight uint32, oriSelected bool) {
	producer.lastUpdateInactiveHeight = oriLastUpdateInactiveHeight
	producer.selected = oriSelected
	if needReset {
		if producer.selected {
			producer.randomCandidateInactiveCount = oriInactiveCount

		} else {
			producer.inactiveCount = oriInactiveCount
		}
		return
	}

	if producer.state == Inactive {
		s.revertSettingInactiveProducer(producer, key, height, false)
	}
}

// OnRollbackSeekTo restores the database state to the given height.
func (s *State) RollbackSeekTo(height uint32) {
	s.mtx.Lock()
	defer s.mtx.Unlock()
	s.history.RollbackSeekTo(height)
}

// RollbackTo restores the database state to the given height, if no enough
// history to rollback to return error.
func (s *State) RollbackTo(height uint32) error {
	s.mtx.Lock()
	defer s.mtx.Unlock()
	return s.history.RollbackTo(height)
}

// GetHistory returns a history state instance storing the producers and votes
// on the historical height.
func (s *State) GetHistory(height uint32) (*StateKeyFrame, error) {
	s.mtx.RLock()
	defer s.mtx.RUnlock()

	// Seek to state to target height.
	if err := s.history.SeekTo(height); err != nil {
		return nil, err
	}

	// Take a snapshot of the history.
	return s.snapshot(), nil
}

func (s *State) GetLastIrreversibleHeight() uint32 {
	s.mtx.RLock()
	defer s.mtx.RUnlock()
	return s.LastIrreversibleHeight
}

func (s *State) tryUpdateLastIrreversibleHeight(height uint32) {
	if height < s.chainParams.RevertToPOWStartHeight {
		return
	}

	oriLastIrreversibleHeight := s.LastIrreversibleHeight
	oriDPOSStartHeight := s.DPOSStartHeight
	//init LastIrreversibleHeight
	if s.LastIrreversibleHeight == 0 {
		s.history.Append(height, func() {
			s.LastIrreversibleHeight = height - IrreversibleHeight
			s.DPOSStartHeight = s.LastIrreversibleHeight
			log.Debugf("[tryUpdateLastIrreversibleHeight] init LastIrreversibleHeight %d, DPOSStartHeight",
				s.LastIrreversibleHeight, s.DPOSStartHeight)
		}, func() {
			s.LastIrreversibleHeight = oriLastIrreversibleHeight
			s.DPOSStartHeight = oriDPOSStartHeight
			log.Debugf("[tryUpdateLastIrreversibleHeight] init rollback LastIrreversibleHeight %d, DPOSStartHeight",
				s.LastIrreversibleHeight, s.DPOSStartHeight)
		})

	} else if s.ConsensusAlgorithm == DPOS {
		//from pow to dpow
		if s.DPOSWorkHeight != 0 && height == s.DPOSWorkHeight+1 {
			s.history.Append(height, func() {
				s.DPOSStartHeight = height
				log.Debugf("[tryUpdateLastIrreversibleHeight] from pow to dpow  DPOSStartHeight",
					s.DPOSStartHeight)
			}, func() {
				s.DPOSStartHeight = oriDPOSStartHeight
				log.Debugf("[tryUpdateLastIrreversibleHeight] from pow to dpow rollback DPOSStartHeight",
					s.DPOSStartHeight)
			})
		}
		if height-s.DPOSStartHeight >= IrreversibleHeight {
			s.history.Append(height, func() {
				s.DPOSStartHeight++
				s.LastIrreversibleHeight = s.DPOSStartHeight
				log.Debugf("[tryUpdateLastIrreversibleHeight] LastIrreversibleHeight %d, DPOSStartHeight %d",
					s.LastIrreversibleHeight, s.DPOSStartHeight)
			}, func() {
				s.LastIrreversibleHeight = oriLastIrreversibleHeight
				s.DPOSStartHeight = oriDPOSStartHeight
				log.Debugf("[tryUpdateLastIrreversibleHeight] rollback LastIrreversibleHeight %d, DPOSStartHeight %d",
					s.LastIrreversibleHeight, s.DPOSStartHeight)
			})
		}
	}
}

//is this Height Irreversible
func (s *State) IsIrreversible(curBlockHeight uint32, detachNodesLen int) bool {
	s.mtx.RLock()
	defer s.mtx.RUnlock()

	if curBlockHeight <= s.chainParams.CRCOnlyDPOSHeight {
		return false
	}
	if curBlockHeight-uint32(detachNodesLen)-1 <= s.LastIrreversibleHeight {
		return true
	}
	if curBlockHeight >= s.chainParams.RevertToPOWStartHeight {
		if s.ConsensusAlgorithm == DPOS {
			if detachNodesLen > IrreversibleHeight {
				return true
			}
		}
	} else {
		if detachNodesLen > IrreversibleHeight {
			return true
		}
	}
	return false
}

func (s *State) handleEvents(event *events.Event) {
	switch event.Type {
	case events.ETCRCChangeCommittee:
		s.mtx.Lock()
		nodePublicKeyMap := s.getAllNodePublicKey()
		for nodePubKey := range s.NodeOwnerKeys {
			_, ok := nodePublicKeyMap[nodePubKey]
			if !ok {
				delete(s.NodeOwnerKeys, nodePubKey)
			}
		}
		s.mtx.Unlock()
	}
}

// NewState returns a new State instance.
func NewState(chainParams *config.Params, getArbiters func() []*ArbiterInfo,
	getCRMembers func() []*state.CRMember,
	isInElectionPeriod func() bool,
	getProducerDepositAmount func(common.Uint168) (common.Fixed64, error),
	tryUpdateCRMemberInactivity func(did common.Uint168, needReset bool, height uint32),
	tryRevertCRMemberInactivityfunc func(did common.Uint168, oriState state.MemberState, oriInactiveCount uint32, height uint32),
	tryUpdateCRMemberIllegal func(did common.Uint168, height uint32),
	tryRevertCRMemberIllegal func(did common.Uint168, oriState state.MemberState, height uint32)) *State {
	state := State{
		chainParams:                 chainParams,
		getArbiters:                 getArbiters,
		getCRMembers:                getCRMembers,
		isInElectionPeriod:          isInElectionPeriod,
		getProducerDepositAmount:    getProducerDepositAmount,
		history:                     utils.NewHistory(maxHistoryCapacity),
		StateKeyFrame:               NewStateKeyFrame(),
		tryUpdateCRMemberInactivity: tryUpdateCRMemberInactivity,
		tryRevertCRMemberInactivity: tryRevertCRMemberInactivityfunc,
		tryUpdateCRMemberIllegal:    tryUpdateCRMemberIllegal,
		tryRevertCRMemberIllegal:    tryRevertCRMemberIllegal,
	}
	events.Subscribe(state.handleEvents)
	return &state
}<|MERGE_RESOLUTION|>--- conflicted
+++ resolved
@@ -792,7 +792,7 @@
 	}
 
 	// Cancel dpos v2 votes.
-	for _, input := range tx.Inputs {
+	for _, input := range tx.Inputs() {
 		_, ok := s.DposV2Votes[input.ReferKey()]
 		if ok {
 			return true
@@ -1082,7 +1082,7 @@
 			depositOutputs[op.ReferKey()] = output.Value
 		}
 	}
-	if tx.PayloadVersion != payload.ProducerInfoDposV2Version || s.getProducer(info.NodePublicKey) == nil {
+	if tx.PayloadVersion() != payload.ProducerInfoDposV2Version || s.getProducer(info.NodePublicKey) == nil {
 		producer := Producer{
 			info:                         *info,
 			registerHeight:               height,
@@ -1147,7 +1147,6 @@
 		case Active:
 			delete(s.ActivityProducers, key)
 			delete(s.DposV2ActivityProducers, key)
-			log.Info("### delete dposV2 producer active ", key)
 		case Inactive:
 			delete(s.InactiveProducers, key)
 		}
@@ -1190,22 +1189,13 @@
 func (s *State) processVotes(tx interfaces.Transaction, height uint32) {
 	if tx.Version() >= common2.TxVersion09 {
 		// Votes to producers.
-<<<<<<< HEAD
 		for i, output := range tx.Outputs() {
-			if output.Type != common2.OTVote {
-				continue
-			}
-			p, _ := output.Payload.(*outputpayload.VoteOutput)
-			if p.Version == outputpayload.VoteProducerVersion {
-				op := common2.NewOutPoint(tx.Hash(), uint16(i))
-=======
-		for i, output := range tx.Outputs {
-			if output.Type != types.OTVote && output.Type != types.OTDposV2Vote {
+			if output.Type != common2.OTVote && output.Type != common2.OTDposV2Vote {
 				continue
 			}
 			p, _ := output.Payload.(*outputpayload.VoteOutput)
 			if p.Version == outputpayload.VoteDposV2Version {
-				op := types.NewOutPoint(tx.Hash(), uint16(i))
+				op := common2.NewOutPoint(tx.Hash(), uint16(i))
 				s.history.Append(height, func() {
 					s.DposV2Votes[op.ReferKey()] = height
 				}, func() {
@@ -1213,8 +1203,7 @@
 				})
 				s.processDposV2VoteOutput(output, height)
 			} else if p.Version == outputpayload.VoteProducerVersion {
-				op := types.NewOutPoint(tx.Hash(), uint16(i))
->>>>>>> 9dbf33d1
+				op := common2.NewOutPoint(tx.Hash(), uint16(i))
 				s.history.Append(height, func() {
 					s.Votes[op.ReferKey()] = struct{}{}
 				}, func() {
@@ -1330,9 +1319,9 @@
 }
 
 // processCancelVotes takes a transaction output with vote payload.
-func (s *State) processCancelDposV2Votes(tx *types.Transaction, height uint32) {
+func (s *State) processCancelDposV2Votes(tx interfaces.Transaction, height uint32) {
 	var exist bool
-	for _, input := range tx.Inputs {
+	for _, input := range tx.Inputs() {
 		referKey := input.ReferKey()
 		if _, ok := s.DposV2Votes[referKey]; ok {
 			exist = true
@@ -1347,7 +1336,7 @@
 		log.Errorf("get tx reference failed, tx hash:%s", common.ToReversedString(tx.Hash()))
 		return
 	}
-	for _, input := range tx.Inputs {
+	for _, input := range tx.Inputs() {
 		referKey := input.ReferKey()
 		_, ok := s.DposV2Votes[referKey]
 		if ok {
@@ -1358,7 +1347,7 @@
 }
 
 // processVoteCancel takes a previous vote output and decrease producers votes.
-func (s *State) processDposV2VoteCancel(output *types.Output, height uint32) {
+func (s *State) processDposV2VoteCancel(output *common2.Output, height uint32) {
 	subtractByVote := func(producer *Producer, vote common.Fixed64) {
 		s.history.Append(height, func() {
 			producer.dposV2Votes -= vote
@@ -1392,7 +1381,7 @@
 }
 
 // processDposV2VoteOutput takes a transaction output with vote payload.
-func (s *State) processDposV2VoteOutput(output *types.Output, height uint32) {
+func (s *State) processDposV2VoteOutput(output *common2.Output, height uint32) {
 	countByVote := func(producer *Producer, vote common.Fixed64) {
 		s.history.Append(height, func() {
 			producer.dposV2Votes += vote
