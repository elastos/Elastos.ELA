--- conflicted
+++ resolved
@@ -2437,7 +2437,6 @@
 		obj.OwnerPublicKey = common.BytesToHexString(object.OwnerPublicKey)
 		obj.Signature = common.BytesToHexString(object.Signature)
 		return obj
-<<<<<<< HEAD
 	case *payload.CRDPOSManagement:
 		obj := new(CRDPOSManagementInfo)
 		obj.CRCommitteeDID, _ = object.CRCommitteeDID.ToAddress()
@@ -2457,8 +2456,7 @@
 		obj.WorkingHeight = object.WorkingHeight
 		obj.CRPublickeys = crPublicKeysString
 		obj.DPOSPublicKeys = dposPublicKeysString
-
-=======
+		return obj
 	case *payload.CRCProposalRealWithdraw:
 		obj := new(CRCProposalRealWithdrawInfo)
 		obj.WithdrawTransactionHashes = make([]string, 0)
@@ -2466,7 +2464,6 @@
 			obj.WithdrawTransactionHashes =
 				append(obj.WithdrawTransactionHashes, hash.String())
 		}
->>>>>>> 536411d9
 		return obj
 	}
 	return nil
