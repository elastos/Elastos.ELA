--- conflicted
+++ resolved
@@ -4,7 +4,7 @@
 //
 
 package config
-<<<<<<< HEAD
+
 //
 //import (
 //	"testing"
@@ -41,7 +41,6 @@
 //	address, _ = testNetFoundation.ToAddress()
 //	assert.Equal(t, "8ZNizBf4KhhPjeJRGpox6rPcHE5Np6tFx3", address)
 //}
-=======
 
 import (
 	"testing"
@@ -80,5 +79,4 @@
 
 	address, _ = DposV2RewardAccumulateAddress.ToAddress()
 	assert.Equal(t, "EfskyVm2oBN31ajkyrNpnPVLyyLPbyRTms", address)
-}
->>>>>>> 29650818
+}