--- conflicted
+++ resolved
@@ -117,22 +117,12 @@
 
 // StateKeyFrame holds necessary State about CR committee.
 type KeyFrame struct {
-<<<<<<< HEAD
 	Members             map[common.Uint168]*CRMember
 	NextMembers         map[common.Uint168]*CRMember
-	ClaimedDposKeys     map[uint32][]string
+	ClaimedDPoSKeys     map[string]struct{}
+	NextClaimedDPoSKeys map[string]struct{}
 	HistoryMembers      map[uint64]map[common.Uint168]*CRMember
 	PartProposalResults []payload.ProposalResult
-=======
-	Members                    map[common.Uint168]*CRMember
-	NextMembers                map[common.Uint168]*CRMember
-	ClaimedDPoSKeys            map[string]struct{}
-	NextClaimedDPoSKeys        map[string]struct{}
-	HistoryMembers             map[uint64]map[common.Uint168]*CRMember
-	PartProposalResults        []payload.ProposalResult
-	DetailedCRVotes            map[common.Uint256]payload.DetailedVoteInfo // key: hash of DetailedVoteInfo
-	DetailedCRImpeachmentVotes map[common.Uint256]payload.DetailedVoteInfo // key: hash of DetailedCRImpeachmentVotes
->>>>>>> e1caf441
 
 	LastCommitteeHeight      uint32
 	LastVotingStartHeight    uint32
@@ -384,30 +374,16 @@
 		return
 	}
 
-<<<<<<< HEAD
+	if err = serializeUnsignedWithdrawFromSideChainKeys(w, kf.CurrentSignedWithdrawFromSideChainKeys); err != nil {
+		return
+	}
 	return common.WriteElements(w, kf.LastCommitteeHeight,
-=======
-	if err = serializeDetailVoteInfoMap(w, kf.DetailedCRVotes); err != nil {
-		return
-	}
-
-	if err = serializeDetailVoteInfoMap(w, kf.DetailedCRImpeachmentVotes); err != nil {
-		return
-	}
-
-	if err = common.WriteElements(w, kf.LastCommitteeHeight,
->>>>>>> e1caf441
 		kf.LastVotingStartHeight, kf.InElectionPeriod, kf.NeedAppropriation,
 		kf.NeedRecordProposalResult, kf.CRCFoundationBalance,
 		kf.CRCCommitteeBalance, kf.CRCCommitteeUsedAmount, kf.CRCCurrentStageAmount,
 		kf.DestroyedAmount, kf.CirculationAmount, kf.AppropriationAmount,
-		kf.CommitteeUsedAmount, kf.CRAssetsAddressUTXOCount, kf.CurrentWithdrawFromSideChainIndex); err != nil {
-		return
-	}
-
-	if err = serializeUnsignedWithdrawFromSideChainKeys(w, kf.CurrentSignedWithdrawFromSideChainKeys); err != nil {
-		return
-	}
+		kf.CommitteeUsedAmount, kf.CRAssetsAddressUTXOCount, kf.CurrentWithdrawFromSideChainIndex)
+
 	return
 }
 
@@ -436,30 +412,15 @@
 		return
 	}
 
-<<<<<<< HEAD
-	err = common.ReadElements(r, &kf.LastCommitteeHeight,
-=======
-	if kf.DetailedCRVotes, err = deserializeDetailVoteInfoMap(r); err != nil {
-		return
-	}
-
-	if kf.DetailedCRImpeachmentVotes, err = deserializeDetailVoteInfoMap(r); err != nil {
-		return
-	}
-
-	if err = common.ReadElements(r, &kf.LastCommitteeHeight,
->>>>>>> e1caf441
+	if kf.CurrentSignedWithdrawFromSideChainKeys, err = deserializeUnsignedWithdrawFromSideChainKeys(r); err != nil {
+		return
+	}
+
+	return common.ReadElements(r, &kf.LastCommitteeHeight,
 		&kf.LastVotingStartHeight, &kf.InElectionPeriod, &kf.NeedAppropriation,
 		&kf.NeedRecordProposalResult, &kf.CRCFoundationBalance, &kf.CRCCommitteeBalance,
 		&kf.CRCCommitteeUsedAmount, &kf.CRCCurrentStageAmount, &kf.DestroyedAmount, &kf.CirculationAmount,
-		&kf.AppropriationAmount, &kf.CommitteeUsedAmount, &kf.CRAssetsAddressUTXOCount, &kf.CurrentWithdrawFromSideChainIndex); err != nil {
-		return
-	}
-
-	if kf.CurrentSignedWithdrawFromSideChainKeys, err = deserializeUnsignedWithdrawFromSideChainKeys(r); err != nil {
-		return
-	}
-	return
+		&kf.AppropriationAmount, &kf.CommitteeUsedAmount, &kf.CRAssetsAddressUTXOCount, &kf.CurrentWithdrawFromSideChainIndex)
 }
 
 func (kf *KeyFrame) serializeMembersMap(w io.Writer,
@@ -785,14 +746,12 @@
 
 func NewKeyFrame() *KeyFrame {
 	return &KeyFrame{
-		Members:                    make(map[common.Uint168]*CRMember, 0),
-		NextMembers:                make(map[common.Uint168]*CRMember, 0),
-		ClaimedDPoSKeys:            make(map[string]struct{}, 0),
-		NextClaimedDPoSKeys:        make(map[string]struct{}, 0),
-		HistoryMembers:             make(map[uint64]map[common.Uint168]*CRMember, 0),
-		DetailedCRVotes:            make(map[common.Uint256]payload.DetailedVoteInfo, 0),
-		DetailedCRImpeachmentVotes: make(map[common.Uint256]payload.DetailedVoteInfo, 0),
-		LastCommitteeHeight:        0,
+		Members:                                make(map[common.Uint168]*CRMember, 0),
+		NextMembers:                            make(map[common.Uint168]*CRMember, 0),
+		ClaimedDPoSKeys:                        make(map[string]struct{}, 0),
+		NextClaimedDPoSKeys:                    make(map[string]struct{}, 0),
+		HistoryMembers:                         make(map[uint64]map[common.Uint168]*CRMember, 0),
+		LastCommitteeHeight:                    0,
 		CurrentSignedWithdrawFromSideChainKeys: make([]string, 0),
 	}
 }
