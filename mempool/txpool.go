--- conflicted
+++ resolved
@@ -30,12 +30,12 @@
 	chainParams *config.Params
 
 	sync.RWMutex
-<<<<<<< HEAD
 	txnList             map[Uint256]*Transaction // transaction which have been verifyed will put into this map
 	inputUTXOList       map[string]*Transaction  // transaction which pass the verify will add the UTXO to this map
 	sidechainTxList     map[Uint256]*Transaction // sidechain tx pool
 	ownerPublicKeys     map[string]struct{}
 	nodePublicKeys      map[string]struct{}
+	codes               map[string]struct{}
 	crDIDs              map[Uint168]struct{}
 	specialTxList       map[Uint256]struct{} // specialTxList holds the payload hashes of all illegal transactions and inactive arbitrators transactions
 	crcProposals        map[Uint256]struct{}
@@ -50,6 +50,7 @@
 	tempSidechainTxList     map[Uint256]*Transaction
 	tempOwnerPublicKeys     map[string]struct{}
 	tempNodePublicKeys      map[string]struct{}
+	tempCodes               map[string]struct{}
 	tempCRDIDs              map[Uint168]struct{}
 	tempSpecialTxList       map[Uint256]struct{}
 	tempCRCProposals        map[Uint256]struct{}
@@ -61,30 +62,6 @@
 	tempHasCRCAppropriation bool
 
 	txnListSize int
-=======
-	txnList           map[Uint256]*Transaction // transaction which have been verifyed will put into this map
-	inputUTXOList     map[string]*Transaction  // transaction which pass the verify will add the UTXO to this map
-	sidechainTxList   map[Uint256]*Transaction // sidechain tx pool
-	ownerPublicKeys   map[string]struct{}
-	nodePublicKeys    map[string]struct{}
-	codes             map[string]struct{}
-	crDIDs            map[Uint168]struct{}
-	specialTxList     map[Uint256]struct{} // specialTxList holds the payload hashes of all illegal transactions and inactive arbitrators transactions
-	producerNicknames map[string]struct{}
-	crNicknames       map[string]struct{}
-
-	tempInputUTXOList   map[string]*Transaction
-	tempSidechainTxList map[Uint256]*Transaction
-	tempOwnerPublicKeys map[string]struct{}
-	tempNodePublicKeys  map[string]struct{}
-	tempCodes           map[string]struct{}
-	tempCrDIDs          map[Uint168]struct{}
-	tempSpecialTxList   map[Uint256]struct{}
-
-	tempProducerNicknames map[string]struct{}
-	tempCrNicknames       map[string]struct{}
-	txnListSize           int
->>>>>>> 462fe36c
 }
 
 //append transaction to txnpool when check ok.
@@ -132,13 +109,8 @@
 		return errCode
 	}
 	//verify transaction by pool with lock
-<<<<<<< HEAD
+	defer mp.clearTemp()
 	if errCode := mp.verifyTransactionWithTxnPool(tx); errCode != nil {
-		mp.clearTemp()
-=======
-	defer mp.clearTemp()
-	if errCode := mp.verifyTransactionWithTxnPool(tx, references); errCode != Success {
->>>>>>> 462fe36c
 		log.Warn("[TxPool verifyTransactionWithTxnPool] failed", tx.Hash())
 		return errCode
 	}
@@ -326,7 +298,6 @@
 						continue
 					}
 					mp.delCRDID(unrcPayload.DID)
-<<<<<<< HEAD
 				case CRCProposal:
 					cpPayload, ok := tx.Payload.(*payload.CRCProposal)
 					if !ok {
@@ -358,10 +329,8 @@
 					mp.delCRCProposalTracking(cptPayload.ProposalHash)
 				case CRCAppropriation:
 					mp.hasCRCAppropriation = false
-=======
 				case ReturnCRDepositCoin:
 					mp.delCode(BytesToHexString(tx.Programs[0].Code))
->>>>>>> 462fe36c
 				}
 
 				deleteCount++
@@ -485,11 +454,7 @@
 
 //verify transaction with txnpool
 func (mp *TxPool) verifyTransactionWithTxnPool(
-<<<<<<< HEAD
 	txn *Transaction) elaerr.ELAError {
-=======
-	txn *Transaction, references map[*Input]*Output) ErrCode {
->>>>>>> 462fe36c
 	if txn.IsSideChainPowTx() {
 		// check and replace the duplicate sidechainpow tx
 		mp.replaceDuplicateSideChainPowTx(txn)
@@ -570,7 +535,7 @@
 		err := mp.verifyDuplicateCode(BytesToHexString(txn.Programs[0].Code))
 		if err != nil {
 			log.Warn(err)
-			return ErrProducerProcessing
+			return elaerr.Simple(elaerr.ErrTxPoolDPoSTxDuplicate, err)
 		}
 	case IllegalProposalEvidence, IllegalVoteEvidence, IllegalBlockEvidence,
 		IllegalSidechainEvidence, InactiveArbitrators:
@@ -681,7 +646,7 @@
 		err := mp.verifyDuplicateCode(BytesToHexString(txn.Programs[0].Code))
 		if err != nil {
 			log.Warn(err)
-			return ErrCRProcessing
+			return elaerr.Simple(elaerr.ErrTxPoolCRTxDuplicate, err)
 		}
 	}
 
@@ -1172,8 +1137,9 @@
 	mp.tempSidechainTxList = make(map[Uint256]*Transaction)
 	mp.tempOwnerPublicKeys = make(map[string]struct{})
 	mp.tempNodePublicKeys = make(map[string]struct{})
-<<<<<<< HEAD
 	mp.tempSpecialTxList = make(map[Uint256]struct{})
+	mp.tempCodes = make(map[string]struct{})
+	mp.tempCRDIDs = make(map[Uint168]struct{})
 	mp.tempCRDIDs = make(map[Uint168]struct{})
 	mp.tempCRCProposals = make(map[Uint256]struct{})
 	mp.tempCRCProposalReview = make(map[string]struct{})
@@ -1182,13 +1148,6 @@
 	mp.tempProducerNicknames = make(map[string]struct{})
 	mp.tempCRNicknames = make(map[string]struct{})
 	mp.tempHasCRCAppropriation = false
-=======
-	mp.tempCodes = make(map[string]struct{})
-	mp.tempCrDIDs = make(map[Uint168]struct{})
-	mp.tempSpecialTxList = make(map[Uint256]struct{})
-	mp.tempProducerNicknames = make(map[string]struct{})
-	mp.tempCrNicknames = make(map[string]struct{})
->>>>>>> 462fe36c
 }
 
 func (mp *TxPool) commitTemp() {
@@ -1204,14 +1163,10 @@
 	for k, v := range mp.tempNodePublicKeys {
 		mp.nodePublicKeys[k] = v
 	}
-<<<<<<< HEAD
-	for k, v := range mp.tempCRDIDs {
-=======
 	for k, v := range mp.tempCodes {
 		mp.codes[k] = v
 	}
-	for k, v := range mp.tempCrDIDs {
->>>>>>> 462fe36c
+	for k, v := range mp.tempCRDIDs {
 		mp.crDIDs[k] = v
 	}
 	for k, v := range mp.tempSpecialTxList {
@@ -1237,7 +1192,6 @@
 
 func NewTxPool(params *config.Params) *TxPool {
 	return &TxPool{
-<<<<<<< HEAD
 		chainParams:             params,
 		inputUTXOList:           make(map[string]*Transaction),
 		txnList:                 make(map[Uint256]*Transaction),
@@ -1245,6 +1199,7 @@
 		ownerPublicKeys:         make(map[string]struct{}),
 		nodePublicKeys:          make(map[string]struct{}),
 		specialTxList:           make(map[Uint256]struct{}),
+		codes:                   make(map[string]struct{}),
 		crDIDs:                  make(map[Uint168]struct{}),
 		crcProposals:            make(map[Uint256]struct{}),
 		producerNicknames:       make(map[string]struct{}),
@@ -1257,6 +1212,7 @@
 		tempOwnerPublicKeys:     make(map[string]struct{}),
 		tempNodePublicKeys:      make(map[string]struct{}),
 		tempSpecialTxList:       make(map[Uint256]struct{}),
+		tempCodes:               make(map[string]struct{}),
 		tempCRDIDs:              make(map[Uint168]struct{}),
 		tempCRCProposals:        make(map[Uint256]struct{}),
 		tempProducerNicknames:   make(map[string]struct{}),
@@ -1264,27 +1220,5 @@
 		tempCRCProposalReview:   make(map[string]struct{}),
 		tempCRCProposalWithdraw: make(map[Uint256]struct{}),
 		tempCRCProposalTracking: make(map[Uint256]struct{}),
-=======
-		chainParams:           params,
-		inputUTXOList:         make(map[string]*Transaction),
-		txnList:               make(map[Uint256]*Transaction),
-		sidechainTxList:       make(map[Uint256]*Transaction),
-		ownerPublicKeys:       make(map[string]struct{}),
-		nodePublicKeys:        make(map[string]struct{}),
-		codes:                 make(map[string]struct{}),
-		crDIDs:                make(map[Uint168]struct{}),
-		specialTxList:         make(map[Uint256]struct{}),
-		producerNicknames:     make(map[string]struct{}),
-		crNicknames:           make(map[string]struct{}),
-		tempInputUTXOList:     make(map[string]*Transaction),
-		tempSidechainTxList:   make(map[Uint256]*Transaction),
-		tempOwnerPublicKeys:   make(map[string]struct{}),
-		tempNodePublicKeys:    make(map[string]struct{}),
-		tempCodes:             make(map[string]struct{}),
-		tempCrDIDs:            make(map[Uint168]struct{}),
-		tempSpecialTxList:     make(map[Uint256]struct{}),
-		tempProducerNicknames: make(map[string]struct{}),
-		tempCrNicknames:       make(map[string]struct{}),
->>>>>>> 462fe36c
 	}
 }