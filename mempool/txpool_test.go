--- conflicted
+++ resolved
@@ -280,12 +280,6 @@
 	tx6.Inputs = []*types.Input{input4}
 
 	tx7 := new(types.Transaction)
-<<<<<<< HEAD
-	tx7.TxType = types.CRCProposal
-	tx7.Version = types.TxVersion09
-	tx7.Payload = &payload.CRCProposal{
-		DraftHash: common.Uint256{1, 2, 3},
-=======
 	tx7.TxType = types.ReturnDepositCoin
 	tx7.Version = types.TxVersion09
 	tx7.Programs = []*program.Program{
@@ -303,7 +297,6 @@
 			Code:      []byte{22},
 			Parameter: nil,
 		},
->>>>>>> 462fe36c
 	}
 
 	// 2. Add tx1 and tx2 into store and input UTXO list
@@ -360,40 +353,27 @@
 
 	// 12. Verify CR related tx
 	errCode = txPool.verifyCRRelatedTx(tx3)
-<<<<<<< HEAD
 	assert.True(t, errCode == nil)
 
-	// 13. Verify CR related tx
-	errCode = txPool.verifyCRRelatedTx(tx7)
+	// 13. Verify ReturnDepositCoin tx
+	errCode = txPool.verifyProducerRelatedTx(tx7)
 	assert.True(t, errCode == nil)
 	txPool.commitTemp()
 
-	// 14. Verify CR related tx
-	errCode = txPool.verifyCRRelatedTx(tx7)
-	assert.True(t, errCode.Code() == elaerr.ErrTxPoolCRTxDuplicate)
-=======
-	assert.True(t, errCode == errors.Success)
-
-	// 13. Verify ReturnDepositCoin tx
-	errCode = txPool.verifyProducerRelatedTx(tx7)
-	assert.True(t, errCode == errors.Success)
-	txPool.commitTemp()
-
 	// 14. Verify same ReturnDepositCoin tx again
 	errCode = txPool.verifyProducerRelatedTx(tx7)
-	assert.True(t, errCode == errors.ErrProducerProcessing)
+	assert.True(t, errCode.Code() == elaerr.ErrTxPoolDPoSTxDuplicate)
 	txPool.clearTemp()
 
 	// 15. Verify ReturnCRDepositCoin tx
 	errCode = txPool.verifyCRRelatedTx(tx8)
-	assert.True(t, errCode == errors.Success)
+	assert.True(t, errCode == nil)
 	txPool.commitTemp()
 
 	// 16. Verify same ReturnCRDepositCoin tx again
 	errCode = txPool.verifyCRRelatedTx(tx8)
-	assert.True(t, errCode == errors.ErrCRProcessing)
+	assert.True(t, errCode.Code() == elaerr.ErrTxPoolCRTxDuplicate)
 	txPool.clearTemp()
->>>>>>> 462fe36c
 }
 
 func TestTxPool_CleanSidechainTx(t *testing.T) {
