--- conflicted
+++ resolved
@@ -892,12 +892,8 @@
 	height uint32, history *utils.History) {
 	apPayload := tx.Payload.(*payload.ActivateProducer)
 	crMember := c.getMemberByNodePublicKey(apPayload.NodePublicKey)
-<<<<<<< HEAD
-	if crMember != nil && crMember.MemberState == MemberInactive {
-=======
 	if crMember != nil && (crMember.MemberState == MemberInactive ||
 		crMember.MemberState == MemberIllegal) {
->>>>>>> cf76efc1
 		history.Append(height, func() {
 			crMember.ActivateRequestHeight = height
 		}, func() {
