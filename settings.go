// Copyright (c) 2017-2019 The Elastos Foundation
// Use of this source code is governed by an MIT
// license that can be found in the LICENSE file.
//

package main

import (
	"bytes"
	"encoding/json"
	"errors"
	"fmt"
	"io/ioutil"
	"net"
	"os"
	"strconv"
	"strings"
	"time"

	cmdcom "github.com/elastos/Elastos.ELA/cmd/common"
	"github.com/elastos/Elastos.ELA/common"
	"github.com/elastos/Elastos.ELA/common/config"
	"github.com/elastos/Elastos.ELA/core/checkpoint"
	"github.com/elastos/Elastos.ELA/elanet/pact"
	"github.com/elastos/Elastos.ELA/utils/elalog"
	"github.com/elastos/Elastos.ELA/utils/gpath"

	"github.com/urfave/cli"
)

const (
	// dataPath indicates the path storing the chain data.
	dataPath = "data"

	// logPath indicates the path storing the node log.
	nodeLogPath = "logs/node"

	// checkpointPath indicates the path storing the checkpoint data
	checkpointPath = "checkpoints"

	// cmdValueSplitter defines the splitter to split raw string into a
	// string array
	cmdValueSplitter = ","

	// cmdNameSplitter defines the splitter to split raw string into a
	// string array
	commandNameSplitter = ","
)

var (
	// defaultConfig defines the default parameters to running a ELA node.
	defaultConfig = config.Configuration{
		PrintLevel: elalog.LevelInfo,
	}
)

type settingItem struct {
	Flag         cli.Flag
	DefaultValue interface{}
	ConfigPath   string
	ParamName    string
	ConfigSetter func(string, *config.Params, *config.Configuration) error
	CliSetter    func(interface{}, *config.Params, *config.Configuration) error
}

func (s *settingItem) TryInitValue(params *config.Params,
	conf *config.Configuration, c *cli.Context) error {
	if s.Flag != nil && c.IsSet(GetFullCommandName(s.Flag)) {
		value, err := s.getCliValue(c)
		if err != nil {
			return err
		}

		if s.CliSetter != nil {
			return s.CliSetter(value, params, conf)
		} else {
			return gpath.Set(params, value, s.ParamName)
		}
	} else {
		needSet, err := s.notDefault(conf)
		if err != nil {
			return err
		}
		if needSet {
			return s.initByConfig(params, conf)
		}
	}
	return nil
}

func (s *settingItem) getCliValue(c *cli.Context) (interface{}, error) {
	value := c.String(GetFullCommandName(s.Flag))
	switch s.DefaultValue.(type) {
	case common.Fixed64:
		v, err := strconv.ParseInt(value, 10, 64)
		if err != nil {
			return nil, err
		}
		return common.Fixed64(v), nil
	case time.Duration:
		v, err := strconv.ParseInt(value, 10, 64)
		if err != nil {
			return nil, err
		}
		return time.Duration(v), nil
	case uint16:
		v, err := strconv.ParseInt(value, 10, 16)
		if err != nil {
			return nil, err
		}
		return uint16(v), nil
	case uint32:
		v, err := strconv.ParseInt(value, 10, 32)
		if err != nil {
			return nil, err
		}
		return uint32(v), nil
	case int:
		v, err := strconv.ParseInt(value, 10, 32)
		if err != nil {
			return nil, err
		}
		return int(v), nil
	case int64:
		v, err := strconv.ParseInt(value, 10, 64)
		if err != nil {
			return nil, err
		}
		return v, nil
	case bool:
		v, err := strconv.ParseBool(value)
		if err != nil {
			return nil, err
		}
		return v, nil
	case string:
		return value, nil
	case []string:
		return strings.Split(value, cmdValueSplitter), nil
	default:
		return nil, errors.New("unknown value type")
	}
}

func (s *settingItem) notDefault(conf *config.Configuration) (bool, error) {
	if len(s.ConfigPath) == 0 {
		return false, nil
	}
	value, err := gpath.At(conf, s.ConfigPath)
	if err != nil {
		return false, err
	}

	if gpath.IsNil(value) {
		return false, nil
	}
	return !gpath.Equal(s.DefaultValue, value), nil
}

func (s *settingItem) initByConfig(params *config.Params,
	conf *config.Configuration) error {
	if s.ConfigSetter != nil {
		return s.ConfigSetter(s.ConfigPath, params, conf)
	} else {
		value, err := gpath.At(conf, s.ConfigPath)
		if err != nil {
			return err
		}
		return gpath.Set(params, value, s.ParamName)
	}
}

type settings struct {
	items   []settingItem
	conf    *config.Configuration
	params  *config.Params
	context *cli.Context
}

// Config return the loaded config parameters to running the ELA node.
func (s *settings) Config() *config.Configuration {
	return s.conf
}

// Params return a pointer to the parameters specific to the currently
// active ELA network.
func (s *settings) Params() *config.Params {
	return s.params
}

func (s *settings) SetContext(c *cli.Context) {
	s.context = c
}

func (s *settings) Flags() []cli.Flag {
	result := make([]cli.Flag, 0, len(s.items))
	for _, v := range s.items {
		if v.Flag != nil {
			result = append(result, v.Flag)
		}
	}
	return result
}

func (s *settings) InitParamsValue() {
	if err := s.initNetSetting(); err != nil {
		cmdcom.PrintErrorMsg(err.Error())
		os.Exit(1)
	}

	for _, v := range s.items {
		if err := v.TryInitValue(s.params, s.conf, s.context); err != nil {
			cmdcom.PrintErrorMsg(err.Error())
			os.Exit(1)
		}
	}
}

func (s *settings) Add(item *settingItem) {
	s.items = append(s.items, *item)
}

func (s *settings) initNetSetting() (err error) {
	var testNet, regTest bool
	switch strings.ToLower(s.conf.ActiveNet) {
	case "testnet", "test":
		testNet = true
	case "regnet", "reg":
		regTest = true
	default:
		testNet = false
		regTest = false
	}

	if s.context.IsSet(GetFullCommandName(cmdcom.TestNetFlag)) {
		if testNet, err = strconv.ParseBool(s.context.String(
			GetFullCommandName(cmdcom.TestNetFlag))); err != nil {
			return
		}
	} else if s.context.IsSet(GetFullCommandName(cmdcom.RegTestFlag)) {
		if regTest, err = strconv.ParseBool(s.context.String(
			GetFullCommandName(cmdcom.RegTestFlag))); err != nil {
			return
		}
	}

	if testNet {
		if err := s.testNetDefault(s.conf); err != nil {
			return err
		}
		s.params = config.DefaultParams.TestNet()
	} else if regTest {
		if err := s.regNetDefault(s.conf); err != nil {
			return err
		}
		s.params = config.DefaultParams.RegNet()
		pact.MaxBlockSize = 2000000
	} else {
		if err := s.mainNetDefault(s.conf); err != nil {
			return err
		}
		s.params = &config.DefaultParams
		pact.MaxBlockSize = 2000000
	}

	if s.conf.MaxBlockSize > 0 {
		pact.MaxBlockSize = s.conf.MaxBlockSize
	}

	config.Parameters = s.conf
	instantBlock := s.conf.PowConfiguration.InstantBlock
	if s.context.IsSet(GetFullCommandName(cmdcom.InstantBlockFlag)) {
		if instantBlock, err = strconv.ParseBool(s.context.String(
			GetFullCommandName(cmdcom.InstantBlockFlag))); err != nil {
			return
		}
	}
	if instantBlock {
		s.params = s.params.InstantBlock()
	}
	return
}

func newSettings() *settings {
	result := &settings{
		items: make([]settingItem, 0),
	}

	result.Add(&settingItem{
		Flag:         cmdcom.MagicFlag,
		DefaultValue: uint32(0),
		ConfigPath:   "Magic",
		ParamName:    "Magic"})

	result.Add(&settingItem{
		Flag:         cmdcom.PortFlag,
		DefaultValue: uint16(0),
		ConfigPath:   "NodePort",
		ConfigSetter: func(path string, params *config.Params,
			conf *config.Configuration) error {
			if conf.NodePort > 0 {
				params.DefaultPort = conf.NodePort
			}
			return nil
		},
		ParamName: "DefaultPort"})

	result.Add(&settingItem{
		Flag:         cmdcom.PeersFlag,
		DefaultValue: []string{},
		ConfigPath:   "PermanentPeers",
		ParamName:    "PermanentPeers"})

	result.Add(&settingItem{
		Flag:         cmdcom.DnsSeedFlag,
		DefaultValue: []string{},
		ConfigPath:   "DNSSeeds",
		ParamName:    "DNSSeeds"})

	result.Add(&settingItem{
		Flag:         cmdcom.AccountWalletFlag,
		DefaultValue: "",
		ConfigPath:   "WalletPath",
		ParamName:    "WalletPath"})

	result.Add(&settingItem{
		Flag:         cmdcom.EnableDnsFlag,
		DefaultValue: false,
		ConfigPath:   "DisableDNS",
		ConfigSetter: func(path string, params *config.Params,
			conf *config.Configuration) error {
			params.DNSSeeds = nil
			return nil
		},
		CliSetter: func(value interface{}, params *config.Params,
			conf *config.Configuration) error {
			disable, ok := value.(bool)
			if !ok {
				return errors.New("invalid dns seeds switch setting")
			}
			if disable {
				params.DNSSeeds = nil
			}
			return nil
		},
		ParamName: ""})

	result.Add(&settingItem{Flag: cmdcom.MinTxFeeFlag,
		DefaultValue: common.Fixed64(0),
		ConfigPath:   "MinCrossChainTxFee",
		ParamName:    "MinCrossChainTxFee"})

	initFoundation := func(addr string, params *config.Params) error {
		foundation, err := common.Uint168FromAddress(addr)
		if err != nil {
			return errors.New("invalid foundation address")
		}
		params.Foundation = *foundation
		params.GenesisBlock = config.GenesisBlock(foundation)
		return nil
	}
	result.Add(&settingItem{
		Flag:         cmdcom.FoundationAddrFlag,
		DefaultValue: "",
		ConfigSetter: func(path string, params *config.Params,
			conf *config.Configuration) error {
			return initFoundation(conf.FoundationAddress, params)
		},
		CliSetter: func(i interface{}, params *config.Params,
			conf *config.Configuration) error {
			value, ok := i.(string)
			if !ok {
				return errors.New("unknown foundation address type")
			}
			return initFoundation(value, params)
		},
		ConfigPath: "FoundationAddress",
		ParamName:  "Foundation"})

	result.Add(&settingItem{
		Flag:         nil,
		DefaultValue: "",
		ConfigSetter: func(path string, params *config.Params,
			conf *config.Configuration) error {
			crcAddress, err := common.Uint168FromAddress(conf.CRCAddress)
			if err != nil {
				return errors.New("invalid CRC address")
			}
			params.CRCAddress = *crcAddress
			return nil
		},
		ConfigPath: "CRCAddress",
		ParamName:  "CRCAddress"})

	result.Add(&settingItem{
		Flag:         cmdcom.CRCFoundationFlag,
		DefaultValue: "",
		ConfigSetter: func(path string, params *config.Params,
			conf *config.Configuration) error {
			crcFoundation, err := common.Uint168FromAddress(conf.CRCFoundation)
			if err != nil {
				return errors.New("invalid CRC foundation")
			}
			params.CRCFoundation = *crcFoundation
			return nil
		},
		CliSetter: func(i interface{}, params *config.Params,
			conf *config.Configuration) error {
			value, ok := i.(string)
			if !ok {
				return errors.New("unknown foundation address type")
			}
			crcFoundation, err := common.Uint168FromAddress(value)
			if err != nil {
				return errors.New("invalid CRC foundation")
			}
			params.CRCFoundation = *crcFoundation
			return nil
		},
		ConfigPath: "CRCFoundation",
		ParamName:  "CRCFoundation"})

	result.Add(&settingItem{
		Flag:         cmdcom.CRCCommitteeAddressFlag,
		DefaultValue: "",
		ConfigSetter: func(path string, params *config.Params,
			conf *config.Configuration) error {
			crcCommitteeAddress, err := common.Uint168FromAddress(conf.CRCCommitteeAddress)
			if err != nil {
				return errors.New("invalid CRC committee address")
			}
			params.CRCCommitteeAddress = *crcCommitteeAddress
			return nil
		},
		CliSetter: func(i interface{}, params *config.Params,
			conf *config.Configuration) error {
			value, ok := i.(string)
			if !ok {
				return errors.New("unknown foundation address type")
			}
			crcCommitteeAddress, err := common.Uint168FromAddress(value)
			if err != nil {
				return errors.New("invalid CRC committee address")
			}
			params.CRCCommitteeAddress = *crcCommitteeAddress
			return nil
		},
		ConfigPath: "CRCCommitteeAddress",
		ParamName:  "CRCCommitteeAddress"})

	result.Add(&settingItem{
		Flag:         cmdcom.VoteStartHeightFlag,
		DefaultValue: uint32(0),
		ConfigPath:   "VoteStartHeight",
		ParamName:    "VoteStartHeight"})

	result.Add(&settingItem{
		Flag:         cmdcom.CheckAddressHeightFlag,
		DefaultValue: uint32(0),
		ConfigPath:   "CheckAddressHeight",
		ParamName:    "CheckAddressHeight"})

	result.Add(&settingItem{
		Flag:         cmdcom.CheckRewardHeightFlag,
		DefaultValue: uint32(0),
		ConfigPath:   "CheckRewardHeight",
		ParamName:    "CheckRewardHeight"})

	result.Add(&settingItem{
		Flag:         cmdcom.CRCOnlyDPOSHeightFlag,
		DefaultValue: uint32(0),
		ConfigPath:   "CRCOnlyDPOSHeight",
		ParamName:    "CRCOnlyDPOSHeight"})

	result.Add(&settingItem{
		Flag:         cmdcom.PublicDPOSHeightFlag,
		DefaultValue: uint32(0),
		ConfigPath:   "PublicDPOSHeight",
		ParamName:    "PublicDPOSHeight"})

	result.Add(&settingItem{
		Flag:         cmdcom.CRCommitteeStartHeightFlag,
		DefaultValue: uint32(0),
		ConfigPath:   "CRCommitteeStartHeight",
		ParamName:    "CRCommitteeStartHeight"})

	result.Add(&settingItem{
		Flag:         cmdcom.CRVotingStartHeightFlag,
		DefaultValue: uint32(0),
		ConfigPath:   "CRVotingStartHeight",
		ParamName:    "CRVotingStartHeight"})

	result.Add(&settingItem{
<<<<<<< HEAD
		Flag:         cmdcom.MaxCommitteeProposalCount,
		DefaultValue: uint32(0),
		ConfigPath:   "MaxCommitteeProposalCount",
		ParamName:    "MaxCommitteeProposalCount"})
=======
		Flag:         cmdcom.CheckRewardHeightFlag,
		DefaultValue: uint32(0),
		ConfigPath:   "CheckRewardHeight",
		ParamName:    "CheckRewardHeight"})

	result.Add(&settingItem{
		Flag:         cmdcom.VoteStatisticsHeightFlag,
		DefaultValue: uint32(0),
		ConfigPath:   "VoteStatisticsHeight",
		ParamName:    "VoteStatisticsHeight"})
>>>>>>> 462fe36c

	result.Add(&settingItem{
		Flag:         cmdcom.EnableActivateIllegalHeightFlag,
		DefaultValue: uint32(0),
		ConfigPath:   "EnableActivateIllegalHeight",
		ParamName:    "EnableActivateIllegalHeight"})

	ckpManagerSetter := func(path string, params *config.Params,
		conf *config.Configuration) error {
		params.CkpManager = checkpoint.NewManager(&checkpoint.Config{
			EnableHistory:      conf.EnableHistory,
			HistoryStartHeight: conf.HistoryStartHeight,
		})
		return nil
	}

	result.Add(&settingItem{
		Flag:         nil,
		DefaultValue: false,
		ConfigSetter: ckpManagerSetter,
		ConfigPath:   "EnableHistory",
		ParamName:    ""})

	result.Add(&settingItem{
		Flag:         nil,
		DefaultValue: uint32(0),
		ConfigSetter: ckpManagerSetter,
		ConfigPath:   "HistoryStartHeight",
		ParamName:    ""})

	result.Add(&settingItem{
		Flag:         nil,
		DefaultValue: false,
		ConfigPath:   "EnableUtxoDB",
		ParamName:    "EnableUtxoDB"})

	result.Add(&settingItem{
		Flag:         cmdcom.AutoMiningFlag,
		DefaultValue: false,
		ConfigSetter: func(string, *config.Params,
			*config.Configuration) error {
			return nil
		},
		CliSetter: func(i interface{}, params *config.Params,
			conf *config.Configuration) error {
			mining, ok := i.(bool)
			if !ok {
				return errors.New("invalid auto mining value")
			}
			conf.PowConfiguration.AutoMining = mining
			return nil
		}})

	result.Add(&settingItem{
		Flag:         cmdcom.PayToAddrFlag,
		DefaultValue: "",
		ConfigSetter: func(string, *config.Params,
			*config.Configuration) error {
			return nil
		},
		CliSetter: func(i interface{}, params *config.Params,
			conf *config.Configuration) error {
			addr, ok := i.(string)
			if !ok {
				return errors.New("invalid pay to address value")
			}
			conf.PowConfiguration.PayToAddr = addr
			return nil
		}})

	result.Add(&settingItem{
		Flag:         cmdcom.EnableRPCFlag,
		DefaultValue: true,
		ConfigSetter: func(string, *config.Params,
			*config.Configuration) error {
			return nil
		},
		CliSetter: func(i interface{}, params *config.Params,
			conf *config.Configuration) error {
			enable, ok := i.(bool)
			if !ok {
				return errors.New("invalid enable rpc value")
			}
			conf.EnableRPC = enable
			return nil
		}})

	result.Add(&settingItem{
		Flag:         cmdcom.RPCUserFlag,
		DefaultValue: "",
		ConfigSetter: func(string, *config.Params,
			*config.Configuration) error {
			return nil
		},
		CliSetter: func(i interface{}, params *config.Params,
			conf *config.Configuration) error {
			user, ok := i.(string)
			if !ok {
				return errors.New("invalid rpc user value")
			}
			conf.RpcConfiguration.User = user
			return nil
		}})

	result.Add(&settingItem{
		Flag:         cmdcom.RPCPasswordFlag,
		DefaultValue: "",
		ConfigSetter: func(string, *config.Params,
			*config.Configuration) error {
			return nil
		},
		CliSetter: func(i interface{}, params *config.Params,
			conf *config.Configuration) error {
			pass, ok := i.(string)
			if !ok {
				return errors.New("invalid rpc password value")
			}
			conf.RpcConfiguration.Pass = pass
			return nil
		}})

	result.Add(&settingItem{
		Flag:         cmdcom.RPCAllowedIPsFlag,
		DefaultValue: []string{},
		ConfigSetter: func(string, *config.Params,
			*config.Configuration) error {
			return nil
		},
		CliSetter: func(i interface{}, params *config.Params,
			conf *config.Configuration) error {
			ipStr, ok := i.([]string)
			if !ok {
				return errors.New("invalid ip list")
			}
			conf.RpcConfiguration.WhiteIPList = ipStr
			return nil
		}})

	// DPoS configurations

	result.Add(&settingItem{
		Flag:         cmdcom.EnableArbiterFlag,
		DefaultValue: false,
		ConfigSetter: func(path string, params *config.Params,
			conf *config.Configuration) error {
			// When arbiter service enabled, IP address must be set.
			return checkHost(conf.DPoSConfiguration.IPAddress)
		},
		CliSetter: func(i interface{}, params *config.Params,
			conf *config.Configuration) error {
			enable, ok := i.(bool)
			if !ok {
				return errors.New("invalid enable arbiter value")
			}
			conf.DPoSConfiguration.EnableArbiter = enable
			return nil
		},
		ConfigPath: "DPoSConfiguration.EnableArbiter",
		ParamName:  ""})

	result.Add(&settingItem{
		Flag:         cmdcom.DPoSMagicFlag,
		DefaultValue: uint32(0),
		ConfigPath:   "DPoSConfiguration.Magic",
		ParamName:    "DPoSMagic"})

	result.Add(&settingItem{
		Flag:         cmdcom.DPoSIPAddressFlag,
		DefaultValue: "",
		ConfigPath:   "DPoSConfiguration.IPAddress",
		ParamName:    "DPoSIPAddress"})

	result.Add(&settingItem{
		Flag:         cmdcom.DPoSPortFlag,
		DefaultValue: uint16(0),
		ConfigPath:   "DPoSConfiguration.DPoSPort",
		ParamName:    "DPoSDefaultPort"})

	result.Add(&settingItem{
		Flag:         cmdcom.OriginArbitersFlag,
		DefaultValue: []string{},
		ConfigPath:   "DPoSConfiguration.OriginArbiters",
		ParamName:    "OriginArbiters"})

	result.Add(&settingItem{
		Flag:         cmdcom.CRCArbitersFlag,
		DefaultValue: []string{},
		ConfigPath:   "DPoSConfiguration.CRCArbiters",
		ParamName:    "CRCArbiters"})

	result.Add(&settingItem{
		Flag:         cmdcom.NormalArbitratorsCountFlag,
		DefaultValue: 0,
		ConfigPath:   "DPoSConfiguration.NormalArbitratorsCount",
		ParamName:    "GeneralArbiters"})

	result.Add(&settingItem{
		Flag:         cmdcom.PreConnectOffsetFlag,
		DefaultValue: uint32(0),
		ConfigPath:   "DPoSConfiguration.PreConnectOffset",
		ParamName:    "PreConnectOffset"})

	result.Add(&settingItem{
		Flag:         cmdcom.CandidatesCountFlag,
		DefaultValue: 0,
		ConfigPath:   "DPoSConfiguration.CandidatesCount",
		ParamName:    "CandidateArbiters"})

	result.Add(&settingItem{
		Flag:         nil,
		DefaultValue: time.Duration(0),
		ConfigPath:   "DPoSConfiguration.SignTolerance",
		ConfigSetter: func(s string, params *config.Params,
			conf *config.Configuration) error {
			params.ToleranceDuration =
				conf.DPoSConfiguration.SignTolerance * time.Second
			return nil
		},
		ParamName: "ToleranceDuration"})

	result.Add(&settingItem{
		Flag:         cmdcom.MaxInactiveRoundsFlag,
		DefaultValue: uint32(0),
		ConfigPath:   "DPoSConfiguration.MaxInactiveRounds",
		ParamName:    "MaxInactiveRounds"})

	result.Add(&settingItem{
		Flag:         cmdcom.InactivePenaltyFlag,
		DefaultValue: common.Fixed64(0),
		ConfigPath:   "DPoSConfiguration.InactivePenalty",
		ParamName:    "InactivePenalty"})

	result.Add(&settingItem{
		Flag:         cmdcom.EmergencyInactivePenaltyFlag,
		DefaultValue: common.Fixed64(0),
		ConfigPath:   "DPoSConfiguration.EmergencyInactivePenalty",
		ParamName:    "EmergencyInactivePenalty"})

	// CR configurations

	result.Add(&settingItem{
		Flag:         cmdcom.CRMemberCountFlag,
		DefaultValue: uint32(0),
		ConfigPath:   "CRConfiguration.MemberCount",
		ParamName:    "CRMemberCount"})

	result.Add(&settingItem{
		Flag:         cmdcom.CRDutyPeriodFlag,
		DefaultValue: uint32(0),
		ConfigPath:   "CRConfiguration.DutyPeriod",
		ParamName:    "CRDutyPeriod"})

	result.Add(&settingItem{
		Flag:         cmdcom.CRDepositLockupBlocksFlag,
		DefaultValue: uint32(0),
		ConfigPath:   "CRConfiguration.DepositLockupBlocks",
		ParamName:    "CRDepositLockupBlocks"})

	result.Add(&settingItem{
		Flag:         cmdcom.CRVotingPeriodFlag,
		DefaultValue: uint32(0),
		ConfigPath:   "CRConfiguration.VotingPeriod",
		ParamName:    "CRVotingPeriod"})

	result.Add(&settingItem{
		Flag:         cmdcom.ProposalCRVotingPeriodFlag,
		DefaultValue: uint32(0),
		ConfigPath:   "CRConfiguration.ProposalCRVotingPeriod",
		ParamName:    "ProposalCRVotingPeriod"})

	result.Add(&settingItem{
		Flag:         cmdcom.ProposalPublicVotingPeriodFlag,
		DefaultValue: uint32(0),
		ConfigPath:   "CRConfiguration.ProposalPublicVotingPeriod",
		ParamName:    "ProposalPublicVotingPeriod"})

	result.Add(&settingItem{
		Flag:         cmdcom.CRAgreementCountFlag,
		DefaultValue: uint32(0),
		ConfigPath:   "CRConfiguration.CRAgreementCount",
		ParamName:    "CRAgreementCount"})

	result.Add(&settingItem{
		Flag:         cmdcom.VoterRejectPercentageFlag,
		DefaultValue: float64(0),
		ConfigPath:   "CRConfiguration.VoterRejectPercentage",
		ParamName:    "VoterRejectPercentage"})

	result.Add(&settingItem{
		Flag:         cmdcom.CRCAppropriatePercentageFlag,
		DefaultValue: float64(0),
		ConfigPath:   "CRConfiguration.CRCAppropriatePercentage",
		ParamName:    "CRCAppropriatePercentage"})

	result.Add(&settingItem{
		Flag:         cmdcom.SecretaryGeneralFlag,
		DefaultValue: "",
		ConfigPath:   "CRConfiguration.SecretaryGeneral",
		ParamName:    "SecretaryGeneral"})

	result.Add(&settingItem{
		Flag:         cmdcom.MaxProposalTrackingCountFlag,
		DefaultValue: uint8(0),
		ConfigPath:   "CRConfiguration.MaxProposalTrackingCount",
		ParamName:    "MaxProposalTrackingCount"})

	return result
}

func (s *settings) SetupConfig() {
	configPath := s.context.String("conf")
	file, err := s.loadConfigFile(configPath)
	if err != nil {
		if s.context.IsSet("conf") {
			cmdcom.PrintErrorMsg(err.Error())
			os.Exit(1)
		}
		file = &defaultConfig
	}

	s.conf = file
}

// loadConfigFile read configuration parameters through the config file.
func (s *settings) loadConfigFile(path string) (*config.Configuration, error) {
	file, err := ioutil.ReadFile(path)
	if err != nil {
		return nil, err
	}
	// Remove the UTF-8 Byte Order Mark
	file = bytes.TrimPrefix(file, []byte("\xef\xbb\xbf"))

	cfgFile := struct {
		config.Configuration `json:"Configuration"`
	}{
		Configuration: defaultConfig,
	}

	err = json.Unmarshal(file, &cfgFile)
	if err != nil {
		return nil, errors.New("config file parsing failed, " + err.Error())
	}

	return &cfgFile.Configuration, nil
}

// checkHost check the host or IP address is valid and available.
func checkHost(host string) error {
	// Empty host check.
	if host == "" {
		return errors.New("arbiter IPAddress must set when arbiter" +
			" service enabled")
	}

	// Skip if host is already an IP address.
	if ip := net.ParseIP(host); ip != nil {
		return nil
	}

	// Attempt to look up an IP address associated with the parsed host.
	ips, err := net.LookupIP(host)
	if err != nil {
		return err
	}
	if len(ips) == 0 {
		return fmt.Errorf("no addresses found for %s", host)
	}

	return nil
}

// mainNetDefault set the default parameters for main net usage.
func (s *settings) mainNetDefault(cfg *config.Configuration) error {
	if err := s.trySetUintPortValue(cmdcom.InfoPortFlag.Name, &cfg.HttpInfoPort,
		20333); err != nil {
		return err
	}
	if err := s.trySetPortValue(cmdcom.RestPortFlag.Name, &cfg.HttpRestPort,
		20334); err != nil {
		return err
	}
	if err := s.trySetPortValue(cmdcom.WsPortFlag.Name, &cfg.HttpWsPort,
		20335); err != nil {
		return err
	}
	return s.trySetPortValue(cmdcom.RPCPortFlag.Name,
		&cfg.HttpJsonPort, 20336)
}

// testNetDefault set the default parameters for test net usage.
func (s *settings) testNetDefault(cfg *config.Configuration) error {
	if err := s.trySetUintPortValue(cmdcom.InfoPortFlag.Name, &cfg.HttpInfoPort,
		21333); err != nil {
		return err
	}
	if err := s.trySetPortValue(cmdcom.RestPortFlag.Name, &cfg.HttpRestPort,
		21334); err != nil {
		return err
	}
	if err := s.trySetPortValue(cmdcom.WsPortFlag.Name, &cfg.HttpWsPort,
		21335); err != nil {
		return err
	}
	return s.trySetPortValue(cmdcom.RPCPortFlag.Name,
		&cfg.HttpJsonPort, 21336)
}

// regNetDefault set the default parameters for reg net usage.
func (s *settings) regNetDefault(cfg *config.Configuration) error {
	if err := s.trySetUintPortValue(cmdcom.InfoPortFlag.Name, &cfg.HttpInfoPort,
		22333); err != nil {
		return err
	}
	if err := s.trySetPortValue(cmdcom.RestPortFlag.Name, &cfg.HttpRestPort,
		22334); err != nil {
		return err
	}
	if err := s.trySetPortValue(cmdcom.WsPortFlag.Name, &cfg.HttpWsPort,
		22335); err != nil {
		return err
	}
	return s.trySetPortValue(cmdcom.RPCPortFlag.Name,
		&cfg.HttpJsonPort, 22336)
}

func (s *settings) trySetPortValue(cliFlag string, value *int,
	defaultValue int) error {
	if s.context.IsSet(cliFlag) {
		info, err := strconv.ParseInt(s.context.String(
			cliFlag), 10, 32)
		if err != nil {
			return err
		}
		*value = int(info)
	} else if *value == 0 {
		*value = defaultValue
	}
	return nil
}

func (s *settings) trySetUintPortValue(cliFlag string, value *uint16,
	defaultValue uint16) error {
	if s.context.IsSet(cliFlag) {
		info, err := strconv.ParseUint(s.context.String(
			cliFlag), 10, 16)
		if err != nil {
			return err
		}
		*value = uint16(info)
	} else if *value == 0 {
		*value = defaultValue
	}
	return nil
}

func GetFullCommandName(flag cli.Flag) string {
	result := strings.Split(flag.GetName(), commandNameSplitter)[0]
	return strings.TrimSpace(result)
}<|MERGE_RESOLUTION|>--- conflicted
+++ resolved
@@ -491,23 +491,16 @@
 		ParamName:    "CRVotingStartHeight"})
 
 	result.Add(&settingItem{
-<<<<<<< HEAD
 		Flag:         cmdcom.MaxCommitteeProposalCount,
 		DefaultValue: uint32(0),
 		ConfigPath:   "MaxCommitteeProposalCount",
 		ParamName:    "MaxCommitteeProposalCount"})
-=======
-		Flag:         cmdcom.CheckRewardHeightFlag,
-		DefaultValue: uint32(0),
-		ConfigPath:   "CheckRewardHeight",
-		ParamName:    "CheckRewardHeight"})
 
 	result.Add(&settingItem{
 		Flag:         cmdcom.VoteStatisticsHeightFlag,
 		DefaultValue: uint32(0),
 		ConfigPath:   "VoteStatisticsHeight",
 		ParamName:    "VoteStatisticsHeight"})
->>>>>>> 462fe36c
 
 	result.Add(&settingItem{
 		Flag:         cmdcom.EnableActivateIllegalHeightFlag,
