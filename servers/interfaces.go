// Copyright (c) 2017-2020 The Elastos Foundation
// Use of this source code is governed by an MIT
// license that can be found in the LICENSE file.
//

package servers

import (
	"archive/zip"
	"bytes"
	"encoding/binary"
	"encoding/hex"
	"encoding/json"
	"errors"
	"fmt"
	"sort"
	"strings"

	"github.com/elastos/Elastos.ELA/account"
	aux "github.com/elastos/Elastos.ELA/auxpow"
	"github.com/elastos/Elastos.ELA/blockchain"
	"github.com/elastos/Elastos.ELA/common"
	"github.com/elastos/Elastos.ELA/common/config"
	"github.com/elastos/Elastos.ELA/common/log"
	"github.com/elastos/Elastos.ELA/core"
	"github.com/elastos/Elastos.ELA/core/contract"
	pg "github.com/elastos/Elastos.ELA/core/contract/program"
	. "github.com/elastos/Elastos.ELA/core/types"
	common2 "github.com/elastos/Elastos.ELA/core/types/common"
	"github.com/elastos/Elastos.ELA/core/types/functions"
	"github.com/elastos/Elastos.ELA/core/types/interfaces"
	"github.com/elastos/Elastos.ELA/core/types/outputpayload"
	"github.com/elastos/Elastos.ELA/core/types/payload"
	crstate "github.com/elastos/Elastos.ELA/cr/state"
	"github.com/elastos/Elastos.ELA/dpos"
	"github.com/elastos/Elastos.ELA/dpos/state"
	"github.com/elastos/Elastos.ELA/elanet"
	"github.com/elastos/Elastos.ELA/elanet/pact"
	"github.com/elastos/Elastos.ELA/mempool"
	"github.com/elastos/Elastos.ELA/p2p/msg"
	"github.com/elastos/Elastos.ELA/pow"
	. "github.com/elastos/Elastos.ELA/servers/errors"
	"github.com/elastos/Elastos.ELA/utils"
	"github.com/elastos/Elastos.ELA/wallet"

	"github.com/tidwall/gjson"
)

var (
	Compile     string
	ChainParams *config.Configuration
	Chain       *blockchain.BlockChain
	Store       blockchain.IChainStore
	TxMemPool   *mempool.TxPool
	Pow         *pow.Service
	Server      elanet.Server
	Arbiter     *dpos.Arbitrator
	Arbiters    state.Arbitrators
	Wallet      *wallet.Wallet
	emptyHash   = common.Uint168{}
)

func GetTransactionInfo(tx interfaces.Transaction) *TransactionInfo {
	inputs := make([]InputInfo, len(tx.Inputs()))
	for i, v := range tx.Inputs() {
		inputs[i].TxID = common.ToReversedString(v.Previous.TxID)
		inputs[i].VOut = v.Previous.Index
		inputs[i].Sequence = v.Sequence
	}

	outputs := make([]RpcOutputInfo, len(tx.Outputs()))
	for i, v := range tx.Outputs() {
		outputs[i].Value = v.Value.String()
		outputs[i].Index = uint32(i)
		address, _ := v.ProgramHash.ToAddress()
		outputs[i].Address = address
		outputs[i].AssetID = common.ToReversedString(v.AssetID)
		outputs[i].OutputLock = v.OutputLock
		outputs[i].OutputType = uint32(v.Type)
		outputs[i].OutputPayload = getOutputPayloadInfo(v.Payload)
	}

	attributes := make([]AttributeInfo, len(tx.Attributes()))
	for i, v := range tx.Attributes() {
		attributes[i].Usage = v.Usage
		attributes[i].Data = common.BytesToHexString(v.Data)
	}

	programs := make([]ProgramInfo, len(tx.Programs()))
	for i, v := range tx.Programs() {
		programs[i].Code = common.BytesToHexString(v.Code)
		programs[i].Parameter = common.BytesToHexString(v.Parameter)
	}

	var txHash = tx.Hash()
	var txHashStr = common.ToReversedString(txHash)
	var size = uint32(tx.GetSize())
	return &TransactionInfo{
		TxID:           txHashStr,
		Hash:           txHashStr,
		Size:           size,
		VSize:          size,
		Version:        tx.Version(),
		TxType:         tx.TxType(),
		PayloadVersion: tx.PayloadVersion(),
		Payload:        getPayloadInfo(tx, tx.PayloadVersion()),
		Attributes:     attributes,
		Inputs:         inputs,
		Outputs:        outputs,
		LockTime:       tx.LockTime(),
		Programs:       programs,
	}
}

func GetTransactionContextInfo(header *common2.Header, tx interfaces.Transaction) *TransactionContextInfo {
	var blockHash string
	var confirmations uint32
	var time uint32
	var blockTime uint32
	if header != nil {
		confirmations = Store.GetHeight() - header.Height + 1
		blockHash = common.ToReversedString(header.Hash())
		time = header.Timestamp
		blockTime = header.Timestamp
	}

	txInfo := GetTransactionInfo(tx)

	return &TransactionContextInfo{
		TransactionInfo: txInfo,
		BlockHash:       blockHash,
		Confirmations:   confirmations,
		Time:            time,
		BlockTime:       blockTime,
	}
}

// common2.Input JSON string examples for getblock method as following:
func GetRawTransaction(param Params) map[string]interface{} {
	str, ok := param.String("txid")
	if !ok {
		return ResponsePack(InvalidParams, "")
	}

	hex, err := common.FromReversedString(str)
	if err != nil {
		return ResponsePack(InvalidParams, "")
	}
	var hash common.Uint256
	err = hash.Deserialize(bytes.NewReader(hex))
	if err != nil {
		return ResponsePack(InvalidTransaction, "")
	}

	var header *common2.Header
	tx, height, err := Store.GetTransaction(hash)
	if err != nil {
		//try to find transaction in transaction pool.
		tx = TxMemPool.GetTransaction(hash)
		if tx == nil {
			return ResponsePack(UnknownTransaction,
				"cannot find transaction in blockchain and transactionpool")
		}
	} else {
		hash, err := Chain.GetBlockHash(height)
		if err != nil {
			return ResponsePack(UnknownTransaction, "")
		}
		header, err = Chain.GetHeader(hash)
		if err != nil {
			return ResponsePack(UnknownTransaction, "")
		}
	}

	verbose, _ := param.Bool("verbose")
	if verbose {
		return ResponsePack(Success, GetTransactionContextInfo(header, tx))
	} else {
		buf := new(bytes.Buffer)
		tx.Serialize(buf)
		return ResponsePack(Success, common.BytesToHexString(buf.Bytes()))
	}
}

func GetNeighbors(param Params) map[string]interface{} {
	peers := Server.ConnectedPeers()
	neighborAddrs := make([]string, 0, len(peers))
	for _, peer := range peers {
		neighborAddrs = append(neighborAddrs, peer.ToPeer().String())
	}
	return ResponsePack(Success, neighborAddrs)
}

func GetNodeState(param Params) map[string]interface{} {
	peers := Server.ConnectedPeers()
	states := make([]*PeerInfo, 0, len(peers))
	for _, peer := range peers {
		snap := peer.ToPeer().StatsSnapshot()
		states = append(states, &PeerInfo{
			NetAddress:     snap.Addr,
			Services:       pact.ServiceFlag(snap.Services).String(),
			RelayTx:        snap.RelayTx != 0,
			LastSend:       snap.LastSend.String(),
			LastRecv:       snap.LastRecv.String(),
			ConnTime:       snap.ConnTime.String(),
			TimeOffset:     snap.TimeOffset,
			Version:        snap.Version,
			Inbound:        snap.Inbound,
			StartingHeight: snap.StartingHeight,
			LastBlock:      snap.LastBlock,
			LastPingTime:   snap.LastPingTime.String(),
			LastPingMicros: snap.LastPingMicros,
			NodeVersion:    snap.NodeVersion,
		})
	}
	height := Chain.GetHeight()
	ver := pact.DPOSStartVersion
	if height > uint32(ChainParams.CRConfiguration.NewP2PProtocolVersionHeight) {
		ver = pact.CRProposalVersion
	}
	return ResponsePack(Success, ServerInfo{
		Compile:   Compile,
		Height:    height,
		Version:   ver,
		Services:  Server.Services().String(),
		Port:      ChainParams.NodePort,
		RPCPort:   uint16(ChainParams.HttpJsonPort),
		RestPort:  uint16(ChainParams.HttpRestPort),
		WSPort:    uint16(ChainParams.HttpWsPort),
		Neighbors: states,
	})
}

func GetSupply(param Params) map[string]interface{} {
	crCommittee := Chain.GetCRCommittee()
	burnAmount := crCommittee.DestroyedAmount
	crAssetBalance := crCommittee.CRCFoundationBalance
	crCouncilExpenses := crCommittee.CRCCommitteeBalance

	height := Chain.GetHeight()
	circulationAmount := common.Fixed64(config.OriginIssuanceAmount) +
		crCommittee.CalculateTotalELAByHeight(height) - burnAmount
	availableSupply := circulationAmount - crAssetBalance - crCouncilExpenses

	return ResponsePack(Success, SupplyInfo{
		TotaySupply:       circulationAmount.String(),
		AvailableSupply:   availableSupply.String(),
		BurnAmount:        burnAmount.String(),
		CRAssets:          crAssetBalance.String(),
		CRCouncilExpenses: crCouncilExpenses.String(),
	})
}

func SetLogLevel(param Params) map[string]interface{} {
	if rtn := checkRPCServiceLevel(config.ConfigurationPermitted); rtn != nil {
		return rtn
	}

	level, ok := param.Int("level")
	if !ok || level < 0 {
		return ResponsePack(InvalidParams, "level must be an integer in 0-6")
	}

	log.SetPrintLevel(uint8(level))
	return ResponsePack(Success, fmt.Sprint("log level has been set to ", level))
}

func CreateAuxBlock(param Params) map[string]interface{} {
	if rtn := checkRPCServiceLevel(config.MiningPermitted); rtn != nil {
		return rtn
	}

	payToAddr, ok := param.String("paytoaddress")
	if !ok {
		return ResponsePack(InvalidParams, "parameter paytoaddress not found")
	}

	block, err := Pow.CreateAuxBlock(payToAddr)
	if err != nil {
		return ResponsePack(InternalError, "generate block failed")
	}

	type AuxBlock struct {
		ChainID           int            `json:"chainid"`
		Height            uint32         `json:"height"`
		CoinBaseValue     common.Fixed64 `json:"coinbasevalue"`
		Bits              string         `json:"bits"`
		Hash              string         `json:"hash"`
		PreviousBlockHash string         `json:"previousblockhash"`
	}

	SendToAux := AuxBlock{
		ChainID:           aux.AuxPowChainID,
		Height:            Chain.GetHeight(),
		CoinBaseValue:     block.Transactions[0].Outputs()[1].Value,
		Bits:              fmt.Sprintf("%x", block.Header.Bits),
		Hash:              block.Hash().String(),
		PreviousBlockHash: Chain.GetCurrentBlockHash().String(),
	}
	return ResponsePack(Success, &SendToAux)
}

func SubmitAuxBlock(param Params) map[string]interface{} {
	if rtn := checkRPCServiceLevel(config.MiningPermitted); rtn != nil {
		return rtn
	}

	blockHashHex, ok := param.String("blockhash")
	if !ok {
		return ResponsePack(InvalidParams, "parameter blockhash not found")
	}
	blockHash, err := common.Uint256FromHexString(blockHashHex)
	if err != nil {
		return ResponsePack(InvalidParams, "bad blockhash")
	}

	auxPow, ok := param.String("auxpow")
	if !ok {
		return ResponsePack(InvalidParams, "parameter auxpow not found")
	}
	var aux aux.AuxPow
	buf, _ := common.HexStringToBytes(auxPow)
	if err := aux.Deserialize(bytes.NewReader(buf)); err != nil {
		log.Debug("[json-rpc:SubmitAuxBlock] auxpow deserialization failed", auxPow)
		return ResponsePack(InternalError, "auxpow deserialization failed")
	}

	err = Pow.SubmitAuxBlock(blockHash, &aux)
	if err != nil {
		log.Debug(err)
		return ResponsePack(InternalError, "adding block failed")
	}

	log.Debug("AddBlock called finished and Pow.MsgBlock.MapNewBlock has been deleted completely")
	log.Info(auxPow, blockHash)
	return ResponsePack(Success, true)
}

func SubmitSidechainIllegalData(param Params) map[string]interface{} {
	if rtn := checkRPCServiceLevel(config.TransactionPermitted); rtn != nil {
		return rtn
	}

	if Arbiter == nil {
		return ResponsePack(InternalError, "arbiter disabled")
	}

	rawHex, ok := param.String("illegaldata")
	if !ok {
		return ResponsePack(InvalidParams, "parameter illegaldata not found")
	}

	var data payload.SidechainIllegalData
	buf, _ := common.HexStringToBytes(rawHex)
	if err := data.DeserializeUnsigned(bytes.NewReader(buf),
		payload.SidechainIllegalDataVersion); err != nil {
		log.Debug("[json-rpc:SubmitSidechainIllegalData] illegaldata deserialization failed", rawHex)
		return ResponsePack(InternalError, "illegaldata deserialization failed")
	}

	Arbiter.OnSidechainIllegalEvidenceReceived(&data)

	return ResponsePack(Success, true)
}

func GetSmallCrossTransferTxs(params Params) map[string]interface{} {
	type SmallCrossTransferTx struct {
		Txs []string `json:"txs"`
	}
	txs, err := Store.GetSmallCrossTransferTx()
	if err != nil {
		return ResponsePack(InternalError, "internal error fail to get small crosschain transfer txs")
	}

	result := SmallCrossTransferTx{
		Txs: txs,
	}

	return ResponsePack(Success, result)
}

func GetCrossChainPeersInfo(params Params) map[string]interface{} {
	if Arbiter == nil {
		return ResponsePack(InternalError, "arbiter disabled")
	}

	peers := Arbiter.GetCurrentArbitrators()
	type peerInfo struct {
		NodePublicKeys []string `json:"nodepublickeys"`
	}
	var result peerInfo
	result.NodePublicKeys = make([]string, 0)
	peersMap := make(map[string]struct{})
	for _, p := range peers {
		if !p.IsNormal {
			continue
		}
		pk := common.BytesToHexString(p.NodePublicKey)
		peersMap[pk] = struct{}{}
		result.NodePublicKeys = append(result.NodePublicKeys, pk)
	}

	nextPeers := Arbiter.GetNextArbitrators()
	for _, p := range nextPeers {
		if !p.IsNormal {
			continue
		}
		pk := common.BytesToHexString(p.NodePublicKey)
		if _, ok := peersMap[pk]; ok {
			continue
		}
		result.NodePublicKeys = append(result.NodePublicKeys, pk)
	}

	sort.Slice(result.NodePublicKeys, func(i, j int) bool {
		return result.NodePublicKeys[i] < result.NodePublicKeys[j]
	})

	return ResponsePack(Success, result)
}

func GetCRCPeersInfo(params Params) map[string]interface{} {
	if Arbiter == nil {
		return ResponsePack(InternalError, "arbiter disabled")
	}

	peers := Arbiter.GetCurrentCRCs()
	type peerInfo struct {
		NodePublicKeys []string `json:"nodepublickeys"`
	}
	var result peerInfo
	result.NodePublicKeys = make([]string, 0)
	peersMap := make(map[string]struct{})
	for _, p := range peers {
		if !p.IsNormal {
			continue
		}
		pk := common.BytesToHexString(p.NodePublicKey)
		peersMap[pk] = struct{}{}
		result.NodePublicKeys = append(result.NodePublicKeys, pk)
	}

	nextPeers := Arbiter.GetNextCRCs()
	for _, p := range nextPeers {
		pk := common.BytesToHexString(p)
		if _, ok := peersMap[pk]; ok {
			continue
		}
		result.NodePublicKeys = append(result.NodePublicKeys, pk)
	}

	sort.Slice(result.NodePublicKeys, func(i, j int) bool {
		return result.NodePublicKeys[i] < result.NodePublicKeys[j]
	})

	return ResponsePack(Success, result)
}

func GetArbiterPeersInfo(params Params) map[string]interface{} {
	if Arbiter == nil {
		return ResponsePack(InternalError, "arbiter disabled")
	}

	type peerInfo struct {
		OwnerPublicKey string `json:"ownerpublickey"`
		NodePublicKey  string `json:"nodepublickey"`
		IP             string `json:"ip,omitempty"`
		ConnState      string `json:"connstate"`
		NodeVersion    string `json:"nodeversion"`
	}

	peers := Arbiter.GetArbiterPeersInfo()
	ip := config.Parameters.ShowPeersIp
	result := make([]peerInfo, 0)
	for _, p := range peers {
		producer := Arbiters.GetConnectedProducer(p.PID[:])
		if producer == nil {
			continue
		}
		if !ip {
			p.Addr = ""
		}
		result = append(result, peerInfo{
			OwnerPublicKey: common.BytesToHexString(
				producer.GetOwnerPublicKey()),
			NodePublicKey: common.BytesToHexString(
				producer.GetNodePublicKey()),
			IP:          p.Addr,
			ConnState:   p.State.String(),
			NodeVersion: p.NodeVersion,
		})
	}
	return ResponsePack(Success, result)
}

// if have params stakeAddress  get stakeAddress all dposv2 votes
// else get all dposv2 votes
func GetAllDetailedDPoSV2Votes(params Params) map[string]interface{} {
	start, _ := params.Int("start")
	if start < 0 {
		start = 0
	}
	limit, ok := params.Int("limit")
	if !ok {
		limit = -1
	}

	stakeAddress, _ := params.String("stakeaddress")
	type detailedVoteInfo struct {
		ProducerOwnerKey string                `json:"producerownerkey"`
		ProducerNodeKey  string                `json:"producernodekey"`
		ReferKey         string                `json:"referkey"`
		StakeAddress     string                `json:"stakeaddress"`
		TransactionHash  string                `json:"transactionhash"`
		BlockHeight      uint32                `json:"blockheight"`
		PayloadVersion   byte                  `json:"payloadversion"`
		VoteType         byte                  `json:"votetype"`
		Info             VotesWithLockTimeInfo `json:"info"`
		DPoSV2VoteRights string                `json:"DPoSV2VoteRights"`
	}

	var result []*detailedVoteInfo
	ps := Chain.GetState().GetAllProducers()
	for _, p := range ps {
		dposv2Votes := p.GetAllDetailedDPoSV2Votes()
		if len(dposv2Votes) == 0 {
			continue
		}
		for voterProgramHash, v := range dposv2Votes {
			for k1, v1 := range v {
				voterAddress, _ := voterProgramHash.ToAddress()
				//get stakeAddress all dposv2 votes
				if stakeAddress != "" && stakeAddress != voterAddress {
					continue
				}
				info := &detailedVoteInfo{
					ProducerOwnerKey: hex.EncodeToString(p.OwnerPublicKey()),
					ProducerNodeKey:  hex.EncodeToString(p.NodePublicKey()),
					ReferKey:         common.ToReversedString(k1),
					StakeAddress:     voterAddress,
					TransactionHash:  common.ToReversedString(v1.TransactionHash),
					BlockHeight:      v1.BlockHeight,
					PayloadVersion:   v1.PayloadVersion,
					VoteType:         byte(v1.VoteType),
					Info: VotesWithLockTimeInfo{
						Candidate: hex.EncodeToString(v1.Info[0].Candidate),
						Votes:     v1.Info[0].Votes.String(),
						LockTime:  v1.Info[0].LockTime,
					},
					DPoSV2VoteRights: v1.VoteRights().String(),
				}
				result = append(result, info)
			}
		}
	}
	sort.Slice(result, func(i, j int) bool {
		return strings.Compare(result[i].ReferKey, result[j].ReferKey) >= 0
	})

	count := int64(len(result))
	if limit < 0 {
		limit = count
	}
	var dvi []*detailedVoteInfo
	if start < count {
		end := start
		if start+limit <= count {
			end = start + limit
		} else {
			end = count
		}
		dvi = append(dvi, result[start:end]...)
	}

	return ResponsePack(Success, dvi)
}

// GetProducerInfo
func GetProducerInfo(params Params) map[string]interface{} {
	publicKey, ok := params.String("publickey")
	if !ok {
		return ResponsePack(InvalidParams, "public key not found")
	}
	publicKeyBytes, err := common.HexStringToBytes(publicKey)
	if err != nil {
		return ResponsePack(InvalidParams, "invalid public key")
	}
	p := Chain.GetState().GetProducer(publicKeyBytes)
	if p == nil {
		return ResponsePack(InvalidParams, "unknown producer public key")
	}

	producerInfo := RPCProducerInfo{
		OwnerPublicKey: hex.EncodeToString(p.Info().OwnerKey),
		NodePublicKey:  hex.EncodeToString(p.Info().NodePublicKey),
		Nickname:       p.Info().NickName,
		Url:            p.Info().Url,
		Location:       p.Info().Location,
		StakeUntil:     p.Info().StakeUntil,
		Active:         p.State() == state.Active,
		Votes:          p.Votes().String(),
		DPoSV2Votes:    common.Fixed64(p.GetTotalDPoSV2VoteRights()).String(),
		State:          p.State().String(),
		Identity:       p.Identity().String(),
		RegisterHeight: p.RegisterHeight(),
		CancelHeight:   p.CancelHeight(),
		InactiveHeight: p.InactiveSince(),
		IllegalHeight:  p.IllegalHeight(),
		Index:          0,
	}
	return ResponsePack(Success, producerInfo)
}

func GetNFTInfo(params Params) map[string]interface{} {
	idParam, ok := params.String("id")
	if !ok {
		return ResponsePack(InvalidParams, "need string id ")
	}

	idBytes, err := common.HexStringToBytes(idParam)
	if err != nil {
		return ResponsePack(InvalidParams, "id HexStringToBytes error")
	}
	nftID, err := common.Uint256FromBytes(idBytes)
	if err != nil {
		return ResponsePack(InvalidParams, "idbytes to hash error")
	}

	type nftInfo struct {
		ID          string `json:"ID"`
		StartHeight uint32 `json:"startheight"`
		EndHeight   uint32 `json:"endheight"`
		Votes       string `json:"votes"`
		VotesRight  string `json:"votesright"`
		Rewards     string `json:"rewards"`
	}

	producers := Chain.GetState().GetAllProducers()

	fillNFTINFO := func(nftID common.Uint256, detailVoteInfo payload.DetailedVoteInfo) (info nftInfo) {
		ct, _ := contract.CreateStakeContractByCode(nftID.Bytes())
		nftStakeAddress, _ := ct.ToProgramHash().ToAddress()
		info.StartHeight = detailVoteInfo.BlockHeight
		info.EndHeight = detailVoteInfo.Info[0].LockTime
		info.Votes = detailVoteInfo.Info[0].Votes.String()
		info.Rewards = Chain.GetState().DPoSV2RewardInfo[nftStakeAddress].String()
		return
	}
	nftReferKey, err := Chain.GetState().GetNFTReferKey(*nftID)
	if err != nil {
		return ResponsePack(InvalidParams, "wrong nft id, not found it!")
	}
	//todo referkey recreate problem
	for _, producer := range producers {
		for _, votesInfo := range producer.GetAllDetailedDPoSV2Votes() {
			for referKey, detailVoteInfo := range votesInfo {
				if referKey.IsEqual(nftReferKey) {
					info := fillNFTINFO(*nftID, detailVoteInfo)
					info.ID = idParam
					info.VotesRight = common.Fixed64(producer.GetNFTVotesRight(referKey)).String()
					return ResponsePack(Success, info)
				}
			}
		}
		for _, expiredVotesInfo := range producer.GetExpiredNFTVotes() {
			if expiredVotesInfo.ReferKey().IsEqual(nftReferKey) {
				info := fillNFTINFO(*nftID, expiredVotesInfo)
				info.ID = idParam
				info.VotesRight = "0"
				return ResponsePack(Success, info)
			}
		}
	}

	return ResponsePack(InvalidParams, "wrong nft id, not found it!")
}

func GetReferKeyInfo(params Params) map[string]interface{} {
	idParam, ok := params.String("id")
	if !ok {
		return ResponsePack(InvalidParams, "need string id ")
	}

	idBytes, err := common.HexStringToBytes(idParam)
	if err != nil {
		return ResponsePack(InvalidParams, "id HexStringToBytes error")
	}
	nftID, err := common.Uint256FromBytes(idBytes)
	if err != nil {
		return ResponsePack(InvalidParams, "idbytes to hash error")
	}

	type VotesWithLockTime struct {
		Candidate string `json:"candiate"`
		Votes     int64  `json:"votes"`
		LockTime  uint32 `json:"lockTime"`
	}

	type ReferKeyInfo struct {
		Hash            string              `json:"hash"`
		TransactionHash string              `json:"transactionHash"`
		BlockHeight     uint32              `json:"blockHeight"`
		PayloadVersion  byte                `json:"payloadVersion"`
		VoteType        byte                `json:"voteType"`
		Info            []VotesWithLockTime `json:"info"`
	}

	fillReferKeyINFO := func(detailVoteInfo payload.DetailedVoteInfo) (info ReferKeyInfo) {
		info.TransactionHash = detailVoteInfo.TransactionHash.ReversedString()
		info.BlockHeight = detailVoteInfo.BlockHeight
		info.PayloadVersion = detailVoteInfo.PayloadVersion
		info.VoteType = byte(detailVoteInfo.VoteType)
		info.Info = []VotesWithLockTime{
			{
				Candidate: common.BytesToHexString(detailVoteInfo.Info[0].Candidate),
				Votes:     detailVoteInfo.Info[0].Votes.IntValue(),
				LockTime:  detailVoteInfo.Info[0].LockTime,
			},
		}
		return
	}

	nftReferKey, err := Chain.GetState().GetNFTReferKey(*nftID)
	if err != nil {
		return ResponsePack(InvalidParams, "wrong nft id, not found it!")
	}
	producers := Chain.GetState().GetAllProducers()
	for _, producer := range producers {
		for _, votesInfo := range producer.GetAllDetailedDPoSV2Votes() {
			for referKey, detailVoteInfo := range votesInfo {
				if referKey.IsEqual(nftReferKey) {
					info := fillReferKeyINFO(detailVoteInfo)
					info.Hash = nftReferKey.ReversedString()
					return ResponsePack(Success, info)
				}
			}
		}
		for _, expiredVotesInfo := range producer.GetExpiredNFTVotes() {
			if expiredVotesInfo.ReferKey().IsEqual(nftReferKey) {
				info := fillReferKeyINFO(expiredVotesInfo)
				info.Hash = nftReferKey.ReversedString()
				return ResponsePack(Success, info)
			}
		}
	}

	return ResponsePack(InvalidParams, "wrong nft id, not found it!")
}

func GetCanDestroynftIDs(params Params) map[string]interface{} {
	idsParam, ok := params.ArrayString("ids")
	if !ok {
		return ResponsePack(InvalidParams, "need ids in an array!")
	}
	genesisBlockStr, ok := params.String("genesisblockhash")
	if !ok {
		return ResponsePack(InvalidParams, "genesisblockhash not found")
	}
	genesisBlockhash, err := common.Uint256FromHexString(genesisBlockStr)
	if err != nil {
		return ResponsePack(InvalidParams, "invalid genesisblockhash ")
	}

	var IDs []common.Uint256
	for i := 0; i < len(idsParam); i++ {
		idBytes, err := common.HexStringToBytes(idsParam[i])
		if err != nil {
			return ResponsePack(InvalidParams, "HexStringToBytes idsParam[i] error")
		}
		id, err := common.Uint256FromBytes(idBytes)
		if err != nil {
			return ResponsePack(InvalidParams, "Uint256FromBytes error")
		}
		IDs = append(IDs, *id)
	}
	state := Chain.GetState()
	canDestroyIDs := state.CanNFTDestroy(IDs)
	var destoryIDs []string

	for _, id := range canDestroyIDs {
		if state.IsNFTIDBelongToSideChain(id, *genesisBlockhash) {
			destoryIDs = append(destoryIDs, id.String())
		}
	}

	return ResponsePack(Success, destoryIDs)
}

// by s address.
func GetVoteRights(params Params) map[string]interface{} {
	addresses, ok := params.ArrayString("stakeaddresses")
	if !ok {
		return ResponsePack(InvalidParams, "need stakeaddresses in an array!")
	}
	currentHeight := Chain.GetHeight()
	dposV2 := Arbiters.IsDPoSV2Run(currentHeight)

	type usedVoteRightDetailInfo struct {
		UsedDPoSVotes           []VotesWithLockTimeInfo `json:"useddposvotes"`
		UsedCRVotes             []VotesWithLockTimeInfo `json:"usedcrvotes"`
		UsedCRCProposalVotes    []VotesWithLockTimeInfo `json:"usedcrcproposalvotes"`
		UsdedCRImpeachmentVotes []VotesWithLockTimeInfo `json:"usdedcrimpeachmentvotes"`
		UsedDPoSV2Votes         []DetailedVoteInfo      `json:"useddposv2votes"`
	}

	type detailedVoteRight struct {
		StakeAddress    string                  `json:"stakeaddress"`
		TotalVotesRight string                  `json:"totalvotesright"`
		UsedVotesInfo   usedVoteRightDetailInfo `json:"usedvotesinfo"`
		RemainVoteRight []string                `json:"remainvoteright"` //index is same to VoteType
	}
	var result []*detailedVoteRight
	state := Chain.GetState()
	crstate := Chain.GetCRCommittee().GetState()
	for _, address := range addresses {
		if !strings.HasPrefix(address, "S") {
			return ResponsePack(InvalidParams, "invalid stake address need prefix s")
		}
		programhash, err := common.Uint168FromAddress(address)
		if err != nil {
			return ResponsePack(InvalidParams, "invalid stake address")
		}
		voteRights := state.DposV2VoteRights
		stakeProgramHash := *programhash
		//get totalVotes
		totalVotesRight := voteRights[stakeProgramHash]
		vote := &detailedVoteRight{
			StakeAddress:    address,
			TotalVotesRight: totalVotesRight.String(),
			UsedVotesInfo: usedVoteRightDetailInfo{
				UsedDPoSV2Votes:         []DetailedVoteInfo{},
				UsedDPoSVotes:           []VotesWithLockTimeInfo{},
				UsedCRVotes:             []VotesWithLockTimeInfo{},
				UsdedCRImpeachmentVotes: []VotesWithLockTimeInfo{},
				UsedCRCProposalVotes:    []VotesWithLockTimeInfo{},
			},
			RemainVoteRight: make([]string, 5),
		}
		// dposv1

		if udv := state.UsedDposVotes[stakeProgramHash]; !dposV2 && udv != nil {
			for _, v := range udv {
				vote.UsedVotesInfo.UsedDPoSVotes = append(vote.UsedVotesInfo.UsedDPoSVotes, VotesWithLockTimeInfo{
					Candidate: hex.EncodeToString(v.Candidate),
					Votes:     v.Votes.String(),
					LockTime:  v.LockTime,
				})
			}
		}
		// crc
		if ucv := crstate.UsedCRVotes[stakeProgramHash]; ucv != nil {
			for _, v := range ucv {
				c, _ := common.Uint168FromBytes(v.Candidate)
				candidate, _ := c.ToAddress()
				vote.UsedVotesInfo.UsedCRVotes = append(vote.UsedVotesInfo.UsedCRVotes, VotesWithLockTimeInfo{
					Candidate: candidate,
					Votes:     v.Votes.String(),
					LockTime:  v.LockTime,
				})
			}
		}
		// cr Impeachment
		if uciv := crstate.UsedCRImpeachmentVotes[stakeProgramHash]; uciv != nil {
			for _, v := range uciv {
				c, _ := common.Uint168FromBytes(v.Candidate)
				candidate, _ := c.ToAddress()
				vote.UsedVotesInfo.UsdedCRImpeachmentVotes = append(vote.UsedVotesInfo.UsdedCRImpeachmentVotes, VotesWithLockTimeInfo{
					Candidate: candidate,
					Votes:     v.Votes.String(),
					LockTime:  v.LockTime,
				})
			}
		}

		// cr Proposal
		if ucpv := crstate.UsedCRCProposalVotes[stakeProgramHash]; ucpv != nil {
			for _, v := range ucpv {
				proposalHash, _ := common.Uint256FromBytes(v.Candidate)
				vote.UsedVotesInfo.UsedCRCProposalVotes = append(vote.UsedVotesInfo.UsedCRCProposalVotes, VotesWithLockTimeInfo{
					Candidate: common.ToReversedString(*proposalHash),
					Votes:     v.Votes.String(),
					LockTime:  v.LockTime,
				})
			}
		}

		// dposv2
		if dpv2 := state.GetDetailedDPoSV2Votes(&stakeProgramHash); dpv2 != nil {
			for i, v := range dpv2 {
				address, _ := v.StakeProgramHash.ToAddress()
				vote.UsedVotesInfo.UsedDPoSV2Votes = append(vote.UsedVotesInfo.UsedDPoSV2Votes, DetailedVoteInfo{
					StakeAddress:    address,
					TransactionHash: common.ToReversedString(v.TransactionHash),
					BlockHeight:     v.BlockHeight,
					PayloadVersion:  v.PayloadVersion,
					VoteType:        uint32(v.VoteType),
				})

				if v.Info != nil {
					for _, v := range v.Info {
						vote.UsedVotesInfo.UsedDPoSV2Votes[i].Info = append(vote.UsedVotesInfo.UsedDPoSV2Votes[i].Info, VotesWithLockTimeInfo{
							Candidate: hex.EncodeToString(v.Candidate),
							Votes:     v.Votes.String(),
							LockTime:  v.LockTime,
						})
					}
				}
			}
		}

		//fill RemainVoteRight
		for i := outputpayload.Delegate; i <= outputpayload.DposV2; i++ {
			usedVoteRight, _ := GetUsedVoteRight(i, &stakeProgramHash)
			remainRoteRight := totalVotesRight - usedVoteRight
			if dposV2 && i == outputpayload.Delegate {
				vote.RemainVoteRight[i] = common.Fixed64(0).String()
			} else {
				vote.RemainVoteRight[i] = remainRoteRight.String()
			}
		}
		result = append(result, vote)
	}
	return ResponsePack(Success, result)
}

func GetUsedVoteRight(voteType outputpayload.VoteType, stakeProgramHash *common.Uint168) (common.Fixed64, error) {
	state := Chain.GetState()
	crstate := Chain.GetCRCommittee().GetState()
	usedDposVote := common.Fixed64(0)
	switch voteType {
	case outputpayload.Delegate:
		if Chain.GetHeight() >= Chain.GetState().DPoSV2ActiveHeight {
			usedDposVote = 0
		} else {
			if dposVotes, ok := state.UsedDposVotes[*stakeProgramHash]; ok {
				maxVotes := common.Fixed64(0)
				for _, votesInfo := range dposVotes {
					if votesInfo.Votes > maxVotes {
						maxVotes = votesInfo.Votes
					}
					usedDposVote = maxVotes
				}
			}
		}
	case outputpayload.CRC:
		if usedCRVoteRights, ok := crstate.UsedCRVotes[*stakeProgramHash]; ok {
			for _, votesInfo := range usedCRVoteRights {
				usedDposVote += votesInfo.Votes
			}
		}
	case outputpayload.CRCProposal:
		if usedCRCProposalVoteRights, ok := crstate.UsedCRCProposalVotes[*stakeProgramHash]; ok {
			maxVotes := common.Fixed64(0)
			for _, votesInfo := range usedCRCProposalVoteRights {
				if votesInfo.Votes > maxVotes {
					maxVotes = votesInfo.Votes
				}
			}
			usedDposVote = maxVotes
		}

	case outputpayload.CRCImpeachment:
		if usedCRImpeachmentVoteRights, ok := crstate.UsedCRImpeachmentVotes[*stakeProgramHash]; ok {
			for _, votesInfo := range usedCRImpeachmentVoteRights {
				usedDposVote += votesInfo.Votes
			}
		}
	case outputpayload.DposV2:
		addr, _ := stakeProgramHash.ToAddress()
		fmt.Println("addr", addr)
		usedDposVote = state.UsedDposV2Votes[*stakeProgramHash]
	default:
		return 0, errors.New("unsupport vote type")
	}
	return usedDposVote, nil
}

func GetArbitersInfo(params Params) map[string]interface{} {
	type arbitersInfo struct {
		Arbiters               []string `json:"arbiters"`
		Candidates             []string `json:"candidates"`
		NextArbiters           []string `json:"nextarbiters"`
		NextCandidates         []string `json:"nextcandidates"`
		OnDutyArbiter          string   `json:"ondutyarbiter"`
		CurrentTurnStartHeight int      `json:"currentturnstartheight"`
		NextTurnStartHeight    int      `json:"nextturnstartheight"`
	}

	dutyIndex := Arbiters.GetDutyIndex()
	result := &arbitersInfo{
		Arbiters:       make([]string, 0),
		Candidates:     make([]string, 0),
		NextArbiters:   make([]string, 0),
		NextCandidates: make([]string, 0),
		OnDutyArbiter:  common.BytesToHexString(Arbiters.GetOnDutyArbitrator()),

		CurrentTurnStartHeight: int(Chain.GetHeight()) - dutyIndex,
		NextTurnStartHeight: int(Chain.GetHeight()) +
			Arbiters.GetArbitersCount() - dutyIndex,
	}
	for _, v := range Arbiters.GetArbitrators() {
		var nodePK string
		if v.IsNormal {
			nodePK = common.BytesToHexString(v.NodePublicKey)
		}
		result.Arbiters = append(result.Arbiters, nodePK)
	}
	for _, v := range Arbiters.GetCandidates() {
		result.Candidates = append(result.Candidates, common.BytesToHexString(v))
	}
	for _, v := range Arbiters.GetNextArbitrators() {
		var nodePK string
		if v.IsNormal {
			nodePK = common.BytesToHexString(v.NodePublicKey)
		}
		result.NextArbiters = append(result.NextArbiters, nodePK)
	}
	for _, v := range Arbiters.GetNextCandidates() {
		result.NextCandidates = append(result.NextCandidates,
			common.BytesToHexString(v))
	}
	return ResponsePack(Success, result)
}

func GetInfo(param Params) map[string]interface{} {
	RetVal := struct {
		Version       uint32 `json:"version"`
		Balance       int    `json:"balance"`
		Blocks        uint32 `json:"blocks"`
		Timeoffset    int    `json:"timeoffset"`
		Connections   int32  `json:"connections"`
		Testnet       bool   `json:"testnet"`
		Keypoololdest int    `json:"keypoololdest"`
		Keypoolsize   int    `json:"keypoolsize"`
		UnlockedUntil int    `json:"unlocked_until"`
		Paytxfee      int    `json:"paytxfee"`
		Relayfee      int    `json:"relayfee"`
		Errors        string `json:"errors"`
	}{
		Version:       pact.DPOSStartVersion,
		Balance:       0,
		Blocks:        Chain.GetHeight(),
		Timeoffset:    0,
		Connections:   Server.ConnectedCount(),
		Keypoololdest: 0,
		Keypoolsize:   0,
		UnlockedUntil: 0,
		Paytxfee:      0,
		Relayfee:      0,
		Errors:        "Tobe written"}
	return ResponsePack(Success, &RetVal)
}

func AuxHelp(param Params) map[string]interface{} {
	return ResponsePack(Success, "createauxblock==submitauxblock")
}

func GetMiningInfo(param Params) map[string]interface{} {
	block, err := Chain.GetBlockByHash(Chain.GetCurrentBlockHash())
	if err != nil {
		return ResponsePack(InternalError, "get tip block failed")
	}

	miningInfo := struct {
		Blocks         uint32 `json:"blocks"`
		CurrentBlockTx uint32 `json:"currentblocktx"`
		Difficulty     string `json:"difficulty"`
		NetWorkHashPS  string `json:"networkhashps"`
		PooledTx       uint32 `json:"pooledtx"`
		Chain          string `json:"chain"`
	}{
		Blocks:         Chain.GetHeight() + 1,
		CurrentBlockTx: uint32(len(block.Transactions)),
		Difficulty:     Chain.CalcCurrentDifficulty(block.Bits),
		NetWorkHashPS:  Chain.GetNetworkHashPS().String(),
		PooledTx:       uint32(len(TxMemPool.GetTxsInPool())),
		Chain:          ChainParams.ActiveNet,
	}

	return ResponsePack(Success, miningInfo)
}

func ToggleMining(param Params) map[string]interface{} {
	if rtn := checkRPCServiceLevel(config.ConfigurationPermitted); rtn != nil {
		return rtn
	}

	mining, ok := param.Bool("mining")
	if !ok {
		return ResponsePack(InvalidParams, "")
	}

	var message string
	if mining {
		go Pow.Start()
		message = "mining started"
	} else {
		go Pow.Halt()
		message = "mining stopped"
	}

	return ResponsePack(Success, message)
}

func DiscreteMining(param Params) map[string]interface{} {
	if rtn := checkRPCServiceLevel(config.MiningPermitted); rtn != nil {
		return rtn
	}

	if Pow == nil {
		return ResponsePack(PowServiceNotStarted, "")
	}
	count, ok := param.Uint("count")
	if !ok {
		return ResponsePack(InvalidParams, "")
	}

	ret := make([]string, 0)

	blockHashes, err := Pow.DiscreteMining(uint32(count))
	if err != nil {
		return ResponsePack(Error, err.Error())
	}

	for _, hash := range blockHashes {
		retStr := common.ToReversedString(*hash)
		ret = append(ret, retStr)
	}

	return ResponsePack(Success, ret)
}

func GetConnectionCount(param Params) map[string]interface{} {
	return ResponsePack(Success, Server.ConnectedCount())
}

func GetTransactionPool(param Params) map[string]interface{} {
	str, ok := param.String("state")
	if ok {
		switch str {
		case "all":
			txs := make([]*TransactionContextInfo, 0)
			for _, tx := range TxMemPool.GetTxsInPool() {
				txs = append(txs, GetTransactionContextInfo(nil, tx))
			}
			return ResponsePack(Success, txs)
		}
	}

	txs := make([]string, 0)
	for _, tx := range TxMemPool.GetTxsInPool() {
		txs = append(txs, common.ToReversedString(tx.Hash()))
	}
	return ResponsePack(Success, txs)

}

func GetBlockInfo(block *Block, verbose bool) BlockInfo {
	var txs []interface{}
	if verbose {
		for _, tx := range block.Transactions {
			txs = append(txs, GetTransactionContextInfo(&block.Header, tx))
		}
	} else {
		for _, tx := range block.Transactions {
			txs = append(txs, common.ToReversedString(tx.Hash()))
		}
	}
	var versionBytes [4]byte
	binary.BigEndian.PutUint32(versionBytes[:], block.Header.Version)

	var chainWork [4]byte
	binary.BigEndian.PutUint32(chainWork[:], Chain.GetHeight()-block.Header.Height)

	nextBlockHash, _ := Chain.GetBlockHash(block.Header.Height + 1)

	auxPow := new(bytes.Buffer)
	block.Header.AuxPow.Serialize(auxPow)

	return BlockInfo{
		Hash:              common.ToReversedString(block.Hash()),
		Confirmations:     Chain.GetHeight() - block.Header.Height + 1,
		StrippedSize:      uint32(block.GetSize()),
		Size:              uint32(block.GetSize()),
		Weight:            uint32(block.GetSize() * 4),
		Height:            block.Header.Height,
		Version:           block.Header.Version,
		VersionHex:        common.BytesToHexString(versionBytes[:]),
		MerkleRoot:        common.ToReversedString(block.Header.MerkleRoot),
		Tx:                txs,
		Time:              block.Header.Timestamp,
		MedianTime:        block.Header.Timestamp,
		Nonce:             block.Header.Nonce,
		Bits:              block.Header.Bits,
		Difficulty:        Chain.CalcCurrentDifficulty(block.Header.Bits),
		ChainWork:         common.BytesToHexString(chainWork[:]),
		PreviousBlockHash: common.ToReversedString(block.Header.Previous),
		NextBlockHash:     common.ToReversedString(nextBlockHash),
		AuxPow:            common.BytesToHexString(auxPow.Bytes()),
		MinerInfo:         string(block.Transactions[0].Payload().(*payload.CoinBase).Content[:]),
	}
}

func GetConfirmInfo(confirm *payload.Confirm) ConfirmInfo {
	votes := make([]VoteInfo, 0)
	for _, vote := range confirm.Votes {
		votes = append(votes, VoteInfo{
			Signer: common.BytesToHexString(vote.Signer),
			Accept: vote.Accept,
		})
	}

	return ConfirmInfo{
		BlockHash:  common.ToReversedString(confirm.Proposal.BlockHash),
		Sponsor:    common.BytesToHexString(confirm.Proposal.Sponsor),
		ViewOffset: confirm.Proposal.ViewOffset,
		Votes:      votes,
	}
}

func getBlock(hash common.Uint256, verbose uint32) (interface{}, ServerErrCode) {
	block, err := Chain.GetBlockByHash(hash)
	if err != nil {
		return "", UnknownBlock
	}
	switch verbose {
	case 0:
		w := new(bytes.Buffer)
		block.Serialize(w)
		return common.BytesToHexString(w.Bytes()), Success
	case 2:
		return GetBlockInfo(block, true), Success
	}
	return GetBlockInfo(block, false), Success
}

func getConfirm(hash common.Uint256, verbose uint32) (interface{}, ServerErrCode) {
	block, _ := Store.GetFFLDB().GetBlock(hash)
	if block == nil {
		return "", UnknownBlock
	} else if !block.HaveConfirm {
		return "", UnknownConfirm
	}
	if verbose == 0 {
		w := new(bytes.Buffer)
		block.Confirm.Serialize(w)
		return common.BytesToHexString(w.Bytes()), Success
	}

	return GetConfirmInfo(block.Confirm), Success
}

func GetBlockByHash(param Params) map[string]interface{} {
	str, ok := param.String("blockhash")
	if !ok {
		return ResponsePack(InvalidParams, "block hash not found")
	}

	var hash common.Uint256
	hashBytes, err := common.FromReversedString(str)
	if err != nil {
		return ResponsePack(InvalidParams, "invalid block hash")
	}
	if err := hash.Deserialize(bytes.NewReader(hashBytes)); err != nil {
		ResponsePack(InvalidParams, "invalid block hash")
	}

	verbosity, ok := param.Uint("verbosity")
	if !ok {
		verbosity = 1
	}

	result, error := getBlock(hash, verbosity)

	return ResponsePack(error, result)
}

func GetConfirmByHeight(param Params) map[string]interface{} {
	height, ok := param.Uint("height")
	if !ok {
		return ResponsePack(InvalidParams, "height parameter should be a positive integer")
	}

	hash, err := Chain.GetBlockHash(height)
	if err != nil {
		return ResponsePack(UnknownBlock, err.Error())
	}

	verbosity, ok := param.Uint("verbosity")
	if !ok {
		verbosity = 1
	}

	result, errCode := getConfirm(hash, verbosity)
	return ResponsePack(errCode, result)
}

func GetConfirmByHash(param Params) map[string]interface{} {
	str, ok := param.String("blockhash")
	if !ok {
		return ResponsePack(InvalidParams, "block hash not found")
	}

	var hash common.Uint256
	hashBytes, err := common.FromReversedString(str)
	if err != nil {
		return ResponsePack(InvalidParams, "invalid block hash")
	}
	if err := hash.Deserialize(bytes.NewReader(hashBytes)); err != nil {
		ResponsePack(InvalidParams, "invalid block hash")
	}

	verbosity, ok := param.Uint("verbosity")
	if !ok {
		verbosity = 1
	}

	result, error := getConfirm(hash, verbosity)
	return ResponsePack(error, result)
}

func SendRawTransaction(param Params) map[string]interface{} {
	if rtn := checkRPCServiceLevel(config.TransactionPermitted); rtn != nil {
		return rtn
	}

	str, ok := param.String("data")
	if !ok {
		return ResponsePack(InvalidParams, "need a string parameter named data")
	}
	log.Info("RawTx Received by SendRawTransaction:", str)
	bys, err := common.HexStringToBytes(str)
	if err != nil {
		return ResponsePack(InvalidParams, "hex string to bytes error")
	}

	r := bytes.NewReader(bys)
	txn, err := functions.GetTransactionByBytes(r)
	if err != nil {
		return ResponsePack(InvalidTransaction, "invalid transaction")
	}
	if err := txn.Deserialize(r); err != nil {
		return ResponsePack(InvalidTransaction, err.Error())
	}

	if err := VerifyAndSendTx(txn); err != nil {
		return ResponsePack(InvalidTransaction, err.Error())
	}

	return ResponsePack(Success, common.ToReversedString(txn.Hash()))
}

func GetBlockHeight(param Params) map[string]interface{} {
	return ResponsePack(Success, Chain.GetHeight())
}

func GetBestBlockHash(param Params) map[string]interface{} {
	hash, err := Chain.GetBlockHash(Chain.GetHeight())
	if err != nil {
		return ResponsePack(InvalidParams, "")
	}
	return ResponsePack(Success, common.ToReversedString(hash))
}

func GetBlockCount(param Params) map[string]interface{} {
	return ResponsePack(Success, Chain.GetHeight()+1)
}

func GetBlockHash(param Params) map[string]interface{} {
	height, ok := param.Uint("height")
	if !ok {
		return ResponsePack(InvalidParams, "height parameter should be a positive integer")
	}

	hash, err := Chain.GetBlockHash(height)
	if err != nil {
		return ResponsePack(InvalidParams, "")
	}
	return ResponsePack(Success, common.ToReversedString(hash))
}

func GetBlockTransactions(block *Block) interface{} {
	trans := make([]string, len(block.Transactions))
	for i := 0; i < len(block.Transactions); i++ {
		trans[i] = common.ToReversedString(block.Transactions[i].Hash())
	}
	type BlockTransactions struct {
		Hash         string
		Height       uint32
		Transactions []string
	}
	b := BlockTransactions{
		Hash:         common.ToReversedString(block.Hash()),
		Height:       block.Header.Height,
		Transactions: trans,
	}
	return b
}

func GetTransactionsByHeight(param Params) map[string]interface{} {
	height, ok := param.Uint("height")
	if !ok {
		return ResponsePack(InvalidParams, "height parameter should be a positive integer")
	}

	hash, err := Chain.GetBlockHash(height)
	if err != nil {
		return ResponsePack(UnknownBlock, "")

	}
	block, err := Chain.GetBlockByHash(hash)
	if err != nil {
		return ResponsePack(UnknownBlock, "")
	}
	return ResponsePack(Success, GetBlockTransactions(block))
}

func GetBlockByHeight(param Params) map[string]interface{} {
	height, ok := param.Uint("height")
	if !ok {
		return ResponsePack(InvalidParams, "height parameter should be a positive integer")
	}

	hash, err := Chain.GetBlockHash(height)
	if err != nil {
		return ResponsePack(UnknownBlock, err.Error())
	}

	result, errCode := getBlock(hash, 2)

	return ResponsePack(errCode, result)
}

func GetArbitratorGroupByHeight(param Params) map[string]interface{} {
	height, ok := param.Uint("height")
	if !ok {
		return ResponsePack(InvalidParams, "height parameter should be a positive integer")
	}

	hash, err := Chain.GetBlockHash(height)
	if err != nil {
		return ResponsePack(UnknownBlock, "not found block hash at given height")
	}

	block, _ := Chain.GetBlockByHash(hash)
	if block == nil {
		return ResponsePack(InternalError, "not found block at given height")
	}

	result := ArbitratorGroupInfo{}
	if height < ChainParams.DPoSConfiguration.DPOSNodeCrossChainHeight {
		crcArbiters := Arbiters.GetCRCArbiters()
		sort.Slice(crcArbiters, func(i, j int) bool {
			return bytes.Compare(crcArbiters[i].NodePublicKey, crcArbiters[j].NodePublicKey) < 0
		})
		var arbitrators []string
		for _, a := range crcArbiters {
			if !a.IsNormal {
				arbitrators = append(arbitrators, "")
			} else {
				arbitrators = append(arbitrators, common.BytesToHexString(a.NodePublicKey))
			}
		}

		result = ArbitratorGroupInfo{
			OnDutyArbitratorIndex: Arbiters.GetDutyIndexByHeight(height),
			Arbitrators:           arbitrators,
		}
	} else {
		arbiters := Arbiters.GetArbitrators()
		arbitrators := make([]string, 0)
		for _, a := range arbiters {
			if !a.IsNormal {
				arbitrators = append(arbitrators, "")
			} else {
				arbitrators = append(arbitrators, common.BytesToHexString(a.NodePublicKey))
			}
		}

		result = ArbitratorGroupInfo{
			OnDutyArbitratorIndex: Arbiters.GetDutyIndexByHeight(height),
			Arbitrators:           arbitrators,
		}
	}

	return ResponsePack(Success, result)
}

// GetAssetByHash always return ELA asset
// Deprecated: It may be removed in the next version
func GetAssetByHash(param Params) map[string]interface{} {
	asset := payload.RegisterAsset{
		Asset: payload.Asset{
			Name:      "ELA",
			Precision: core.ELAPrecision,
			AssetType: 0x00,
		},
		Amount:     0 * 100000000,
		Controller: common.Uint168{},
	}

	return ResponsePack(Success, asset)
}

func GetBalanceByAddr(param Params) map[string]interface{} {
	address, ok := param.String("addr")
	if !ok {
		return ResponsePack(InvalidParams, "")
	}
	programHash, err := common.Uint168FromAddress(address)
	if err != nil {
		return ResponsePack(InvalidParams, "invalid address, "+err.Error())
	}
	utxos, err := Store.GetFFLDB().GetUTXO(programHash)
	if err != nil {
		return ResponsePack(InvalidParams, "list unspent failed, "+err.Error())
	}
	var balance common.Fixed64 = 0
	for _, u := range utxos {
		balance = balance + u.Value
	}

	return ResponsePack(Success, balance.String())
}

// Deprecated: May be removed in the next version
func GetBalanceByAsset(param Params) map[string]interface{} {
	address, ok := param.String("addr")
	if !ok {
		return ResponsePack(InvalidParams, "")
	}

	programHash, err := common.Uint168FromAddress(address)
	if err != nil {
		return ResponsePack(InvalidParams, "invalid address, "+err.Error())
	}
	utxos, err := Store.GetFFLDB().GetUTXO(programHash)
	if err != nil {
		return ResponsePack(InvalidParams, "list unspent failed, "+err.Error())
	}
	var balance common.Fixed64 = 0
	for _, u := range utxos {
		balance = balance + u.Value
	}
	return ResponsePack(Success, balance.String())
}

func Getallregistertransactions(param Params) map[string]interface{} {
	crCommittee := Chain.GetCRCommittee()
	rs := crCommittee.GetAllRegisteredSideChain()
	var result []RsInfo
	for k, v := range rs {
		for k1, v1 := range v {
			result = append(result, RsInfo{
				SideChainName:   v1.SideChainName,
				MagicNumber:     v1.MagicNumber,
				GenesisHash:     common.ToReversedString(v1.GenesisHash),
				ExchangeRate:    v1.ExchangeRate,
				TxHash:          common.ToReversedString(k1),
				Height:          k,
				EffectiveHeight: v1.EffectiveHeight,
				ResourcePath:    v1.ResourcePath,
			})
		}
	}
	return ResponsePack(Success, result)
}
func Getregistertransactionsbyheight(param Params) map[string]interface{} {
	height, ok := param.Uint("height")
	if !ok {
		return ResponsePack(InvalidParams, "height parameter should be a positive integer")
	}
	crCommittee := Chain.GetCRCommittee()

	rs := crCommittee.GetRegisteredSideChainByHeight(height)
	var result []RsInfo
	for k, v := range rs {
		result = append(result, RsInfo{
			SideChainName:   v.SideChainName,
			MagicNumber:     v.MagicNumber,
			GenesisHash:     common.ToReversedString(v.GenesisHash),
			ExchangeRate:    v.ExchangeRate,
			EffectiveHeight: v.EffectiveHeight,
			ResourcePath:    v.ResourcePath,
			TxHash:          common.ToReversedString(k),
			Height:          height,
		})
	}
	return ResponsePack(Success, result)
}

func GetReceivedByAddress(param Params) map[string]interface{} {
	address, ok := param.String("address")
	if !ok {
		return ResponsePack(InvalidParams, "need a parameter named address")
	}
	spendable := false
	if s, ok := param.Bool("spendable"); ok {
		spendable = s
	}
	bestHeight := Chain.GetHeight()
	programHash, err := common.Uint168FromAddress(address)
	if err != nil {
		return ResponsePack(InvalidParams, "invalid address, "+err.Error())
	}
	utxos, err := Store.GetFFLDB().GetUTXO(programHash)
	if err != nil {
		return ResponsePack(InvalidParams, "list unspent failed, "+err.Error())
	}
	var balance common.Fixed64 = 0
	for _, u := range utxos {
		tx, height, err := Store.GetTransaction(u.TxID)
		if err != nil {
			return ResponsePack(InternalError, "unknown transaction "+
				u.TxID.String()+" from persisted utxo")
		}
		if spendable && tx.IsCoinBaseTx() {
			if bestHeight-height < ChainParams.PowConfiguration.CoinbaseMaturity {
				continue
			}
		}
		balance = balance + u.Value
	}

	return ResponsePack(Success, balance.String())
}

func GetUTXOsByAmount(param Params) map[string]interface{} {
	if rtn := checkRPCServiceLevel(config.WalletPermitted); rtn != nil {
		return rtn
	}

	bestHeight := Chain.GetHeight()

	result := make([]UTXOInfo, 0)
	address, ok := param.String("address")
	if !ok {
		return ResponsePack(InvalidParams, "need a parameter named address!")
	}
	amountStr, ok := param.String("amount")
	if !ok {
		return ResponsePack(InvalidParams, "need a parameter named amount!")
	}
	amount, err := common.StringToFixed64(amountStr)
	if err != nil {
		return ResponsePack(InvalidParams, "invalid amount!")
	}
	programHash, err := common.Uint168FromAddress(address)
	if err != nil {
		return ResponsePack(InvalidParams, "invalid address, "+err.Error())
	}
	utxos, err := Store.GetFFLDB().GetUTXO(programHash)
	if err != nil {
		return ResponsePack(InvalidParams, "list unspent failed, "+err.Error())
	}
	utxoType := "mixed"
	if t, ok := param.String("utxotype"); ok {
		switch t {
		case "mixed", "vote", "normal", "unused":
			utxoType = t
		default:
			return ResponsePack(InvalidParams, "invalid utxotype")
		}
	}

	if utxoType == "unused" {
		var unusedUTXOs []*common2.UTXO
		usedUTXOs := TxMemPool.GetUsedUTXOs()
		for _, u := range utxos {
			outPoint := common2.OutPoint{TxID: u.TxID, Index: u.Index}
			referKey := outPoint.ReferKey()
			if _, ok := usedUTXOs[referKey]; !ok {
				unusedUTXOs = append(unusedUTXOs, u)
			}
		}
		utxos = unusedUTXOs
	}

	totalAmount := common.Fixed64(0)
	for _, utxo := range utxos {
		if totalAmount >= *amount {
			break
		}
		tx, height, err := Store.GetTransaction(utxo.TxID)
		if err != nil {
			return ResponsePack(InternalError, "unknown transaction "+
				utxo.TxID.String()+" from persisted utxo")
		}
		if utxoType == "vote" && (tx.Version() < common2.TxVersion09 ||
			tx.Version() >= common2.TxVersion09 && tx.Outputs()[utxo.Index].Type != common2.OTVote) {
			continue
		}
		if utxoType == "normal" && tx.Version() >= common2.TxVersion09 &&
			tx.Outputs()[utxo.Index].Type == common2.OTVote {
			continue
		}
		if tx.TxType() == common2.CoinBase && bestHeight-height < ChainParams.PowConfiguration.CoinbaseMaturity {
			continue
		}
		totalAmount += utxo.Value
		result = append(result, UTXOInfo{
			TxType:        byte(tx.TxType()),
			TxID:          common.ToReversedString(utxo.TxID),
			AssetID:       common.ToReversedString(core.ELAAssetID),
			VOut:          utxo.Index,
			Amount:        utxo.Value.String(),
			Address:       address,
			OutputLock:    tx.Outputs()[utxo.Index].OutputLock,
			Confirmations: bestHeight - height + 1,
		})
	}

	if totalAmount < *amount {
		return ResponsePack(InternalError, "not enough utxo")
	}

	return ResponsePack(Success, result)
}

func GetAmountByInputs(param Params) map[string]interface{} {
	if rtn := checkRPCServiceLevel(config.WalletPermitted); rtn != nil {
		return rtn
	}

	inputStr, ok := param.String("inputs")
	if !ok {
		return ResponsePack(InvalidParams, "need a parameter named inputs!")
	}

	inputBytes, _ := common.HexStringToBytes(inputStr)
	r := bytes.NewReader(inputBytes)
	count, err := common.ReadVarUint(r, 0)
	if err != nil {
		return ResponsePack(InvalidParams, "invalid inputs")
	}

	amount := common.Fixed64(0)
	for i := uint64(0); i < count; i++ {
		input := new(common2.Input)
		if err := input.Deserialize(r); err != nil {
			return ResponsePack(InvalidParams, "invalid inputs")
		}
		tx, _, err := Store.GetTransaction(input.Previous.TxID)
		if err != nil {
			return ResponsePack(InternalError, "unknown transaction "+
				input.Previous.TxID.String()+" from persisted utxo")
		}
		amount += tx.Outputs()[input.Previous.Index].Value
	}

	return ResponsePack(Success, amount.String())
}

func ListUnspent(param Params) map[string]interface{} {
	if rtn := checkRPCServiceLevel(config.WalletPermitted); rtn != nil {
		return rtn
	}

	bestHeight := Chain.GetHeight()

	var result []UTXOInfo
	addresses, ok := param.ArrayString("addresses")
	if !ok {
		return ResponsePack(InvalidParams, "need addresses in an array!")
	}
	utxoType := "mixed"
	if t, ok := param.String("utxotype"); ok {
		switch t {
		case "mixed", "vote", "normal":
			utxoType = t
		default:
			return ResponsePack(InvalidParams, "invalid utxotype")
		}
	}
	spendable := false
	if s, ok := param.Bool("spendable"); ok {
		spendable = s
	}
	for _, address := range addresses {
		programHash, err := common.Uint168FromAddress(address)
		if err != nil {
			return ResponsePack(InvalidParams, "invalid address, "+err.Error())
		}
		utxos, err := Store.GetFFLDB().GetUTXO(programHash)
		if err != nil {
			return ResponsePack(InvalidParams, "list unspent failed, "+err.Error())
		}
		for _, utxo := range utxos {
			tx, height, err := Store.GetTransaction(utxo.TxID)
			if err != nil {
				return ResponsePack(InternalError,
					"unknown transaction "+utxo.TxID.String()+" from persisted utxo")
			}
			if utxoType == "vote" && (tx.Version() < common2.TxVersion09 ||
				tx.Version() >= common2.TxVersion09 && tx.Outputs()[utxo.Index].Type != common2.OTVote) {
				continue
			}
			if utxoType == "normal" && tx.Version() >= common2.TxVersion09 && tx.Outputs()[utxo.Index].Type == common2.OTVote {
				continue
			}
			if spendable && tx.IsCoinBaseTx() {
				if bestHeight-height < ChainParams.PowConfiguration.CoinbaseMaturity {
					continue
				}
			}
			if utxo.Value == 0 {
				continue
			}
			result = append(result, UTXOInfo{
				TxType:        byte(tx.TxType()),
				TxID:          common.ToReversedString(utxo.TxID),
				AssetID:       common.ToReversedString(core.ELAAssetID),
				VOut:          utxo.Index,
				Amount:        utxo.Value.String(),
				Address:       address,
				OutputLock:    tx.Outputs()[utxo.Index].OutputLock,
				Confirmations: bestHeight - height + 1,
			})
		}
	}
	return ResponsePack(Success, result)
}

func CreateRawTransaction(param Params) map[string]interface{} {
	if rtn := checkRPCServiceLevel(config.WalletPermitted); rtn != nil {
		return rtn
	}

	inputsParam, ok := param.String("inputs")
	if !ok {
		return ResponsePack(InvalidParams, "need a parameter named inputs")
	}
	outputsParam, ok := param.String("outputs")
	if !ok {
		return ResponsePack(InvalidParams, "need a parameter named outputs")
	}
	locktime, ok := param.Uint("locktime")
	if !ok {
		return ResponsePack(InvalidParams, "need a parameter named locktime")
	}

	inputs := make([]string, 0)
	gjson.Parse(inputsParam).ForEach(func(key, value gjson.Result) bool {
		inputs = append(inputs, value.String())
		return true
	})

	outputs := make([]string, 0)
	gjson.Parse(outputsParam).ForEach(func(key, value gjson.Result) bool {
		outputs = append(outputs, value.String())
		return true
	})

	txInputs := make([]*common2.Input, 0)
	for _, v := range inputs {
		txIDStr := gjson.Get(v, "txid").String()
		txIDBytes, err := common.HexStringToBytes(txIDStr)
		if err != nil {
			return ResponsePack(InvalidParams, "invalid txid when convert to bytes")
		}
		txID, err := common.Uint256FromBytes(common.BytesReverse(txIDBytes))
		if err != nil {
			return ResponsePack(InvalidParams, "invalid txid in inputs param")
		}
		input := &common2.Input{
			Previous: common2.OutPoint{
				TxID:  *txID,
				Index: uint16(gjson.Get(v, "vout").Int()),
			},
		}
		txInputs = append(txInputs, input)
	}

	txOutputs := make([]*common2.Output, 0)
	for _, v := range outputs {
		amount := gjson.Get(v, "amount").String()
		value, err := common.StringToFixed64(amount)
		if err != nil {
			return ResponsePack(InvalidParams, "invalid amount in inputs param")
		}
		address := gjson.Get(v, "address").String()
		programHash, err := common.Uint168FromAddress(address)
		if err != nil {
			return ResponsePack(InvalidParams, "invalid address in outputs param")
		}
		output := &common2.Output{
			AssetID:     *account.SystemAssetID,
			Value:       *value,
			OutputLock:  0,
			ProgramHash: *programHash,
			Type:        common2.OTNone,
			Payload:     &outputpayload.DefaultOutput{},
		}
		txOutputs = append(txOutputs, output)
	}

	txn := functions.CreateTransaction(
		common2.TxVersion09,
		common2.TransferAsset,
		0,
		&payload.TransferAsset{},
		[]*common2.Attribute{},
		txInputs,
		txOutputs,
		locktime,
		[]*pg.Program{},
	)

	buf := new(bytes.Buffer)
	err := txn.Serialize(buf)
	if err != nil {
		return ResponsePack(InternalError, "txn serialize failed")
	}

	return ResponsePack(Success, common.BytesToHexString(buf.Bytes()))
}

func SignRawTransactionWithKey(param Params) map[string]interface{} {
	if rtn := checkRPCServiceLevel(config.WalletPermitted); rtn != nil {
		return rtn
	}

	dataParam, ok := param.String("data")
	if !ok {
		return ResponsePack(InvalidParams, "need a parameter named data")
	}
	codesParam, ok := param.String("codes")
	if !ok {
		return ResponsePack(InvalidParams, "need a parameter named codes")
	}
	privkeysParam, ok := param.String("privkeys")
	if !ok {
		return ResponsePack(InvalidParams, "need a parameter named privkeys")
	}

	privkeys := make([]string, 0)
	gjson.Parse(privkeysParam).ForEach(func(key, value gjson.Result) bool {
		privkeys = append(privkeys, value.String())
		return true
	})

	accounts := make(map[common.Uint160]*account.Account, 0)
	for _, privkeyStr := range privkeys {
		privkey, err := common.HexStringToBytes(privkeyStr)
		if err != nil {
			return ResponsePack(InvalidParams, err.Error())
		}
		acc, err := account.NewAccountWithPrivateKey(privkey)
		if err != nil {
			return ResponsePack(InvalidTransaction, err.Error())
		}
		accounts[acc.ProgramHash.ToCodeHash()] = acc
	}

	txBytes, err := common.HexStringToBytes(dataParam)
	if err != nil {
		return ResponsePack(InvalidParams, "hex string to bytes error")
	}
	r := bytes.NewReader(txBytes)
	txn, err := functions.GetTransactionByBytes(r)
	if err != nil {
		return ResponsePack(InvalidTransaction, "invalid transaction")
	}
	if err := txn.Deserialize(r); err != nil {
		return ResponsePack(InvalidTransaction, err.Error())
	}

	codes := make([]string, 0)
	gjson.Parse(codesParam).ForEach(func(key, value gjson.Result) bool {
		codes = append(codes, value.String())
		return true
	})

	programs := make([]*pg.Program, 0)
	if len(txn.Programs()) > 0 {
		programs = txn.Programs()
	} else {
		for _, codeStr := range codes {
			code, err := common.HexStringToBytes(codeStr)
			if err != nil {
				return ResponsePack(InvalidParams, "invalid params codes")
			}
			program := &pg.Program{
				Code:      code,
				Parameter: nil,
			}
			programs = append(programs, program)
		}
	}

	signData := new(bytes.Buffer)
	if err := txn.SerializeUnsigned(signData); err != nil {
		return ResponsePack(InvalidTransaction, err.Error())
	}

	references, err := Chain.UTXOCache.GetTxReference(txn)
	if err != nil {
		return ResponsePack(InvalidTransaction, err.Error())
	}

	programHashes, err := blockchain.GetTxProgramHashes(txn, references)
	if err != nil {
		return ResponsePack(InternalError, err.Error())
	}

	if len(programs) != len(programHashes) {
		return ResponsePack(InternalError, "the number of program hashes is different with number of programs")
	}

	// sort the program hashes of owner and programs of the transaction
	common.SortProgramHashByCodeHash(programHashes)
	blockchain.SortPrograms(programs)

	for i, programHash := range programHashes {
		program := programs[i]
		codeHash := common.ToCodeHash(program.Code)
		ownerHash := programHash.ToCodeHash()
		if !codeHash.IsEqual(ownerHash) {
			return ResponsePack(InternalError, "the program hashes is different with corresponding program code")
		}

		prefixType := contract.GetPrefixType(programHash)
		if prefixType == contract.PrefixStandard {
			signedProgram, err := account.SignStandardTransaction(txn, program, accounts)
			if err != nil {
				return ResponsePack(InternalError, err.Error())
			}
			programs[i] = signedProgram
		} else if prefixType == contract.PrefixMultiSig {
			signedProgram, err := account.SignMultiSignTransaction(txn, program, accounts)
			if err != nil {
				return ResponsePack(InternalError, err.Error())
			}
			programs[i] = signedProgram
		} else {
			return ResponsePack(InternalError, "invalid program hash type")
		}
	}
	txn.SetPrograms(programs)

	result := new(bytes.Buffer)
	if err := txn.Serialize(result); err != nil {
		return ResponsePack(InternalError, err.Error())
	}

	return ResponsePack(Success, common.BytesToHexString(result.Bytes()))
}

func GetUnspends(param Params) map[string]interface{} {
	address, ok := param.String("addr")
	if !ok {
		return ResponsePack(InvalidParams, "")
	}

	type UTXOUnspentInfo struct {
		TxID  string `json:"Txid"`
		Index uint16 `json:"Index"`
		Value string `json:"Value"`
	}
	type Result struct {
		AssetID   string            `json:"AssetId"`
		AssetName string            `json:"AssetName"`
		UTXO      []UTXOUnspentInfo `json:"UTXO"`
	}
	var results []Result

	programHash, err := common.Uint168FromAddress(address)
	if err != nil {
		return ResponsePack(InvalidParams, "invalid address, "+err.Error())
	}
	utxos, err := Store.GetFFLDB().GetUTXO(programHash)
	if err != nil {
		return ResponsePack(InvalidParams, "list unspent failed, "+err.Error())
	}
	for _, u := range utxos {
		var unspendsInfo []UTXOUnspentInfo
		unspendsInfo = append(unspendsInfo, UTXOUnspentInfo{
			common.ToReversedString(u.TxID),
			u.Index,
			u.Value.String()})

		results = append(results, Result{
			common.ToReversedString(core.ELAAssetID),
			"ELA",
			unspendsInfo})
	}
	return ResponsePack(Success, results)
}

// Deprecated: May be removed in the next version
func GetUnspendOutput(param Params) map[string]interface{} {
	addr, ok := param.String("addr")
	if !ok {
		return ResponsePack(InvalidParams, "")
	}
	programHash, err := common.Uint168FromAddress(addr)
	if err != nil {
		return ResponsePack(InvalidParams, "")
	}

	type UTXOUnspentInfo struct {
		TxID  string `json:"Txid"`
		Index uint16 `json:"Index"`
		Value string `json:"Value"`
	}
	utxos, err := Store.GetFFLDB().GetUTXO(programHash)
	if err != nil {
		return ResponsePack(InvalidParams, "list unspent failed, "+err.Error())
	}
	var UTXOoutputs []UTXOUnspentInfo
	for _, utxo := range utxos {
		UTXOoutputs = append(UTXOoutputs, UTXOUnspentInfo{
			TxID:  common.ToReversedString(utxo.TxID),
			Index: utxo.Index,
			Value: utxo.Value.String()})
	}
	return ResponsePack(Success, UTXOoutputs)
}

// BaseTransaction
func GetTransactionByHash(param Params) map[string]interface{} {
	str, ok := param.String("hash")
	if !ok {
		return ResponsePack(InvalidParams, "")
	}

	bys, err := common.FromReversedString(str)
	if err != nil {
		return ResponsePack(InvalidParams, "")
	}

	var hash common.Uint256
	err = hash.Deserialize(bytes.NewReader(bys))
	if err != nil {
		return ResponsePack(InvalidTransaction, "")
	}
	txn, height, err := Store.GetTransaction(hash)
	if err != nil {
		return ResponsePack(UnknownTransaction, "")
	}
	if false {
		w := new(bytes.Buffer)
		txn.Serialize(w)
		return ResponsePack(Success, common.BytesToHexString(w.Bytes()))
	}
	bHash, err := Chain.GetBlockHash(height)
	if err != nil {
		return ResponsePack(UnknownBlock, "")
	}
	header, err := Chain.GetHeader(bHash)
	if err != nil {
		return ResponsePack(UnknownBlock, "")
	}

	return ResponsePack(Success, GetTransactionContextInfo(header, txn))
}

func GetExistWithdrawTransactions(param Params) map[string]interface{} {
	txList, ok := param.ArrayString("txs")
	if !ok {
		return ResponsePack(InvalidParams, "txs not found")
	}

	var resultTxHashes []string
	for _, txHash := range txList {
		txHashBytes, err := common.HexStringToBytes(txHash)
		if err != nil {
			return ResponsePack(InvalidParams, "")
		}
		hash, err := common.Uint256FromBytes(txHashBytes)
		if err != nil {
			return ResponsePack(InvalidParams, "")
		}
		inStore := Store.IsSidechainTxHashDuplicate(*hash)
		inTxPool := TxMemPool.IsDuplicateSidechainTx(*hash)
		if inTxPool || inStore {
			resultTxHashes = append(resultTxHashes, txHash)
		}
	}

	return ResponsePack(Success, resultTxHashes)
}

func GetExistSideChainReturnDepositTransactions(param Params) map[string]interface{} {
	txList, ok := param.ArrayString("txs")
	if !ok {
		return ResponsePack(InvalidParams, "txs not found")
	}

	var resultTxHashes []string
	for _, txHash := range txList {
		txHashBytes, err := common.HexStringToBytes(txHash)
		if err != nil {
			return ResponsePack(InvalidParams, "")
		}
		hash, err := common.Uint256FromBytes(txHashBytes)
		if err != nil {
			return ResponsePack(InvalidParams, "")
		}
		inStore := Store.IsSidechainReturnDepositTxHashDuplicate(*hash)
		inTxPool := TxMemPool.IsDuplicateSidechainReturnDepositTx(*hash)
		if inTxPool || inStore {
			resultTxHashes = append(resultTxHashes, txHash)
		}
	}

	return ResponsePack(Success, resultTxHashes)
}

// single producer info
type RPCProducerInfo struct {
	OwnerPublicKey string `json:"ownerpublickey"`
	NodePublicKey  string `json:"nodepublickey"`
	Nickname       string `json:"nickname"`
	Url            string `json:"url"`
	Location       uint64 `json:"location"`
	StakeUntil     uint32 `json:"stakeuntil"`
	Active         bool   `json:"active"`
	Votes          string `json:"votes"`
	DPoSV2Votes    string `json:"dposv2votes"`
	State          string `json:"state"`
	OnDuty         string `json:"onduty"`
	Identity       string `json:"identity"`
	RegisterHeight uint32 `json:"registerheight"`
	CancelHeight   uint32 `json:"cancelheight"`
	InactiveHeight uint32 `json:"inactiveheight"`
	IllegalHeight  uint32 `json:"illegalheight"`
	Index          uint64 `json:"index"`
}

// a group producer info include TotalDPoSV1Votes and producer count
type RPCProducersInfo struct {
	ProducerInfoSlice []RPCProducerInfo `json:"producers"`
	TotalVotes        string            `json:"totalvotes"`
	TotalDPoSV1Votes  string            `json:"totaldposv1votes"`
	TotalDPoSV2Votes  string            `json:"totaldposv2votes"`
	TotalCounts       uint64            `json:"totalcounts"`
}

// single cr candidate info
type RPCCRCandidateInfo struct {
	Code           string `json:"code"`
	CID            string `json:"cid"`
	DID            string `json:"did"`
	NickName       string `json:"nickname"`
	Url            string `json:"url"`
	Location       uint64 `json:"location"`
	State          string `json:"state"`
	Votes          string `json:"votes"`
	RegisterHeight uint32 `json:"registerheight"`
	CancelHeight   uint32 `json:"cancelheight"`

	Index uint64 `json:"index"`
}

// a group cr candidate info include TotalDPoSV1Votes and candidate count
type RPCCRCandidatesInfo struct {
	CRCandidateInfoSlice []RPCCRCandidateInfo `json:"crcandidatesinfo"`
	TotalVotes           string               `json:"totalvotes"`
	TotalCounts          uint64               `json:"totalcounts"`
}

type RPCSecretaryGeneralInfo struct {
	SecretaryGeneral string `json:"secretarygeneral"`
}

type RPCCommitteeCanUseAmount struct {
	CommitteeCanUseAmount string `json:"committeecanuseamount"`
}

type RPCCommitteeAssetInfo struct {
	CommitteeAssetBalance    string `json:"CommitteeAssetBalance"`
	CommitteeExpensesBalance string `json:"CommitteeExpensesBalance"`
	CommitteeCanUseAmount    string `json:"CommitteeCanUseAmount"`
	MaxProposalBudgetAmount  string `json:"MaxProposalBudgetAmount"`
}

type RPCCRRelatedStage struct {
	OnDuty              bool   `json:"onduty"`
	OnDutyStartHeight   uint32 `json:"ondutystartheight"`
	OnDutyEndHeight     uint32 `json:"ondutyendheight"`
	CurrentSession      uint32 `json:"currentsession"`
	InVoting            bool   `json:"invoting"`
	VotingStartHeight   uint32 `json:"votingstartheight"`
	VotingEndHeight     uint32 `json:"votingendheight"`
	InClaiming          bool   `json:"inClaiming"`
	ClaimingStartHeight uint32 `json:"claimingStartHeight"`
	ClaimingEndHeight   uint32 `json:"claimingEndHeight"`
}

// single cr member info
type RPCCRMemberInfo struct {
	Code             string `json:"code"`
	CID              string `json:"cid"`
	DID              string `json:"did"`
	DPOSPublicKey    string `json:"dpospublickey"`
	NickName         string `json:"nickname"`
	Url              string `json:"url"`
	Location         uint64 `json:"location"`
	ImpeachmentVotes string `json:"impeachmentvotes"`
	DepositAmount    string `json:"depositamout"`
	DepositAddress   string `json:"depositaddress"`
	Penalty          string `json:"penalty"`
	State            string `json:"state"`
	Index            uint64 `json:"index"`
}

// a group cr member info  include cr member count
type RPCCRMembersInfo struct {
	CRMemberInfoSlice []RPCCRMemberInfo `json:"crmembersinfo"`
	TotalCounts       uint64            `json:"totalcounts"`
}

type RPCCRCouncilMemberInfo struct {
	Code           string `json:"code"`
	CID            string `json:"cid"`
	DID            string `json:"did"`
	NickName       string `json:"nickname"`
	Url            string `json:"url"`
	Location       uint64 `json:"location"`
	DepositAddress string `json:"depositaddress"`
	Index          uint64 `json:"index"`
}

// a group cr member info  include cr member count
type RPCCRCouncilMembersInfo struct {
	CRMemberInfoSlice []RPCCRCouncilMemberInfo `json:"crmembersinfo"`
	TotalCounts       uint64                   `json:"totalcounts"`
}

type RPCCRMemberPerfornamce struct {
	Title           string `json:"title"`
	ProposalHash    string `json:"proposalHash"`
	ProposalState   string `json:"proposalState"`
	Opinion         string `json:"opinion"`
	OpinionHash     string `json:"opinionHash"`
	OpinionMessage  string `json:"opinionMessage"`
	ReviewHeight    uint32 `json:"reviewHeight"`
	ReviewTimestamp uint32 `json:"reviewTimestamp"`
}

// the CR Council Member's information including the performance
type RPCCRMemberInfoV2 struct {
	DID                     string                   `json:"did"`
	CID                     string                   `json:"cid"`
	Code                    string                   `json:"code"`
	NickName                string                   `json:"nickname"`
	Url                     string                   `json:"url"`
	Location                uint64                   `json:"location"`
	DepositAddress          string                   `json:"depositaddress"`
	DepositAmount           string                   `json:"depositamout"`
	DPOSPublicKey           string                   `json:"dpospublickey"`
	ImpeachmentVotes        string                   `json:"impeachmentvotes"`
	ImpeachmentThroughVotes string                   `json:"impeachmentThroughVotes"`
	Penalty                 string                   `json:"penalty"`
	Term                    []uint32                 `json:"term"`
	Performance             []RPCCRMemberPerfornamce `json:"performance"`
	State                   string                   `json:"state"`
}

// single CR Term Info
type RPCCRTermInfo struct {
	Index       uint64 `json:"index"`
	State       string `json:"state"`
	StartHeight uint32 `json:"startHeight"`
	EndHeight   uint32 `json:"endHeight"`
}

// a group CR Term Info  include CR term count
type RPCCRTermsInfo struct {
	CRTermInfoSlice []RPCCRTermInfo `json:"crtermsinfo"`
	TotalCounts     uint64          `json:"totalcounts"`
}

type RPCProposalBaseState struct {
	Status             string            `json:"status"`
	ProposalHash       string            `json:"proposalhash"`
	ProposalTitle      string            `json:"proposalTitle"`
	ProposalType       string            `json:"proposalType"`
	TxHash             string            `json:"txhash"`
	CRVotes            map[string]string `json:"crvotes"`
	VotersRejectAmount string            `json:"votersrejectamount"`
	RegisterHeight     uint32            `json:"registerHeight"`
	RegisterTimestamp  uint32            `json:"registerTimestamp"`
	TerminatedHeight   uint32            `json:"terminatedheight"`
	TrackingCount      uint8             `json:"trackingcount"`
	ProposalOwner      string            `json:"proposalowner"`
	ProposerDID        string            `json:"proposerDID"`
	Index              uint64            `json:"index"`
}

type RPCCRProposalBaseStateInfo struct {
	ProposalBaseStates []RPCProposalBaseState `json:"proposalbasestates"`
	TotalCounts        uint64                 `json:"totalcounts"`
}

type RPCCRCProposal struct {
	ProposalType       string                 `json:"proposaltype"`
	CategoryData       string                 `json:"categorydata"`
	OwnerPublicKey     string                 `json:"ownerpublickey"`
	CRCouncilMemberDID string                 `json:"crcouncilmemberdid"`
	DraftHash          string                 `json:"drafthash"`
	Recipient          string                 `json:"recipient"`
	Budgets            []BudgetInfo           `json:"budgets"`
	Milestone          []CRCProposalMilestone `json:"milestone"`
}

type RPCProposalState struct {
	Title                   string                          `json:"title"`
	Status                  string                          `json:"status"`
	Proposal                interface{}                     `json:"proposal"`
	ProposalHash            string                          `json:"proposalhash"`
	TxHash                  string                          `json:"txhash"`
	CRVotes                 map[string]string               `json:"crvotes"`
	CROpinions              []CRCProposalReviewOpinion      `json:"crOpinions"`
	VotersRejectAmount      string                          `json:"votersrejectamount"`
	RegisterHeight          uint32                          `json:"registerheight"`
	RegisterTimestamp       uint32                          `json:"registerTimestamp"`
	Abstract                string                          `json:"abstract"`
	Motivation              string                          `json:"motivation"`
	Goal                    string                          `json:"goal"`
	ImplementationTeamSlice []CRCProposalImplementationTeam `json:"implementationTeam"`
	PlanStatement           string                          `json:"planStatement"`
	BudgetStatement         string                          `json:"budgetStatement"`
	TerminatedHeight        uint32                          `json:"terminatedheight"`
	TrackingCount           uint8                           `json:"trackingcount"`
	ProposalOwner           string                          `json:"proposalowner"`
	ProposerDID             string                          `json:"proposerDID"`
	AvailableAmount         string                          `json:"availableamount"`
}

type RPCChangeProposalOwnerProposal struct {
	ProposalType       string `json:"proposaltype"`
	CategoryData       string `json:"categorydata"`
	OwnerPublicKey     string `json:"ownerpublickey"`
	DraftHash          string `json:"drafthash"`
	TargetProposalHash string `json:"targetproposalhash"`
	NewRecipient       string `json:"newrecipient"`
	NewOwnerPublicKey  string `json:"newownerpublickey"`
	CRCouncilMemberDID string `json:"crcouncilmemberdid"`
}

type RPCCloseProposal struct {
	ProposalType       string `json:"proposaltype"`
	CategoryData       string `json:"categorydata"`
	OwnerPublicKey     string `json:"ownerpublickey"`
	DraftHash          string `json:"drafthash"`
	TargetProposalHash string `json:"targetproposalhash"`
	CRCouncilMemberDID string `json:"crcouncilmemberdid"`
}

type RPCReservedCustomIDProposal struct {
	ProposalType         string   `json:"proposaltype"`
	CategoryData         string   `json:"categorydata"`
	OwnerPublicKey       string   `json:"ownerpublickey"`
	DraftHash            string   `json:"drafthash"`
	ReservedCustomIDList []string `json:"reservedcustomidlist"`
	CRCouncilMemberDID   string   `json:"crcouncilmemberdid"`
}

type RPCReceiveCustomIDProposal struct {
	ProposalType        string   `json:"proposaltype"`
	CategoryData        string   `json:"categorydata"`
	OwnerPublicKey      string   `json:"ownerpublickey"`
	DraftHash           string   `json:"drafthash"`
	ReceiveCustomIDList []string `json:"receivecustomidlist"`
	ReceiverDID         string   `json:"receiverdid"`
	CRCouncilMemberDID  string   `json:"crcouncilmemberdid"`
}

type RPCChangeCustomIDFeeProposal struct {
	ProposalType       string `json:"proposaltype"`
	CategoryData       string `json:"categorydata"`
	OwnerPublicKey     string `json:"ownerpublickey"`
	DraftHash          string `json:"drafthash"`
	Fee                int64  `json:"fee"`
	EIDEffectiveHeight uint32 `json:"eideffectiveheight"`
	CRCouncilMemberDID string `json:"crcouncilmemberdid"`
}

type RPCSecretaryGeneralProposal struct {
	ProposalType              string `json:"proposaltype"`
	CategoryData              string `json:"categorydata"`
	OwnerPublicKey            string `json:"ownerpublickey"`
	DraftHash                 string `json:"drafthash"`
	SecretaryGeneralPublicKey string `json:"secretarygeneralpublickey"`
	SecretaryGeneralDID       string `json:"secretarygeneraldid"`
	CRCouncilMemberDID        string `json:"crcouncilmemberdid"`
}

type RegisterSideChainInfo struct {
	SideChainName   string `json:"sidechainname"`
	MagicNumber     uint32 `json:"magic"`
	GenesisHash     string `json:"genesishash"`
	ExchangeRate    string `json:"exchangerate"`
	EffectiveHeight uint32 `json:"effectiveheight"`
	ResourcePath    string `json:"resourcepath"`
}

type RPCRegisterSideChainProposal struct {
	ProposalType       string                `json:"proposaltype"`
	CategoryData       string                `json:"categorydata"`
	OwnerPublicKey     string                `json:"ownerpublickey"`
	DraftHash          string                `json:"drafthash"`
	SideChainInfo      RegisterSideChainInfo `json:"sidechaininfo"`
	CRCouncilMemberDID string                `json:"crcouncilmemberdid"`
}

type RPCCRProposalStateInfo struct {
	ProposalState RPCProposalState `json:"proposalstate"`
}

type RPCDposV2RewardInfo struct {
	Address   string `json:"address"`
	Claimable string `json:"claimable"`
	Claiming  string `json:"claiming"`
	Claimed   string `json:"claimed"`
}

type RPCDPosV2Info struct {
	ConsensusAlgorithm       string `json:"consensusalgorithm"`
	Height                   uint32 `json:"height"`
	DPoSV2ActiveHeight       uint32 `json:"dposv2activeheight"`
	DPoSV2TransitStartHeight uint32 `json:"dposv2transitstartheight"`
}

func DposV2RewardInfo(param Params) map[string]interface{} {
	addr, ok := param.String("address")
	if ok {
		// need to get claimable reward from Standard or Multi-sign address,
		// also need to get claimable reward from Stake address.
		address, err := common.Uint168FromAddress(addr)
		if err != nil {
			return ResponsePack(InternalError, "invalid address")
		}
		// check prefix, if the prefix is not PrefixDPoSV2, we need to change it
		// to PrefixDPoSV2.
		stakeAddress := addr
		if address[0] != byte(contract.PrefixDPoSV2) {
			address[0] = byte(contract.PrefixDPoSV2)
			// create stake address from Standard or Multi-sign address.
			stakeAddress, err = address.ToAddress()
			if err != nil {
				return ResponsePack(InternalError, "invalid stake address")
			}
		}

		claimable := Chain.GetState().DPoSV2RewardInfo[stakeAddress]
		claiming := Chain.GetState().DposV2RewardClaimingInfo[stakeAddress]
		claimed := Chain.GetState().DposV2RewardClaimedInfo[stakeAddress]
		result := RPCDposV2RewardInfo{
			Address:   addr,
			Claimable: claimable.String(),
			Claiming:  claiming.String(),
			Claimed:   claimed.String(),
		}
		return ResponsePack(Success, result)
	} else {
		var result []RPCDposV2RewardInfo
		dposV2RewardInfo := Chain.GetState().DPoSV2RewardInfo
		for addr, value := range dposV2RewardInfo {
			result = append(result, RPCDposV2RewardInfo{
				Address:   addr,
				Claimable: value.String(),
				Claiming:  Chain.GetState().DposV2RewardClaimingInfo[addr].String(),
				Claimed:   Chain.GetState().DposV2RewardClaimedInfo[addr].String(),
			})
		}

		return ResponsePack(Success, result)
	}
}

func GetDPosV2Info(param Params) map[string]interface{} {
	consensusAlgorithm := Chain.GetState().GetConsensusAlgorithm().String()
	currentHeight := Store.GetHeight()
	dposV2ActiveHeight := Chain.GetState().DPoSV2ActiveHeight

	if currentHeight >= dposV2ActiveHeight {
		consensusAlgorithm = "DPoS 2.0"
	}
	dposV2TransitStartHeight := config.Parameters.DPoSV2StartHeight

	result := &RPCDPosV2Info{
		ConsensusAlgorithm:       consensusAlgorithm,
		Height:                   currentHeight,
		DPoSV2ActiveHeight:       dposV2ActiveHeight,
		DPoSV2TransitStartHeight: dposV2TransitStartHeight,
	}
	return ResponsePack(Success, result)
}

func ListProducers(param Params) map[string]interface{} {
	start, _ := param.Int("start")
	if start < 0 {
		start = 0
	}
	limit, ok := param.Int("limit")
	if !ok {
		limit = -1
	}
	s, ok := param.String("state")
	if ok {
		s = strings.ToLower(s)
	}
	identity, ok := param.String("identity")
	if ok {
		identity = strings.ToUpper(identity)
	} else {
		identity = "ALL"
	}
	var producers []*state.Producer
	switch s {
	case "all":
		ps := Chain.GetState().GetAllProducers()
		for i, _ := range ps {
			producers = append(producers, &ps[i])
		}
	case "pending":
		producers = Chain.GetState().GetPendingProducers()
	case "active":
		producers = Chain.GetState().GetActiveProducers()
	case "inactive":
		producers = Chain.GetState().GetInactiveProducers()
	case "canceled":
		producers = Chain.GetState().GetCanceledProducers()
	case "illegal":
		producers = Chain.GetState().GetIllegalProducers()
	case "returned":
		producers = Chain.GetState().GetReturnedDepositProducers()
	default:
		producers = Chain.GetState().GetProducers()
	}

	// Filter Producers by identity
	switch identity {
	case "V1":
		i := 0
		for _, p := range producers {
			if strings.Contains(p.Identity().String(), "V1") {
				producers[i] = p
				i++
			}
		}
		producers = producers[:i]
		sort.Slice(producers, func(i, j int) bool {
			if producers[i].Votes() == producers[j].Votes() {
				return bytes.Compare(producers[i].NodePublicKey(),
					producers[j].NodePublicKey()) < 0
			}
			return producers[i].Votes() > producers[j].Votes()
		})
	case "V2":
		i := 0
		for _, p := range producers {
			if strings.Contains(p.Identity().String(), "V2") {
				producers[i] = p
				i++
			}
		}
		producers = producers[:i]
		sort.Slice(producers, func(i, j int) bool {
			if producers[i].GetTotalDPoSV2VoteRights() == producers[j].GetTotalDPoSV2VoteRights() {
				return bytes.Compare(producers[i].NodePublicKey(),
					producers[j].NodePublicKey()) < 0
			}
			return producers[i].GetTotalDPoSV2VoteRights() > producers[j].GetTotalDPoSV2VoteRights()
		})
	case "ALL":
		sort.Slice(producers, func(i, j int) bool {
			if producers[i].GetTotalDPoSV2VoteRights() == producers[j].GetTotalDPoSV2VoteRights() {
				return bytes.Compare(producers[i].NodePublicKey(),
					producers[j].NodePublicKey()) < 0
			}
			return producers[i].GetTotalDPoSV2VoteRights() > producers[j].GetTotalDPoSV2VoteRights()
		})
	}

	var producerInfoSlice []RPCProducerInfo
	var totalVotes, totalDPoSV2Votes common.Fixed64
	for i, p := range producers {
		totalVotes += p.Votes()
		dposV2Votes := common.Fixed64(p.GetTotalDPoSV2VoteRights())

		totalDPoSV2Votes += dposV2Votes
		var onDutyState string
		switch p.State() {
		case state.Active:
			if dposV2Votes < ChainParams.DPoSV2EffectiveVotes {
				onDutyState = "Candidate"
			} else {
				onDutyState = "Valid"
			}
		default:
			onDutyState = "Invalid"

		}

		producerInfo := RPCProducerInfo{
			OwnerPublicKey: hex.EncodeToString(p.Info().OwnerKey),
			NodePublicKey:  hex.EncodeToString(p.Info().NodePublicKey),
			Nickname:       p.Info().NickName,
			Url:            p.Info().Url,
			Location:       p.Info().Location,
			StakeUntil:     p.Info().StakeUntil,
			Active:         p.State() == state.Active,
			Votes:          p.Votes().String(),
			DPoSV2Votes:    dposV2Votes.String(),
			State:          p.State().String(),
			OnDuty:         onDutyState,
			Identity:       p.Identity().String(),
			RegisterHeight: p.RegisterHeight(),
			CancelHeight:   p.CancelHeight(),
			InactiveHeight: p.InactiveSince(),
			IllegalHeight:  p.IllegalHeight(),
			Index:          uint64(i),
		}
		producerInfoSlice = append(producerInfoSlice, producerInfo)
	}

	count := int64(len(producers))
	if limit < 0 {
		limit = count
	}
	var rsProducerInfoSlice []RPCProducerInfo
	if start < count {
		end := start
		if start+limit <= count {
			end = start + limit
		} else {
			end = count
		}
		rsProducerInfoSlice = append(rsProducerInfoSlice, producerInfoSlice[start:end]...)
	}

	result := &RPCProducersInfo{
		ProducerInfoSlice: rsProducerInfoSlice,
		TotalVotes:        totalVotes.String(),
		TotalDPoSV1Votes:  totalVotes.String(),
		TotalDPoSV2Votes:  totalDPoSV2Votes.String(),
		TotalCounts:       uint64(count),
	}

	return ResponsePack(Success, result)
}

func GetSecretaryGeneral(param Params) map[string]interface{} {
	crCommittee := Chain.GetCRCommittee()

	result := &RPCSecretaryGeneralInfo{
		SecretaryGeneral: crCommittee.GetProposalManager().SecretaryGeneralPublicKey,
	}
	return ResponsePack(Success, result)
}

func GetCommitteeCanUseAmount(param Params) map[string]interface{} {
	crCommittee := Chain.GetCRCommittee()

	result := &RPCCommitteeCanUseAmount{
		CommitteeCanUseAmount: crCommittee.GetCommitteeCanUseAmount().String(),
	}
	return ResponsePack(Success, result)
}

func GetCommitteeAssetInfo(param Params) map[string]interface{} {
	crCommittee := Chain.GetCRCommittee()
	maxProposalBudgetAmount := (crCommittee.CRCCurrentStageAmount -
		crCommittee.CommitteeUsedAmount) * blockchain.CRCProposalBudgetsPercentage / 100

	result := &RPCCommitteeAssetInfo{
		CommitteeAssetBalance:    crCommittee.CRCFoundationBalance.String(),
		CommitteeExpensesBalance: crCommittee.CRCCommitteeBalance.String(),
		CommitteeCanUseAmount:    crCommittee.GetCommitteeCanUseAmount().String(),
		MaxProposalBudgetAmount:  maxProposalBudgetAmount.String(),
	}
	return ResponsePack(Success, result)
}

func GetCRRelatedStage(param Params) map[string]interface{} {
	cm := Chain.GetCRCommittee()
	isOnDuty := cm.IsInElectionPeriod()
	currentHeight := Chain.GetHeight()
	isInVoting := cm.IsInVotingPeriod(currentHeight)

	var ondutyStartHeight, ondutyEndHeight uint32
	var currentSession uint64
	if isOnDuty {
		ondutyStartHeight = cm.GetCROnDutyStartHeight()
		ondutyEndHeight = ondutyStartHeight + cm.GetCROnDutyPeriod()
	}

	var votingStartHeight, votingEndHeight uint32
	votingStartHeight = cm.GetCRVotingStartHeight()
	votingEndHeight = votingStartHeight + cm.GetCRVotingPeriod()

	claimingStartHeight := votingEndHeight
	claimingEndHeight := claimingStartHeight + ChainParams.CRConfiguration.CRClaimPeriod

	isInClaiming := false
	if claimingStartHeight <= currentHeight && currentHeight <= claimingEndHeight {
		isInClaiming = true
	}

	if !isInVoting && !isInClaiming {
		votingStartHeight = cm.GetNextVotingStartHeight(currentHeight)
		votingEndHeight = votingStartHeight + cm.GetCRVotingPeriod()
		claimingStartHeight = votingEndHeight
		claimingEndHeight = claimingStartHeight + ChainParams.CRConfiguration.CRClaimPeriod
	}

	currentSession = cm.GetCurrentSession()

	result := &RPCCRRelatedStage{
		OnDuty:              isOnDuty,
		OnDutyStartHeight:   ondutyStartHeight,
		OnDutyEndHeight:     ondutyEndHeight,
		CurrentSession:      uint32(currentSession),
		InVoting:            isInVoting,
		VotingStartHeight:   votingStartHeight,
		VotingEndHeight:     votingEndHeight,
		InClaiming:          isInClaiming,
		ClaimingStartHeight: claimingStartHeight,
		ClaimingEndHeight:   claimingEndHeight,
	}
	return ResponsePack(Success, result)
}

// list cr candidates according to ( state , start and limit)
func ListCRCandidates(param Params) map[string]interface{} {
	start, _ := param.Int("start")
	if start < 0 {
		start = 0
	}
	limit, ok := param.Int("limit")
	if !ok {
		limit = -1
	}
	s, ok := param.String("state")
	if ok {
		s = strings.ToLower(s)
	}
	var candidates []*crstate.Candidate
	crCommittee := Chain.GetCRCommittee()
	switch s {
	case "all":
		candidates = crCommittee.GetAllCandidates()
	case "pending":
		candidates = crCommittee.GetCandidates(crstate.Pending)
	case "active":
		candidates = crCommittee.GetCandidates(crstate.Active)
	case "canceled":
		candidates = crCommittee.GetCandidates(crstate.Canceled)
	case "returned":
		candidates = crCommittee.GetCandidates(crstate.Returned)
	default:
		candidates = crCommittee.GetCandidates(crstate.Pending)
		candidates = append(candidates, crCommittee.GetCandidates(crstate.Active)...)
	}
	sort.Slice(candidates, func(i, j int) bool {
		if candidates[i].Votes == candidates[j].Votes {
			iCRInfo := candidates[i].Info
			jCRInfo := candidates[j].Info
			return iCRInfo.GetCodeHash().Compare(jCRInfo.GetCodeHash()) < 0
		}
		return candidates[i].Votes > candidates[j].Votes
	})

	var candidateInfoSlice []RPCCRCandidateInfo
	var totalVotes common.Fixed64
	for i, c := range candidates {
		totalVotes += c.Votes
		cidAddress, _ := c.Info.CID.ToAddress()
		var didAddress string
		if !c.Info.DID.IsEqual(emptyHash) {
			didAddress, _ = c.Info.DID.ToAddress()
		}
		candidateInfo := RPCCRCandidateInfo{
			Code:           hex.EncodeToString(c.Info.Code),
			CID:            cidAddress,
			DID:            didAddress,
			NickName:       c.Info.NickName,
			Url:            c.Info.Url,
			Location:       c.Info.Location,
			State:          c.State.String(),
			Votes:          c.Votes.String(),
			RegisterHeight: c.RegisterHeight,
			CancelHeight:   c.CancelHeight,
			Index:          uint64(i),
		}
		candidateInfoSlice = append(candidateInfoSlice, candidateInfo)
	}

	count := int64(len(candidates))
	if limit < 0 {
		limit = count
	}
	var rSCandidateInfoSlice []RPCCRCandidateInfo
	if start < count {
		end := start
		if start+limit <= count {
			end = start + limit
		} else {
			end = count
		}
		rSCandidateInfoSlice = append(rSCandidateInfoSlice, candidateInfoSlice[start:end]...)
	}

	result := &RPCCRCandidatesInfo{
		CRCandidateInfoSlice: rSCandidateInfoSlice,
		TotalVotes:           totalVotes.String(),
		TotalCounts:          uint64(count),
	}

	return ResponsePack(Success, result)
}

// list current crs according to (state)
func ListCurrentCRs(param Params) map[string]interface{} {
	cm := Chain.GetCRCommittee()
	var crMembers []*crstate.CRMember
	if cm.IsInElectionPeriod() {
		crMembers = cm.GetCurrentMembers()
		sort.Slice(crMembers, func(i, j int) bool {
			return crMembers[i].Info.NickName < crMembers[j].Info.NickName
		})
	}

	var rsCRMemberInfoSlice []RPCCRMemberInfo
	for i, cr := range crMembers {
		cidAddress, _ := cr.Info.CID.ToAddress()
		var didAddress string
		if !cr.Info.DID.IsEqual(emptyHash) {
			didAddress, _ = cr.Info.DID.ToAddress()
		}
		depositAddr, _ := cr.DepositHash.ToAddress()
		memberInfo := RPCCRMemberInfo{
			Code:             hex.EncodeToString(cr.Info.Code),
			CID:              cidAddress,
			DID:              didAddress,
			DPOSPublicKey:    hex.EncodeToString(cr.DPOSPublicKey),
			NickName:         cr.Info.NickName,
			Url:              cr.Info.Url,
			Location:         cr.Info.Location,
			ImpeachmentVotes: cr.ImpeachmentVotes.String(),
			DepositAmount:    cm.GetAvailableDepositAmount(cr.Info.CID).String(),
			DepositAddress:   depositAddr,
			Penalty:          cm.GetPenalty(cr.Info.CID).String(),
			Index:            uint64(i),
			State:            cr.MemberState.String(),
		}
		rsCRMemberInfoSlice = append(rsCRMemberInfoSlice, memberInfo)
	}

	count := int64(len(crMembers))

	result := &RPCCRMembersInfo{
		CRMemberInfoSlice: rsCRMemberInfoSlice,
		TotalCounts:       uint64(count),
	}

	return ResponsePack(Success, result)
}

// list next crs according to (state)
func ListNextCRs(param Params) map[string]interface{} {
	cm := Chain.GetCRCommittee()
	var crMembers []*crstate.CRMember
	crMembers = cm.GetNextMembers()
	sort.Slice(crMembers, func(i, j int) bool {
		return crMembers[i].Info.GetCodeHash().Compare(
			crMembers[j].Info.GetCodeHash()) < 0
	})

	var rsCRMemberInfoSlice []RPCCRMemberInfo
	for i, cr := range crMembers {
		cidAddress, _ := cr.Info.CID.ToAddress()
		var didAddress string
		if !cr.Info.DID.IsEqual(emptyHash) {
			didAddress, _ = cr.Info.DID.ToAddress()
		}
		depositAddr, _ := cr.DepositHash.ToAddress()
		memberInfo := RPCCRMemberInfo{
			Code:             hex.EncodeToString(cr.Info.Code),
			CID:              cidAddress,
			DID:              didAddress,
			DPOSPublicKey:    hex.EncodeToString(cr.DPOSPublicKey),
			NickName:         cr.Info.NickName,
			Url:              cr.Info.Url,
			Location:         cr.Info.Location,
			ImpeachmentVotes: cr.ImpeachmentVotes.String(),
			DepositAmount:    cm.GetAvailableDepositAmount(cr.Info.CID).String(),
			DepositAddress:   depositAddr,
			Penalty:          cm.GetPenalty(cr.Info.CID).String(),
			Index:            uint64(i),
			State:            cr.MemberState.String(),
		}
		rsCRMemberInfoSlice = append(rsCRMemberInfoSlice, memberInfo)
	}

	count := int64(len(crMembers))

	result := &RPCCRMembersInfo{
		CRMemberInfoSlice: rsCRMemberInfoSlice,
		TotalCounts:       uint64(count),
	}

	return ResponsePack(Success, result)
}

// list CR Terms
func ListCRTerms(param Params) map[string]interface{} {
	cm := Chain.GetCRCommittee()
	crTerms := cm.GetCRTerms()
	var rsCRTermInfoSlice []RPCCRTermInfo

	currentTerm := cm.GetCurrentSession()

	for i, t := range crTerms {
		s := "history"
		if uint64(i) == currentTerm {
			s = "current"
		}

		termInfo := RPCCRTermInfo{
			Index:       uint64(i),
			State:       s,
			StartHeight: t.StartHeight,
			EndHeight:   t.EndHeight,
		}
		rsCRTermInfoSlice = append(rsCRTermInfoSlice, termInfo)
	}
	sort.Slice(rsCRTermInfoSlice, func(i, j int) bool {
		return rsCRTermInfoSlice[i].Index < rsCRTermInfoSlice[j].Index
	})

	count := int64(len(crTerms))

	result := &RPCCRTermsInfo{
		CRTermInfoSlice: rsCRTermInfoSlice,
		TotalCounts:     uint64(count),
	}

	return ResponsePack(Success, result)
}

// Get CR Members by Term
func ListCRMembers(param Params) map[string]interface{} {
	cm := Chain.GetCRCommittee()
	crTerm, ok := param.Uint("term")
	if !ok {
		crTerm = uint32(cm.GetCurrentSession())
	}

	var crMembers []payload.CRMemberInfo
	crMembers = cm.GetCRCouncils()[crTerm]

	var rsCRMemberInfoSlice []RPCCRCouncilMemberInfo
	for _, cr := range crMembers {
		cidAddress, _ := cr.CID.ToAddress()
		var didAddress string
		if !cr.DID.IsEqual(emptyHash) {
			didAddress, _ = cr.DID.ToAddress()
		}
		depositAddr, _ := cr.DepositHash.ToAddress()
		memberInfo := RPCCRCouncilMemberInfo{
			Code:           hex.EncodeToString(cr.Code),
			CID:            cidAddress,
			DID:            didAddress,
			NickName:       cr.NickName,
			Url:            cr.Url,
			Location:       cr.Location,
			DepositAddress: depositAddr,
			Index:          0,
		}
		rsCRMemberInfoSlice = append(rsCRMemberInfoSlice, memberInfo)
	}
	sort.Slice(rsCRMemberInfoSlice, func(i, j int) bool {
		return rsCRMemberInfoSlice[i].NickName < rsCRMemberInfoSlice[j].NickName
	})
	for i, _ := range rsCRMemberInfoSlice {
		rsCRMemberInfoSlice[i].Index = uint64(i)
	}

	count := int64(len(crMembers))

	result := &RPCCRCouncilMembersInfo{
		CRMemberInfoSlice: rsCRMemberInfoSlice,
		TotalCounts:       uint64(count),
	}

	return ResponsePack(Success, result)
}

func GetCRMember(param Params) map[string]interface{} {
	cm := Chain.GetCRCommittee()
	var did *common.Uint168
	id, hasID := param.String("id")
	if hasID {
		programHash, err := common.Uint168FromAddress(id)
		if err != nil {
			return ResponsePack(InvalidParams, "invalid id to programHash")
		}
		_did, exist := cm.GetDIDByID(*programHash)
		if !exist {
			return ResponsePack(InvalidParams, "invalid id")
		}
		did = _did
	} else {
		_did, hasDID := param.String("did")
		if !hasDID {
			return ResponsePack(InvalidParams, "")
		}
		programHash, err := common.Uint168FromAddress(_did)
		if err != nil {
			return ResponsePack(InvalidParams, "invalid did to programHash")
		}
		did = programHash
	}

	members := cm.GetCRMembersInfo()
	cr, ok := members[*did]
	if !ok {
		return ResponsePack(InvalidParams, "invalid did")
	}

	cid := cr.Info.CID
	didAddress, _ := cr.Info.DID.ToAddress()
	cidAddress, _ := cid.ToAddress()
	depositAddr, _ := cr.Info.DepositHash.ToAddress()

	rsCRMemberPerfornamce := pasarCRMemberPerformance(cr.ProposalReviews)

	rpcMemberInfo := RPCCRMemberInfoV2{
		DID:                     didAddress,
		CID:                     cidAddress,
		Code:                    hex.EncodeToString(cr.Info.Code),
		NickName:                cr.Info.NickName,
		Url:                     cr.Info.Url,
		Location:                cr.Info.Location,
		DepositAddress:          depositAddr,
		DepositAmount:           cm.GetAvailableDepositAmount(cr.Info.CID).String(),
		DPOSPublicKey:           hex.EncodeToString(cm.GetDPOSPublicKeyByCID(cid)),
		ImpeachmentVotes:        cm.GetImpeachmentVotesByCID(cid).String(),
		ImpeachmentThroughVotes: cm.GetImpeachmentThroughVotes().String(),
		Penalty:                 cm.GetPenalty(cid).String(),
		Term:                    cr.Terms,
		Performance:             rsCRMemberPerfornamce,
		State:                   cr.MemberState.String(),
	}

	result := &rpcMemberInfo
	return ResponsePack(Success, result)
}

func pasarCRMemberPerformance(record map[common.Uint256]crstate.ProposalReviewRecord) []RPCCRMemberPerfornamce {
	crCommittee := Chain.GetCRCommittee()
	var proposalState *crstate.ProposalState
	var rsCRMemberPerfornamce []RPCCRMemberPerfornamce
	for k, v := range record {
		opinionHash := v.OpinionHash
		_messageData, _ := parseProposalDraftData(&opinionHash)
		opinionData, _ := _messageData.(CRCProposalMessageData)
		reviewHeight := v.ReviewHeight
		reviewTimestamp := getTimestampByHeight(reviewHeight)
		proposalState = crCommittee.GetProposal(k)
		p := RPCCRMemberPerfornamce{
			Title:           getProposalTitleByProposalHash(k),
			ProposalHash:    common.ToReversedString(k),
			ProposalState:   proposalState.Status.String(),
			Opinion:         v.Result.Name(),
			OpinionHash:     opinionHash.String(),
			OpinionMessage:  opinionData.Content,
			ReviewHeight:    reviewHeight,
			ReviewTimestamp: reviewTimestamp,
		}
		rsCRMemberPerfornamce = append(rsCRMemberPerfornamce, p)
		sort.Slice(rsCRMemberPerfornamce, func(i, j int) bool {
			return rsCRMemberPerfornamce[i].ReviewHeight >
				rsCRMemberPerfornamce[j].ReviewHeight
		})
	}
	return rsCRMemberPerfornamce
}

func ListCRProposalBaseState(param Params) map[string]interface{} {
	start, _ := param.Int("start")
	if start < 0 {
		start = 0
	}
	limit, ok := param.Int("limit")
	if !ok {
		limit = -1
	}
	s, ok := param.String("state")
	if ok {
		s = strings.ToLower(s)
	}
	order, ok := param.String("order")
	if ok {
		if order != "asc" && order != "desc" {
			return ResponsePack(InvalidParams, "invalid order")
		}
	} else {
		order = "desc"
	}
	var proposalMap crstate.ProposalsMap
	crCommittee := Chain.GetCRCommittee()
	switch s {
	case "all":
		proposalMap = crCommittee.GetAllProposals()
	case "registered":
		proposalMap = crCommittee.GetProposals(crstate.Registered)
	case "cragreed":
		proposalMap = crCommittee.GetProposals(crstate.CRAgreed)
	case "voteragreed":
		proposalMap = crCommittee.GetProposals(crstate.VoterAgreed)
	case "finished":
		proposalMap = crCommittee.GetProposals(crstate.Finished)
	case "crcanceled":
		proposalMap = crCommittee.GetProposals(crstate.CRCanceled)
	case "votercanceled":
		proposalMap = crCommittee.GetProposals(crstate.VoterCanceled)
	case "aborted":
		proposalMap = crCommittee.GetProposals(crstate.Aborted)
	case "terminated":
		proposalMap = crCommittee.GetProposals(crstate.Terminated)
	default:
		return ResponsePack(InvalidParams, "invalidate state")
	}

	var crVotes map[string]string
	var rpcProposalBaseStates []RPCProposalBaseState

	var index uint64
	for _, proposal := range proposalMap {
		crVotes = make(map[string]string)
		for k, v := range proposal.CRVotes {
			did, _ := k.ToAddress()
			crVotes[did] = v.Name()
		}
		proposalOwnerPubKey := proposal.ProposalOwner
		did, _ := blockchain.GetDiDFromPublicKey(proposalOwnerPubKey)
		proposerDID, _ := did.ToAddress()

		registerHeight := proposal.RegisterHeight
		_block, _ := Chain.GetBlockByHeight(registerHeight)
		registerTimestamp := _block.Timestamp

		draftHash := proposal.Proposal.DraftHash
		draftData, errorStr := parseProposalDraftData(&draftHash)
		var proposalData CRCProposalDraftData
		if errorStr == "" {
			proposalData, _ = draftData.(CRCProposalDraftData)
		}

		proposalTitle := ""
		if errorStr == "" {
			proposalTitle = proposalData.Title
		}

		rpcProposalBaseState := RPCProposalBaseState{
			Status:             proposal.Status.String(),
			ProposalHash:       common.ToReversedString(proposal.Proposal.Hash),
			ProposalTitle:      proposalTitle,
			ProposalType:       proposal.Proposal.ProposalType.Name(),
			TxHash:             common.ToReversedString(proposal.TxHash),
			CRVotes:            crVotes,
			VotersRejectAmount: proposal.VotersRejectAmount.String(),
			RegisterHeight:     registerHeight,
			RegisterTimestamp:  registerTimestamp,
			TrackingCount:      proposal.TrackingCount,
			TerminatedHeight:   proposal.TerminatedHeight,
			ProposalOwner:      hex.EncodeToString(proposalOwnerPubKey),
			ProposerDID:        proposerDID,
			Index:              index,
		}

		rpcProposalBaseStates = append(rpcProposalBaseStates, rpcProposalBaseState)
		index++
	}

	count := int64(len(rpcProposalBaseStates))
	if order == "desc" {
		sort.Slice(rpcProposalBaseStates, func(i, j int) bool {
			return rpcProposalBaseStates[i].
				RegisterHeight > rpcProposalBaseStates[j].RegisterHeight
		})
		for k := range rpcProposalBaseStates {
			rpcProposalBaseStates[k].Index = uint64(count) - 1 - uint64(k)
		}
	} else {
		sort.Slice(rpcProposalBaseStates, func(i, j int) bool {
			return rpcProposalBaseStates[i].
				RegisterHeight < rpcProposalBaseStates[j].RegisterHeight
		})
		for k := range rpcProposalBaseStates {
			rpcProposalBaseStates[k].Index = uint64(k)
		}
	}

	if limit < 0 {
		limit = count
	}
	var rRPCProposalBaseStates []RPCProposalBaseState
	if start < count {
		end := start
		if order == "desc" {
			end = count - start
			if start+limit > count {
				start = 0
			} else {
				start = count - start - limit
			}
		} else {
			if start+limit <= count {
				end = start + limit
			} else {
				end = count
			}
		}
		rRPCProposalBaseStates = append(rRPCProposalBaseStates, rpcProposalBaseStates[start:end]...)
	}

	result := &RPCCRProposalBaseStateInfo{
		ProposalBaseStates: rRPCProposalBaseStates,
		TotalCounts:        uint64(count),
	}

	return ResponsePack(Success, result)
}

func getProposalDraftData(draftHash *common.Uint256) ([]*zip.File, string) {
	draftData, _ := Chain.GetDB().GetProposalDraftDataByDraftHash(draftHash)
	if len(draftData) == 0 {
		return nil, "invalidate draft hash"
	}

	// Read ZipStream
	zipFiles, err := utils.ReadZipStream(draftData)
	if err != nil {
		return nil, "invalidate draftData"
	} else {
		return zipFiles, ""
	}
}

func parseProposalDraftData(draftHash *common.Uint256) (CRCDraftData, string) {
	zipFiles, err := getProposalDraftData(draftHash)
	if err != "" {
		return nil, "invalidate draftData"
	}
	// Read all the files from zip archive
	for _, zipFile := range zipFiles {
		fileName := zipFile.Name
		switch fileName {
		// Get ProposalData from proposal.json
		case "proposal.json":
			unzippedFileBytes, err := utils.ReadZipFile(zipFile)
			var proposalDraftData CRCProposalDraftData
			if err != nil {
				log.Error("Read Zip File Error:", err)
				return proposalDraftData, "invalidate draftData"
			}
			err = json.Unmarshal(unzippedFileBytes, &proposalDraftData)
			if err != nil {
				log.Error("Unmarshal Json File Error:", err)
				return proposalDraftData, "invalidate draftData"
			}
			return proposalDraftData, ""
		// Get Opinion or Message data from opinion.json or message.json
		case "opinion.json", "message.json":
			unzippedFileBytes, err := utils.ReadZipFile(zipFile)

			var messageData CRCProposalMessageData
			if err != nil {
				log.Error("Read Zip File Error:", err)
				return messageData, "invalidate opinionData"
			}
			err = json.Unmarshal(unzippedFileBytes, &messageData)
			if err != nil {
				log.Error("Unmarshal Json File Error:", err)
				return messageData, "invalidate opinionData"
			}
			return messageData, ""
		}
	}
	return nil, "invalidate draftHash"
}

func GetCRProposalState(param Params) map[string]interface{} {
	var proposalState *crstate.ProposalState
	crCommittee := Chain.GetCRCommittee()
	ProposalHashHexStr, ok := param.String("proposalhash")
	if ok {
		proposalHashBytes, err := common.FromReversedString(ProposalHashHexStr)
		if err != nil {
			return ResponsePack(InvalidParams, "invalidate proposalhash")
		}
		ProposalHash, err := common.Uint256FromBytes(proposalHashBytes)
		if err != nil {
			return ResponsePack(InvalidParams, "invalidate proposalhash")
		}
		proposalState = crCommittee.GetProposal(*ProposalHash)
		if proposalState == nil {
			return ResponsePack(InvalidParams, "proposalhash not exist")
		}

	} else {
		DraftHashStr, ok := param.String("drafthash")

		if !ok {
			return ResponsePack(InvalidParams, "params at least one of proposalhash and DraftHash")
		}
		DraftHashStrBytes, err := common.FromReversedString(DraftHashStr)
		if err != nil {
			return ResponsePack(InvalidParams, "invalidate drafthash")
		}
		DraftHash, err := common.Uint256FromBytes(DraftHashStrBytes)

		if err != nil {
			return ResponsePack(InvalidParams, "invalidate drafthash")
		}
		proposalState = crCommittee.GetProposalByDraftHash(*DraftHash)
		if proposalState == nil {
			return ResponsePack(InvalidParams, "DraftHash not exist")
		}
	}

	proposalHash := proposalState.Proposal.Hash
	proposalDraftHash := proposalState.Proposal.DraftHash
	draftData, errorStr := parseProposalDraftData(&proposalDraftHash)
	var proposalData CRCProposalDraftData
	if errorStr == "" {
		proposalData, _ = draftData.(CRCProposalDraftData)
	}

	proposalTitle := ""
	if errorStr == "" {
		proposalTitle = proposalData.Title
	}

	budgetInDraftData := make(map[uint8]string)
	for _, budget := range proposalData.Budgets {
		budgetInDraftData[budget.Stage] = budget.PaymentCriteria
	}
	did, _ := blockchain.GetDiDFromPublicKey(proposalState.ProposalOwner)
	proposerDID, _ := did.ToAddress()

	implementationTeamSlice := proposalData.ImplementationTeam
	crVotes := make(map[string]string)
	for k, v := range proposalState.CRVotes {
		did, _ := k.ToAddress()
		crVotes[did] = v.Name()
	}
	crOpinions := make([]CRCProposalReviewOpinion, 0)
	for k, v := range proposalState.CROpinions {
		did, _ := k.ToAddress()
		_hash := common.ToReversedString(v)
		_messageData, errorStr := parseProposalDraftData(&v)
		var opinionData CRCProposalMessageData
		if errorStr == "" {
			opinionData, _ = _messageData.(CRCProposalMessageData)
		}
		crOpinions = append(crOpinions, CRCProposalReviewOpinion{
			DID:            did,
			OpinionHash:    _hash,
			OpinionMessage: opinionData.Content,
		})
	}

	registerHeight := proposalState.RegisterHeight
	_block, _ := Chain.GetBlockByHeight(registerHeight)
	registerTimestamp := _block.Timestamp
	rpcProposalState := RPCProposalState{
		Title:                   proposalTitle,
		Status:                  proposalState.Status.String(),
		ProposalHash:            common.ToReversedString(proposalHash),
		TxHash:                  common.ToReversedString(proposalState.TxHash),
		CRVotes:                 crVotes,
		CROpinions:              crOpinions,
		VotersRejectAmount:      proposalState.VotersRejectAmount.String(),
		RegisterHeight:          registerHeight,
		RegisterTimestamp:       registerTimestamp,
		Abstract:                proposalData.Abstract,
		Motivation:              proposalData.Motivation,
		Goal:                    proposalData.Goal,
		ImplementationTeamSlice: implementationTeamSlice,
		PlanStatement:           proposalData.PlanStatement,
		BudgetStatement:         proposalData.BudgetStatement,
		TrackingCount:           proposalState.TrackingCount,
		TerminatedHeight:        proposalState.TerminatedHeight,
		ProposalOwner:           hex.EncodeToString(proposalState.ProposalOwner),
		ProposerDID:             proposerDID,
		AvailableAmount:         crCommittee.AvailableWithdrawalAmount(proposalHash).String(),
	}

	switch proposalState.Proposal.ProposalType {
	case payload.Normal, payload.ELIP:
		var rpcProposal RPCCRCProposal
		did, _ := proposalState.Proposal.CRCouncilMemberDID.ToAddress()
		rpcProposal.CRCouncilMemberDID = did
		rpcProposal.DraftHash = common.ToReversedString(proposalState.Proposal.DraftHash)
		rpcProposal.ProposalType = proposalState.Proposal.ProposalType.Name()
		rpcProposal.CategoryData = proposalState.Proposal.CategoryData
		rpcProposal.OwnerPublicKey = common.BytesToHexString(proposalState.Proposal.OwnerPublicKey)
		rpcProposal.Budgets = make([]BudgetInfo, 0)
		for _, b := range proposalState.Proposal.Budgets {
			budgetStatus := proposalState.BudgetsStatus[b.Stage]
			paymentCriteria := budgetInDraftData[b.Stage]
			rpcProposal.Budgets = append(rpcProposal.Budgets, BudgetInfo{
				Type:            b.Type.Name(),
				Stage:           b.Stage,
				Amount:          b.Amount.String(),
				Status:          budgetStatus.Name(),
				PaymentCriteria: paymentCriteria,
			})
		}
		rpcProposal.Milestone = proposalData.Milestone

		var err error
		rpcProposal.Recipient, err = proposalState.Recipient.ToAddress()
		if err != nil {
			return ResponsePack(InternalError, "invalidate Recipient")
		}
		rpcProposalState.Proposal = rpcProposal

	case payload.SecretaryGeneral:
		var rpcProposal RPCSecretaryGeneralProposal
		rpcProposal.ProposalType = proposalState.Proposal.ProposalType.Name()
		rpcProposal.CategoryData = proposalState.Proposal.CategoryData
		rpcProposal.OwnerPublicKey = common.BytesToHexString(proposalState.Proposal.OwnerPublicKey)
		rpcProposal.DraftHash = common.ToReversedString(proposalState.Proposal.DraftHash)
		rpcProposal.SecretaryGeneralPublicKey =
			common.BytesToHexString(proposalState.Proposal.SecretaryGeneralPublicKey)
		sgDID, _ := proposalState.Proposal.SecretaryGeneralDID.ToAddress()
		rpcProposal.SecretaryGeneralDID = sgDID
		cmDID, _ := proposalState.Proposal.CRCouncilMemberDID.ToAddress()
		rpcProposal.CRCouncilMemberDID = cmDID
		rpcProposalState.Proposal = rpcProposal

	case payload.ChangeProposalOwner:
		var rpcProposal RPCChangeProposalOwnerProposal
		rpcProposal.ProposalType = proposalState.Proposal.ProposalType.Name()
		rpcProposal.CategoryData = proposalState.Proposal.CategoryData
		rpcProposal.OwnerPublicKey = common.BytesToHexString(proposalState.Proposal.OwnerPublicKey)
		rpcProposal.DraftHash = common.ToReversedString(proposalState.Proposal.DraftHash)
		rpcProposal.TargetProposalHash = common.ToReversedString(proposalState.Proposal.TargetProposalHash)
		var err error
		rpcProposal.NewRecipient, err = proposalState.Proposal.NewRecipient.ToAddress()
		if err != nil {
			return ResponsePack(InternalError, "invalidate NewRecipient")
		}
		rpcProposal.NewOwnerPublicKey = common.BytesToHexString(proposalState.Proposal.NewOwnerPublicKey)
		did, _ := proposalState.Proposal.CRCouncilMemberDID.ToAddress()
		rpcProposal.CRCouncilMemberDID = did
		rpcProposalState.Proposal = rpcProposal

	case payload.CloseProposal:
		var rpcProposal RPCCloseProposal
		rpcProposal.ProposalType = proposalState.Proposal.ProposalType.Name()
		rpcProposal.CategoryData = proposalState.Proposal.CategoryData
		rpcProposal.OwnerPublicKey = common.BytesToHexString(proposalState.Proposal.OwnerPublicKey)
		rpcProposal.DraftHash = common.ToReversedString(proposalState.Proposal.DraftHash)
		rpcProposal.TargetProposalHash = common.ToReversedString(proposalState.Proposal.TargetProposalHash)
		did, _ := proposalState.Proposal.CRCouncilMemberDID.ToAddress()
		rpcProposal.CRCouncilMemberDID = did
		rpcProposalState.Proposal = rpcProposal

	case payload.ReserveCustomID:
		var rpcProposal RPCReservedCustomIDProposal
		rpcProposal.ProposalType = proposalState.Proposal.ProposalType.Name()
		rpcProposal.CategoryData = proposalState.Proposal.CategoryData
		rpcProposal.OwnerPublicKey = common.BytesToHexString(proposalState.Proposal.OwnerPublicKey)
		rpcProposal.DraftHash = common.ToReversedString(proposalState.Proposal.DraftHash)
		rpcProposal.ReservedCustomIDList = proposalState.Proposal.ReservedCustomIDList
		did, _ := proposalState.Proposal.CRCouncilMemberDID.ToAddress()
		rpcProposal.CRCouncilMemberDID = did
		rpcProposalState.Proposal = rpcProposal

	case payload.ReceiveCustomID:
		var rpcProposal RPCReceiveCustomIDProposal
		rpcProposal.ProposalType = proposalState.Proposal.ProposalType.Name()
		rpcProposal.CategoryData = proposalState.Proposal.CategoryData
		rpcProposal.OwnerPublicKey = common.BytesToHexString(proposalState.Proposal.OwnerPublicKey)
		rpcProposal.DraftHash = common.ToReversedString(proposalState.Proposal.DraftHash)
		rpcProposal.ReceiveCustomIDList = proposalState.Proposal.ReceivedCustomIDList
		rpcProposal.ReceiverDID, _ = proposalState.Proposal.ReceiverDID.ToAddress()
		did, _ := proposalState.Proposal.CRCouncilMemberDID.ToAddress()
		rpcProposal.CRCouncilMemberDID = did
		rpcProposalState.Proposal = rpcProposal

	case payload.ChangeCustomIDFee:
		var rpcProposal RPCChangeCustomIDFeeProposal
		rpcProposal.ProposalType = proposalState.Proposal.ProposalType.Name()
		rpcProposal.CategoryData = proposalState.Proposal.CategoryData
		rpcProposal.OwnerPublicKey = common.BytesToHexString(proposalState.Proposal.OwnerPublicKey)
		rpcProposal.DraftHash = common.ToReversedString(proposalState.Proposal.DraftHash)
		rpcProposal.Fee = int64(proposalState.Proposal.RateOfCustomIDFee)
		rpcProposal.EIDEffectiveHeight = proposalState.Proposal.EIDEffectiveHeight
		did, _ := proposalState.Proposal.CRCouncilMemberDID.ToAddress()
		rpcProposal.CRCouncilMemberDID = did
		rpcProposalState.Proposal = rpcProposal

	case payload.RegisterSideChain:
		var rpcProposal RPCRegisterSideChainProposal
		rpcProposal.ProposalType = proposalState.Proposal.ProposalType.Name()
		rpcProposal.CategoryData = proposalState.Proposal.CategoryData
		rpcProposal.OwnerPublicKey = common.BytesToHexString(proposalState.Proposal.OwnerPublicKey)
		rpcProposal.DraftHash = common.ToReversedString(proposalState.Proposal.DraftHash)

		rpcProposal.SideChainInfo.SideChainName = proposalState.Proposal.SideChainName
		rpcProposal.SideChainInfo.MagicNumber = proposalState.Proposal.MagicNumber
		rpcProposal.SideChainInfo.GenesisHash = common.ToReversedString(proposalState.Proposal.GenesisHash)
		rpcProposal.SideChainInfo.ExchangeRate = proposalState.Proposal.ExchangeRate.String()
		rpcProposal.SideChainInfo.EffectiveHeight = proposalState.Proposal.EffectiveHeight
		rpcProposal.SideChainInfo.ResourcePath = proposalState.Proposal.ResourcePath
		did, _ := proposalState.Proposal.CRCouncilMemberDID.ToAddress()
		rpcProposal.CRCouncilMemberDID = did
		rpcProposalState.Proposal = rpcProposal
	}

	result := &RPCCRProposalStateInfo{ProposalState: rpcProposalState}
	return ResponsePack(Success, result)
}

func GetProposalDraftData(param Params) map[string]interface{} {
	hash, ok := param.String("drafthash")
	if !ok {
		return ResponsePack(InvalidParams, "not found hash")
	}
	draftHashStr, err := common.FromReversedString(hash)
	if err != nil {
		return ResponsePack(InvalidParams, "invalidate hash")
	}
	draftHash, err := common.Uint256FromBytes(draftHashStr)
	if err != nil {
		return ResponsePack(InvalidParams, "invalidate draft hash")
	}

	data, _ := Chain.GetDB().GetProposalDraftDataByDraftHash(draftHash)
	var result string
	if data != nil {
		result = common.BytesToHexString(data)
	} else {
		return ResponsePack(InvalidParams, "invalidate draft hash")
	}

	return ResponsePack(Success, result)
}

// Support query proposalTitle based on proposalHash or draftHash
func GetProposalTitle(param Params) map[string]interface{} {
	crCommittee := Chain.GetCRCommittee()

	// Get DraftHash
	var draftHash *common.Uint256
	ProposalHashHexStr, ok := param.String("proposalhash")
	if ok {
		proposalHashBytes, err := common.FromReversedString(ProposalHashHexStr)
		if err != nil {
			return ResponsePack(InvalidParams, "invalidate proposalhash")
		}
		ProposalHash, err := common.Uint256FromBytes(proposalHashBytes)
		if err != nil {
			return ResponsePack(InvalidParams, "invalidate proposalhash")
		}
		proposalState := crCommittee.GetProposal(*ProposalHash)
		if proposalState == nil {
			return ResponsePack(InvalidParams, "invalidate proposalhash")
		}
		_draftHash := proposalState.Proposal.DraftHash
		draftHash = &_draftHash
	} else {
		DraftHashStr, ok := param.String("drafthash")
		if !ok {
			return ResponsePack(InvalidParams, "params at least one of proposalhash and DraftHash")
		}
		DraftHashStrBytes, err := common.FromReversedString(DraftHashStr)
		if err != nil {
			return ResponsePack(InvalidParams, "invalidate drafthash")
		}
		draftHash, err = common.Uint256FromBytes(DraftHashStrBytes)
		if err != nil {
			return ResponsePack(InvalidParams, "invalidate drafthash")
		}
	}

	// Parse draftData and get proposalTitle
	draftData, errorStr := parseProposalDraftData(draftHash)
	if errorStr != "" {
		return ResponsePack(InvalidParams, errorStr)
	}
	proposalDraftData, err := draftData.(CRCProposalDraftData)
	if err {
		return ResponsePack(Success, proposalDraftData.Title)
	} else {
		return ResponsePack(InvalidParams, "invalidate proposalhash")
	}

}

func getProposalTitleByProposalHash(hash common.Uint256) string {
	crCommittee := Chain.GetCRCommittee()
	proposalState := crCommittee.GetProposal(hash)
	_draftHash := proposalState.Proposal.DraftHash
	draftHash := &_draftHash
	draftData, errorStr := parseProposalDraftData(draftHash)
	if errorStr != "" {
		log.Error(InvalidParams, errorStr)
		return ""
	}
	proposalDraftData, err := draftData.(CRCProposalDraftData)
	if err {
		return proposalDraftData.Title
	} else {
		log.Error(InvalidParams, "invalidate proposalhash")
		return ""
	}

}

func getTimestampByHeight(height uint32) uint32 {
	hash, err := Chain.GetBlockHash(height)
	if err != nil {
		log.Error(UnknownTransaction, "")
		return 0
	}
	header, err := Chain.GetHeader(hash)
	if err != nil {
		log.Error(UnknownTransaction, "")
		return 0
	}
	return header.Timestamp
}

func ProducerStatus(param Params) map[string]interface{} {
	publicKey, ok := param.String("publickey")
	if !ok {
		return ResponsePack(InvalidParams, "public key not found")
	}
	publicKeyBytes, err := common.HexStringToBytes(publicKey)
	if err != nil {
		return ResponsePack(InvalidParams, "invalid public key")
	}
	producer := Chain.GetState().GetProducer(publicKeyBytes)
	if producer == nil {
		return ResponsePack(InvalidParams, "unknown producer public key")
	}
	return ResponsePack(Success, producer.State().String())
}

func VoteStatus(param Params) map[string]interface{} {
	address, ok := param.String("address")
	if !ok {
		return ResponsePack(InvalidParams, "address not found")
	}

	programHash, err := common.Uint168FromAddress(address)
	if err != nil {
		return ResponsePack(InvalidParams, "Invalid address: "+address)
	}
	utxos, err := Store.GetFFLDB().GetUTXO(programHash)
	if err != nil {
		return ResponsePack(InvalidParams, "list unspent failed, "+err.Error())
	}
	var total common.Fixed64
	var voting common.Fixed64
	for _, utxo := range utxos {
		tx, _, err := Store.GetTransaction(utxo.TxID)
		if err != nil {
			return ResponsePack(InternalError, "unknown transaction "+utxo.TxID.String()+" from persisted utxo")
		}
		if tx.Outputs()[utxo.Index].Type == common2.OTVote {
			voting += utxo.Value
		}
		total += utxo.Value
	}

	pending := false
	for _, t := range TxMemPool.GetTxsInPool() {
		for _, i := range t.Inputs() {
			tx, _, err := Store.GetTransaction(i.Previous.TxID)
			if err != nil {
				return ResponsePack(InternalError, "unknown transaction "+i.Previous.TxID.String()+" from persisted utxo")
			}
			if tx.Outputs()[i.Previous.Index].ProgramHash.IsEqual(*programHash) {
				pending = true
			}
		}
		for _, o := range t.Outputs() {
			if o.Type == common2.OTVote && o.ProgramHash.IsEqual(*programHash) {
				pending = true
			}
		}
		if pending {
			break
		}
	}

	type voteInfo struct {
		Total   string `json:"total"`
		Voting  string `json:"voting"`
		Pending bool   `json:"pending"`
	}
	return ResponsePack(Success, &voteInfo{
		Total:   total.String(),
		Voting:  voting.String(),
		Pending: pending,
	})
}

func GetDepositCoin(param Params) map[string]interface{} {
	pk, ok := param.String("ownerpublickey")
	if !ok {
		return ResponsePack(InvalidParams, "need a param called ownerpublickey")
	}
	pkBytes, err := hex.DecodeString(pk)
	if err != nil {
		return ResponsePack(InvalidParams, "invalid public key")
	}
	producer := Chain.GetState().GetProducer(pkBytes)
	if producer == nil {
		return ResponsePack(InvalidParams, "invalid publickey")
	}
	type depositCoin struct {
		Available string `json:"available"`
		Deducted  string `json:"deducted"`
		Deposit   string `json:"deposit"`
		Assets    string `json:"assets"`
	}

	depositAmount := common.Fixed64(0)
	availableAmount := common.Fixed64(0)

	depositAmount = producer.DepositAmount()
	availableAmount = producer.AvailableAmount()
	return ResponsePack(Success, &depositCoin{
		Available: availableAmount.String(),
		Deducted:  producer.Penalty().String(),
		Deposit:   depositAmount.String(),
		Assets:    producer.TotalAmount().String(),
	})
}

func GetCRDepositCoin(param Params) map[string]interface{} {
	crCommittee := Chain.GetCRCommittee()
	var availableDepositAmount, penaltyAmount, depositAmount, totalAmount common.Fixed64
	pubkey, hasPubkey := param.String("publickey")
	if hasPubkey {
		available, penalty, deposit, total, err := crCommittee.GetDepositAmountByPublicKey(pubkey)
		if err != nil {
			return ResponsePack(InvalidParams, err.Error())
		}
		availableDepositAmount = available
		penaltyAmount = penalty
		depositAmount = deposit
		totalAmount = total
	}
	id, hasID := param.String("id")
	if hasID {
		programHash, err := common.Uint168FromAddress(id)
		if err != nil {
			return ResponsePack(InvalidParams, "invalid id to programHash")
		}
		available, penalty, deposit, total, err := crCommittee.GetDepositAmountByID(*programHash)
		if err != nil {
			return ResponsePack(InvalidParams, err.Error())
		}
		availableDepositAmount = available
		penaltyAmount = penalty
		depositAmount = deposit
		totalAmount = total
	}

	if !hasPubkey && !hasID {
		return ResponsePack(InvalidParams, "need a param called "+
			"publickey or id")
	}

	type depositCoin struct {
		Available string `json:"available"`
		Deducted  string `json:"deducted"`
		Deposit   string `json:"deposit"`
		Assets    string `json:"assets"`
	}
	return ResponsePack(Success, &depositCoin{
		Available: availableDepositAmount.String(),
		Deducted:  penaltyAmount.String(),
		Deposit:   depositAmount.String(),
		Assets:    totalAmount.String(),
	})
}

func EstimateSmartFee(param Params) map[string]interface{} {
	if rtn := checkRPCServiceLevel(config.TransactionPermitted); rtn != nil {
		return rtn
	}

	confirm, ok := param.Int("confirmations")
	if !ok {
		return ResponsePack(InvalidParams, "need a param called confirmations")
	}
	if confirm > 25 {
		return ResponsePack(InvalidParams, "support only 25 confirmations at most")
	}
	var FeeRate = 10000 //basic fee rate 10000 sela per KB
	var count = 0

	// TODO just return fixed transaction fee for now, we didn't have that much
	// transactions in a block yet.

	return ResponsePack(Success, GetFeeRate(count, int(confirm))*FeeRate)
}

func GetFeeRate(count int, confirm int) int {
	gap := count - confirm
	if gap < 0 {
		gap = -1
	}
	return gap + 2
}

func DecodeRawTransaction(param Params) map[string]interface{} {
	if rtn := checkRPCServiceLevel(config.WalletPermitted); rtn != nil {
		return rtn
	}

	dataParam, ok := param.String("data")
	if !ok {
		return ResponsePack(InvalidParams, "need a parameter named data")
	}
	txBytes, err := common.HexStringToBytes(dataParam)
	if err != nil {
		return ResponsePack(InvalidParams, "invalid raw tx data, "+err.Error())
	}
	r := bytes.NewReader(txBytes)
	txn, err := functions.GetTransactionByBytes(r)
	if err != nil {
		return ResponsePack(InvalidTransaction, "invalid transaction")
	}
	if err := txn.Deserialize(r); err != nil {
		return ResponsePack(InvalidParams, "invalid raw tx data, "+err.Error())
	}

	return ResponsePack(Success, GetTransactionInfo(txn))
}

func getPayloadInfo(tx interfaces.Transaction, payloadVersion byte) PayloadInfo {
	p := tx.Payload()
	switch object := p.(type) {
	case *payload.CoinBase:
		obj := new(CoinbaseInfo)
		obj.CoinbaseData = string(object.Content)
		return obj
	case *payload.RegisterAsset:
		obj := new(RegisterAssetInfo)
		obj.Asset = object.Asset
		obj.Amount = object.Amount.String()
		obj.Controller = common.BytesToHexString(common.BytesReverse(object.Controller.Bytes()))
		return obj
	case *payload.SideChainPow:
		obj := new(SideChainPowInfo)
		obj.BlockHeight = object.BlockHeight
		obj.SideBlockHash = object.SideBlockHash.String()
		obj.SideGenesisHash = object.SideGenesisHash.String()
		obj.Signature = common.BytesToHexString(object.Signature)
		return obj
	case *payload.WithdrawFromSideChain:
		switch payloadVersion {
		case payload.WithdrawFromSideChainVersion:
			obj := new(WithdrawFromSideChainInfo)
			obj.BlockHeight = object.BlockHeight
			obj.GenesisBlockAddress = object.GenesisBlockAddress
			for _, hash := range object.SideChainTransactionHashes {
				obj.SideChainTransactionHashes = append(obj.SideChainTransactionHashes, hash.String())
			}
			return obj
		case payload.WithdrawFromSideChainVersionV1:
			return nil
		case payload.WithdrawFromSideChainVersionV2:
			obj := new(SchnorrWithdrawFromSideChainInfo)
			obj.Signers = make([]uint32, 0)
			for _, s := range object.Signers {
				obj.Signers = append(obj.Signers, uint32(s))
			}
			return obj
		}
		return nil

	case *payload.TransferCrossChainAsset:
		if payloadVersion == payload.TransferCrossChainVersionV1 {
			return nil
		}
		obj := new(TransferCrossChainAssetInfo)
		obj.CrossChainAddresses = object.CrossChainAddresses
		obj.OutputIndexes = object.OutputIndexes
		obj.CrossChainAmounts = object.CrossChainAmounts
		return obj
	case *payload.TransferAsset:
	case *payload.Record:
	case *payload.ProducerInfo:
		obj := new(ProducerInfo)
		obj.OwnerPublicKey = common.BytesToHexString(object.OwnerKey)
		obj.NodePublicKey = common.BytesToHexString(object.NodePublicKey)
		obj.NickName = object.NickName
		obj.Url = object.Url
		obj.Location = object.Location
		obj.NetAddress = object.NetAddress
		obj.StakeUntil = object.StakeUntil
		obj.Signature = common.BytesToHexString(object.Signature)
		return obj
	case *payload.ProcessProducer:
		obj := new(CancelProducerInfo)
		obj.OwnerPublicKey = common.BytesToHexString(object.OwnerKey)
		obj.Signature = common.BytesToHexString(object.Signature)
		return obj
	case *payload.InactiveArbitrators:
		var arbitrators []string
		for _, a := range object.Arbitrators {
			arbitrators = append(arbitrators, common.BytesToHexString(a))
		}
		obj := new(InactiveArbitratorsInfo)
		obj.Sponsor = common.BytesToHexString(object.Sponsor)
		obj.Arbitrators = arbitrators
		return obj
	case *payload.RevertToDPOS:
		obj := new(RevertToDPOSInfo)
		obj.WorkHeightInterval = object.WorkHeightInterval
		obj.RevertToPOWBlockHeight = object.RevertToPOWBlockHeight
		return obj
	case *payload.RevertToPOW:
		obj := new(RevertToPOWInfo)
		obj.Type = object.Type.String()
		obj.WorkingHeight = object.WorkingHeight
		return obj
	case *payload.ActivateProducer:
		obj := new(ActivateProducerInfo)
		obj.NodePublicKey = common.BytesToHexString(object.NodePublicKey)
		obj.Signature = common.BytesToHexString(object.Signature)
		return obj
	case *payload.UpdateVersion:
		obj := new(UpdateVersionInfo)
		obj.StartHeight = object.StartHeight
		obj.EndHeight = object.EndHeight
		return obj
	case *payload.CRInfo:
		switch payloadVersion {
		case payload.CRInfoSchnorrVersion, payload.CRInfoMultiSignVersion:
			obj := new(MultiCRInfo)
			cid, _ := object.CID.ToAddress()
			obj.CID = cid
			did, _ := object.DID.ToAddress()
			if object.DID.IsEqual(emptyHash) {
				obj.DID = ""
			} else {
				obj.DID = did
			}
			obj.NickName = object.NickName
			obj.Url = object.Url
			obj.Location = object.Location
			return obj

		default:
			obj := new(CRInfo)
			obj.Code = common.BytesToHexString(object.Code)
			cid, _ := object.CID.ToAddress()
			obj.CID = cid
			did, _ := object.DID.ToAddress()
			if object.DID.IsEqual(emptyHash) {
				obj.DID = ""
			} else {
				obj.DID = did
			}
			obj.NickName = object.NickName
			obj.Url = object.Url
			obj.Location = object.Location
			obj.Signature = common.BytesToHexString(object.Signature)
			return obj
		}

	case *payload.UnregisterCR:
		obj := new(UnregisterCRInfo)
		cid, _ := object.CID.ToAddress()
		obj.CID = cid
		obj.Signature = common.BytesToHexString(object.Signature)
		return obj
	case *payload.CRCProposal:

		switch object.ProposalType {
		case payload.Normal, payload.ELIP:
			var budgets []BudgetBaseInfo
			for _, b := range object.Budgets {
				budgets = append(budgets, BudgetBaseInfo{
					Type:   b.Type.Name(),
					Stage:  b.Stage,
					Amount: b.Amount.String(),
				})
			}
			obj := new(CRCProposalInfo)
			obj.ProposalType = object.ProposalType.Name()
			obj.CategoryData = object.CategoryData
<<<<<<< HEAD
			obj.OwnerPublicKey = common.BytesToHexString(object.OwnerPublicKey)
			obj.DraftData = common.BytesToHexString(object.DraftData)
=======
			obj.OwnerPublicKey = common.BytesToHexString(object.OwnerKey)
>>>>>>> e17507c7
			obj.DraftHash = common.ToReversedString(object.DraftHash)
			obj.Budgets = budgets
			addr, _ := object.Recipient.ToAddress()
			obj.Recipient = addr
			obj.Signature = common.BytesToHexString(object.Signature)
			crmdid, _ := object.CRCouncilMemberDID.ToAddress()
			obj.CRCouncilMemberDID = crmdid
			obj.CRCouncilMemberSignature = common.BytesToHexString(object.CRCouncilMemberSignature)
			obj.Hash = common.ToReversedString(object.Hash(payloadVersion))
			return obj

		case payload.ChangeProposalOwner:
			obj := new(CRCChangeProposalOwnerInfo)
			obj.ProposalType = object.ProposalType.Name()
			obj.CategoryData = object.CategoryData
<<<<<<< HEAD
			obj.OwnerPublicKey = common.BytesToHexString(object.OwnerPublicKey)
			obj.DraftData = common.BytesToHexString(object.DraftData)
=======
			obj.OwnerPublicKey = common.BytesToHexString(object.OwnerKey)
>>>>>>> e17507c7
			obj.DraftHash = common.ToReversedString(object.DraftHash)
			obj.TargetProposalHash = common.ToReversedString(object.TargetProposalHash)
			addr, _ := object.NewRecipient.ToAddress()
			obj.NewRecipient = addr
			obj.NewOwnerPublicKey = common.BytesToHexString(object.NewOwnerKey)
			obj.Signature = common.BytesToHexString(object.Signature)
			obj.NewOwnerSignature = common.BytesToHexString(object.NewOwnerSignature)
			crmdid, _ := object.CRCouncilMemberDID.ToAddress()
			obj.CRCouncilMemberDID = crmdid
			obj.CRCouncilMemberSignature = common.BytesToHexString(object.CRCouncilMemberSignature)
			obj.Hash = common.ToReversedString(object.Hash(payloadVersion))
			return obj

		case payload.CloseProposal:
			obj := new(CRCCloseProposalInfo)
			obj.ProposalType = object.ProposalType.Name()
			obj.CategoryData = object.CategoryData
<<<<<<< HEAD
			obj.OwnerPublicKey = common.BytesToHexString(object.OwnerPublicKey)
			obj.DraftData = common.BytesToHexString(object.DraftData)
=======
			obj.OwnerPublicKey = common.BytesToHexString(object.OwnerKey)
>>>>>>> e17507c7
			obj.DraftHash = common.ToReversedString(object.DraftHash)
			obj.TargetProposalHash = common.ToReversedString(object.TargetProposalHash)
			obj.Signature = common.BytesToHexString(object.Signature)
			crmdid, _ := object.CRCouncilMemberDID.ToAddress()
			obj.CRCouncilMemberDID = crmdid
			obj.CRCouncilMemberSignature = common.BytesToHexString(object.CRCouncilMemberSignature)
			obj.Hash = common.ToReversedString(object.Hash(payloadVersion))
			return obj

		case payload.ReserveCustomID:
			obj := new(CRCReservedCustomIDProposalInfo)
			obj.ProposalType = object.ProposalType.Name()
			obj.CategoryData = object.CategoryData
<<<<<<< HEAD
			obj.OwnerPublicKey = common.BytesToHexString(object.OwnerPublicKey)
			obj.DraftData = common.BytesToHexString(object.DraftData)
=======
			obj.OwnerPublicKey = common.BytesToHexString(object.OwnerKey)
>>>>>>> e17507c7
			obj.DraftHash = common.ToReversedString(object.DraftHash)
			obj.ReservedCustomIDList = object.ReservedCustomIDList
			obj.Signature = common.BytesToHexString(object.Signature)
			crmdid, _ := object.CRCouncilMemberDID.ToAddress()
			obj.CRCouncilMemberDID = crmdid
			obj.CRCouncilMemberSignature = common.BytesToHexString(object.CRCouncilMemberSignature)
			obj.Hash = common.ToReversedString(object.Hash(payloadVersion))
			return obj

		case payload.ReceiveCustomID:
			obj := new(CRCReceivedCustomIDProposalInfo)
			obj.ProposalType = object.ProposalType.Name()
			obj.CategoryData = object.CategoryData
<<<<<<< HEAD
			obj.OwnerPublicKey = common.BytesToHexString(object.OwnerPublicKey)
			obj.DraftData = common.BytesToHexString(object.DraftData)
=======
			obj.OwnerPublicKey = common.BytesToHexString(object.OwnerKey)
>>>>>>> e17507c7
			obj.DraftHash = common.ToReversedString(object.DraftHash)
			obj.ReceiveCustomIDList = object.ReceivedCustomIDList
			obj.ReceiverDID, _ = object.ReceiverDID.ToAddress()
			obj.Signature = common.BytesToHexString(object.Signature)
			crmdid, _ := object.CRCouncilMemberDID.ToAddress()
			obj.CRCouncilMemberDID = crmdid
			obj.CRCouncilMemberSignature = common.BytesToHexString(object.CRCouncilMemberSignature)
			obj.Hash = common.ToReversedString(object.Hash(payloadVersion))
			return obj

		case payload.ChangeCustomIDFee:
			obj := new(CRCChangeCustomIDFeeInfo)
			obj.ProposalType = object.ProposalType.Name()
			obj.CategoryData = object.CategoryData
<<<<<<< HEAD
			obj.OwnerPublicKey = common.BytesToHexString(object.OwnerPublicKey)
			obj.DraftData = common.BytesToHexString(object.DraftData)
=======
			obj.OwnerPublicKey = common.BytesToHexString(object.OwnerKey)
>>>>>>> e17507c7
			obj.DraftHash = common.ToReversedString(object.DraftHash)
			obj.FeeRate = int64(object.RateOfCustomIDFee)
			obj.EIDEffectiveHeight = object.EIDEffectiveHeight
			obj.Signature = common.BytesToHexString(object.Signature)
			crmdid, _ := object.CRCouncilMemberDID.ToAddress()
			obj.CRCouncilMemberDID = crmdid
			obj.CRCouncilMemberSignature = common.BytesToHexString(object.CRCouncilMemberSignature)
			obj.Hash = common.ToReversedString(object.Hash(payloadVersion))
			return obj

		case payload.SecretaryGeneral:
			obj := new(CRCSecretaryGeneralProposalInfo)
			obj.ProposalType = object.ProposalType.Name()
			obj.CategoryData = object.CategoryData
<<<<<<< HEAD
			obj.OwnerPublicKey = common.BytesToHexString(object.OwnerPublicKey)
			obj.DraftData = common.BytesToHexString(object.DraftData)
=======
			obj.OwnerPublicKey = common.BytesToHexString(object.OwnerKey)
>>>>>>> e17507c7
			obj.DraftHash = common.ToReversedString(object.DraftHash)
			obj.SecretaryGeneralPublicKey = common.BytesToHexString(object.SecretaryGeneralPublicKey)
			sgDID, _ := object.SecretaryGeneralDID.ToAddress()
			obj.SecretaryGeneralDID = sgDID
			obj.Signature = common.BytesToHexString(object.Signature)
			obj.SecretaryGeneraSignature = common.BytesToHexString(object.SecretaryGeneraSignature)
			crmdid, _ := object.CRCouncilMemberDID.ToAddress()
			obj.CRCouncilMemberDID = crmdid
			obj.CRCouncilMemberSignature = common.BytesToHexString(object.CRCouncilMemberSignature)
			obj.Hash = common.ToReversedString(object.Hash(payloadVersion))
			return obj

		case payload.RegisterSideChain:
			obj := new(CRCRegisterSideChainProposalInfo)
			obj.ProposalType = object.ProposalType.Name()
			obj.CategoryData = object.CategoryData
<<<<<<< HEAD
			obj.OwnerPublicKey = common.BytesToHexString(object.OwnerPublicKey)
			obj.DraftData = common.BytesToHexString(object.DraftData)
=======
			obj.OwnerPublicKey = common.BytesToHexString(object.OwnerKey)
>>>>>>> e17507c7
			obj.DraftHash = common.ToReversedString(object.DraftHash)
			obj.SideChainName = object.SideChainName
			obj.MagicNumber = object.MagicNumber
			obj.GenesisHash = common.ToReversedString(object.GenesisHash)
			obj.ExchangeRate = object.ExchangeRate
			obj.EffectiveHeight = object.EffectiveHeight
			obj.ResourcePath = object.ResourcePath
			obj.Signature = common.BytesToHexString(object.Signature)
			crmdid, _ := object.CRCouncilMemberDID.ToAddress()
			obj.CRCouncilMemberDID = crmdid
			obj.CRCouncilMemberSignature = common.BytesToHexString(object.CRCouncilMemberSignature)
			obj.Hash = common.ToReversedString(object.Hash(payloadVersion))
			return obj
		}

	case *payload.RecordProposalResult:
		obj := new(CRCCustomIDProposalResultInfo)
		for _, r := range object.ProposalResults {
			result := ProposalResultInfo{
				ProposalHash: common.ToReversedString(r.ProposalHash),
				ProposalType: r.ProposalType.Name(),
				Result:       r.Result,
			}
			obj.ProposalResults = append(obj.ProposalResults, result)
		}

		return obj

	case *payload.CRCProposalReview:
		obj := new(CRCProposalReviewInfo)
		obj.ProposalHash = common.ToReversedString(object.ProposalHash)
		obj.VoteResult = object.VoteResult.Name()
		obj.OpinionData = common.BytesToHexString(object.OpinionData)
		obj.OpinionHash = common.ToReversedString(object.OpinionHash)
		did, _ := object.DID.ToAddress()
		obj.DID = did
		obj.Sign = common.BytesToHexString(object.Signature)
		return obj

	case *payload.CRCProposalTracking:
		obj := new(CRCProposalTrackingInfo)
		obj.ProposalTrackingType = object.ProposalTrackingType.Name()
		obj.ProposalHash = common.ToReversedString(object.ProposalHash)
		obj.MessageData = common.BytesToHexString(object.MessageData)
		obj.MessageHash = common.ToReversedString(object.MessageHash)
		obj.Stage = object.Stage
		obj.OwnerPublicKey = common.BytesToHexString(object.OwnerKey)
		obj.NewOwnerPublicKey = common.BytesToHexString(object.NewOwnerKey)
		obj.OwnerSignature = common.BytesToHexString(object.OwnerSignature)
<<<<<<< HEAD
		obj.NewOwnerPublicKey = common.BytesToHexString(object.NewOwnerPublicKey)
		obj.SecretaryGeneralOpinionData = common.BytesToHexString(object.SecretaryGeneralOpinionData)
=======
		obj.NewOwnerPublicKey = common.BytesToHexString(object.NewOwnerKey)
>>>>>>> e17507c7
		obj.SecretaryGeneralOpinionHash = common.ToReversedString(object.SecretaryGeneralOpinionHash)
		obj.SecretaryGeneralSignature = common.BytesToHexString(object.SecretaryGeneralSignature)
		obj.NewOwnerSignature = common.BytesToHexString(object.NewOwnerSignature)
		return obj

	case *payload.CRCProposalWithdraw:
		obj := new(CRCProposalWithdrawInfo)
		obj.ProposalHash = common.ToReversedString(object.ProposalHash)
		obj.OwnerPublicKey = common.BytesToHexString(object.OwnerKey)
		if payloadVersion == payload.CRCProposalWithdrawVersion01 {
			recipient, err := object.Recipient.ToAddress()
			if err == nil {
				obj.Recipient = recipient
			}
			obj.Amount = object.Amount.String()
		}
		obj.Signature = common.BytesToHexString(object.Signature)
		return obj

	case *payload.CRCouncilMemberClaimNode:
		obj := new(CRCouncilMemberClaimNodeInfo)
		obj.NodePublicKey = common.BytesToHexString(object.NodePublicKey)
		obj.CRCouncilMemberDID, _ = object.CRCouncilCommitteeDID.ToAddress()
		obj.CRCouncilMemberSignature = common.BytesToHexString(object.CRCouncilCommitteeSignature)
		return obj

	case *payload.NextTurnDPOSInfo:
		if payloadVersion == payload.NextTurnDPOSInfoVersion {
			obj := new(NextTurnDPOSPayloadInfo)
			crPublicKeysString := make([]string, 0)
			dposPublicKeysString := make([]string, 0)
			for _, v := range object.CRPublicKeys {
				crPublicKeysString = append(crPublicKeysString, common.BytesToHexString(v))
			}
			for _, v := range object.DPOSPublicKeys {
				dposPublicKeysString = append(dposPublicKeysString, common.BytesToHexString(v))
			}
			obj.WorkingHeight = object.WorkingHeight
			obj.CRPublickeys = crPublicKeysString
			obj.DPOSPublicKeys = dposPublicKeysString
			return obj
		}

		obj := new(NextTurnDPOSPayloadInfoV2)
		crPublicKeysString := make([]string, 0)
		dposPublicKeysString := make([]string, 0)
		completeCRPublicKeysString := make([]string, 0)
		for _, v := range object.CRPublicKeys {
			crPublicKeysString = append(crPublicKeysString, common.BytesToHexString(v))
		}
		for _, v := range object.DPOSPublicKeys {
			dposPublicKeysString = append(dposPublicKeysString, common.BytesToHexString(v))
		}
		for _, v := range object.CompleteCRPublicKeys {
			completeCRPublicKeysString = append(completeCRPublicKeysString, common.BytesToHexString(v))
		}
		obj.WorkingHeight = object.WorkingHeight
		obj.CRPublicKeys = crPublicKeysString
		obj.DPOSPublicKeys = dposPublicKeysString
		obj.CompleteCRPublicKeys = completeCRPublicKeysString
		return obj

	case *payload.CRCProposalRealWithdraw:
		obj := new(CRCProposalRealWithdrawInfo)
		obj.WithdrawTransactionHashes = make([]string, 0)
		for _, hash := range object.WithdrawTransactionHashes {
			obj.WithdrawTransactionHashes =
				append(obj.WithdrawTransactionHashes, common.ToReversedString(hash))
		}
		return obj

	case *payload.DPOSIllegalProposals:
		obj := new(DPOSIllegalProposalsInfo)
		obj.Hash = common.ToReversedString(object.Hash())
		obj.Evidence = ProposalEvidenceInfo{
			Proposal: DPOSProposalInfo{
				Sponsor:    common.BytesToHexString(object.Evidence.Proposal.Sponsor),
				BlockHash:  common.ToReversedString(object.Evidence.Proposal.BlockHash),
				ViewOffset: object.Evidence.Proposal.ViewOffset,
				Sign:       common.BytesToHexString(object.Evidence.Proposal.Sign),
				Hash:       common.ToReversedString(object.Evidence.Proposal.Hash()),
			},
			BlockHeight: object.Evidence.BlockHeight,
		}
		obj.CompareEvidence = ProposalEvidenceInfo{
			Proposal: DPOSProposalInfo{
				Sponsor:    common.BytesToHexString(object.CompareEvidence.Proposal.Sponsor),
				BlockHash:  common.ToReversedString(object.CompareEvidence.Proposal.BlockHash),
				ViewOffset: object.CompareEvidence.Proposal.ViewOffset,
				Sign:       common.BytesToHexString(object.CompareEvidence.Proposal.Sign),
				Hash:       common.ToReversedString(object.CompareEvidence.Proposal.Hash()),
			},
			BlockHeight: object.CompareEvidence.BlockHeight,
		}
		return obj

	case *payload.DPOSIllegalVotes:
		obj := new(DPOSIllegalVotesInfo)
		obj.Hash = common.ToReversedString(object.Hash())
		obj.Evidence = VoteEvidenceInfo{
			ProposalEvidenceInfo: ProposalEvidenceInfo{
				Proposal: DPOSProposalInfo{
					Sponsor:    common.BytesToHexString(object.Evidence.Proposal.Sponsor),
					BlockHash:  common.ToReversedString(object.Evidence.Proposal.BlockHash),
					ViewOffset: object.Evidence.Proposal.ViewOffset,
					Sign:       common.BytesToHexString(object.Evidence.Proposal.Sign),
					Hash:       common.ToReversedString(object.Evidence.Proposal.Hash()),
				},
				BlockHeight: object.Evidence.BlockHeight,
			},
			Vote: DPOSProposalVoteInfo{
				ProposalHash: common.ToReversedString(object.Evidence.Vote.ProposalHash),
				Signer:       common.BytesToHexString(object.Evidence.Vote.Signer),
				Accept:       object.Evidence.Vote.Accept,
				Sign:         common.BytesToHexString(object.Evidence.Vote.Sign),
				Hash:         common.ToReversedString(object.Evidence.Vote.Hash()),
			},
		}
		obj.CompareEvidence = VoteEvidenceInfo{
			ProposalEvidenceInfo: ProposalEvidenceInfo{
				Proposal: DPOSProposalInfo{
					Sponsor:    common.BytesToHexString(object.CompareEvidence.Proposal.Sponsor),
					BlockHash:  common.ToReversedString(object.CompareEvidence.Proposal.BlockHash),
					ViewOffset: object.CompareEvidence.Proposal.ViewOffset,
					Sign:       common.BytesToHexString(object.CompareEvidence.Proposal.Sign),
					Hash:       common.ToReversedString(object.CompareEvidence.Proposal.Hash()),
				},
				BlockHeight: object.CompareEvidence.BlockHeight,
			},
			Vote: DPOSProposalVoteInfo{
				ProposalHash: common.ToReversedString(object.CompareEvidence.Vote.ProposalHash),
				Signer:       common.BytesToHexString(object.CompareEvidence.Vote.Signer),
				Accept:       object.CompareEvidence.Vote.Accept,
				Sign:         common.BytesToHexString(object.CompareEvidence.Vote.Sign),
				Hash:         common.ToReversedString(object.CompareEvidence.Vote.Hash()),
			},
		}
		return obj

	case *payload.DPOSIllegalBlocks:
		obj := new(DPOSIllegalBlocksInfo)
		obj.Hash = common.ToReversedString(object.Hash())
		obj.CoinType = uint32(object.CoinType)
		obj.BlockHeight = object.BlockHeight
		eviSigners := make([]string, 0)
		for _, s := range object.Evidence.Signers {
			eviSigners = append(eviSigners, common.BytesToHexString(s))
		}
		obj.Evidence = BlockEvidenceInfo{
			Header:       common.BytesToHexString(object.Evidence.Header),
			BlockConfirm: common.BytesToHexString(object.Evidence.BlockConfirm),
			Signers:      eviSigners,
			Hash:         common.ToReversedString(object.Evidence.BlockHash()),
		}
		compEviSigners := make([]string, 0)
		for _, s := range object.CompareEvidence.Signers {
			compEviSigners = append(compEviSigners, common.BytesToHexString(s))
		}
		obj.CompareEvidence = BlockEvidenceInfo{
			Header:       common.BytesToHexString(object.CompareEvidence.Header),
			BlockConfirm: common.BytesToHexString(object.CompareEvidence.BlockConfirm),
			Signers:      compEviSigners,
			Hash:         common.ToReversedString(object.CompareEvidence.BlockHash()),
		}
		return obj

	case *payload.Voting:
		obj := new(VotingInfo)
		for _, rc := range object.RenewalContents {
			obj.RenewalContents = append(obj.RenewalContents, RenewalVotesContentInfo{
				ReferKey: common.ToReversedString(rc.ReferKey),
				VotesInfo: VotesWithLockTimeInfo{
					Candidate: common.BytesToHexString(rc.VotesInfo.Candidate),
					Votes:     rc.VotesInfo.Votes.String(),
					LockTime:  rc.VotesInfo.LockTime,
				},
			})
		}
		for _, rc := range object.Contents {
			votesinfo := make([]VotesWithLockTimeInfo, 0)
			for _, detail := range rc.VotesInfo {
				var candidate string
				switch rc.VoteType {
				case outputpayload.CRC, outputpayload.CRCImpeachment:
					c, _ := common.Uint168FromBytes(detail.Candidate)
					candidate, _ = c.ToAddress()
				case outputpayload.CRCProposal:
					proposalHash, _ := common.Uint256FromBytes(detail.Candidate)
					candidate = common.ToReversedString(*proposalHash)
				default:
					candidate = common.BytesToHexString(detail.Candidate)
				}

				votesinfo = append(votesinfo, VotesWithLockTimeInfo{
					Candidate: candidate,
					Votes:     detail.Votes.String(),
					LockTime:  detail.LockTime,
				})
			}
			obj.Contents = append(obj.Contents, VotesContentInfo{
				VoteType:  byte(rc.VoteType),
				VotesInfo: votesinfo,
			})
		}
		return obj

	case *payload.ExchangeVotes:
		obj := new(ExchangeVotesInfo)
		return obj
	case *payload.ReturnVotes:
		address, _ := object.ToAddr.ToAddress()
		if payloadVersion == payload.ReturnVotesSchnorrVersion {
			obj := &ReturnVotesInfo{
				ToAddr: address,
				Value:  object.Value.String(),
			}
			return obj
		}
		obj := &ReturnVotesInfo{
			ToAddr:    address,
			Code:      common.BytesToHexString(object.Code),
			Value:     object.Value.String(),
			Signature: common.BytesToHexString(object.Signature),
		}
		return obj
	case *payload.VotesRealWithdrawPayload:
		obj := &RealVotesWithdrawInfo{
			RealReturnVotes: make([]RealReturnVotesInfo, 0),
		}
		for _, withdraw := range object.VotesRealWithdraw {
			address, _ := withdraw.StakeAddress.ToAddress()
			realReturnVotesInfo := RealReturnVotesInfo{
				ReturnVotesTXHash: common.ToReversedString(withdraw.ReturnVotesTXHash),
				StakeAddress:      address,
				Value:             withdraw.Value.String(),
			}
			obj.RealReturnVotes = append(obj.RealReturnVotes, realReturnVotesInfo)
		}
		return obj
	case *payload.DPoSV2ClaimReward:
		address, _ := object.ToAddr.ToAddress()
		if payloadVersion == payload.DposV2ClaimRewardVersionV1 {
			obj := &DposV2ClaimRewardInfo{
				ToAddr: address,
				Value:  object.Value.String(),
			}
			return obj
		}
		obj := &DposV2ClaimRewardInfo{
			ToAddr:    address,
			Code:      common.BytesToHexString(object.Code),
			Value:     object.Value.String(),
			Signature: common.BytesToHexString(object.Signature),
		}
		return obj
	case *payload.DposV2ClaimRewardRealWithdraw:
		obj := &DposV2ClaimRewardRealWithdrawInfo{
			WithdrawTransactionHashes: make([]string, 0),
		}
		for _, txHash := range object.WithdrawTransactionHashes {
			obj.WithdrawTransactionHashes = append(obj.WithdrawTransactionHashes, common.ToReversedString(txHash))
		}
		return obj

	case *payload.CreateNFT:
		if payloadVersion == payload.CreateNFTVersion {
			obj := &CreateNFTInfo{
				ID:               common.GetNFTID(object.ReferKey, tx.Hash()).ReversedString(),
				ReferKey:         object.ReferKey.ReversedString(),
				StakeAddress:     object.StakeAddress,
				GenesisBlockHash: common.ToReversedString(object.GenesisBlockHash),
			}
			return obj
		}

		obj := &CreateNFTInfoV2{
			ID:               common.GetNFTID(object.ReferKey, tx.Hash()).ReversedString(),
			ReferKey:         object.ReferKey.ReversedString(),
			StakeAddress:     object.StakeAddress,
			GenesisBlockHash: common.ToReversedString(object.GenesisBlockHash),
			StartHeight:      object.StartHeight,
			EndHeight:        object.EndHeight,
			Votes:            object.Votes.String(),
			VoteRights:       object.VoteRights.String(),
			TargetOwnerKey:   common.BytesToHexString(object.TargetOwnerKey),
		}
		return obj

	case *payload.NFTDestroyFromSideChain:
		nftIDs := make([]string, 0)
		nftStatkeAddresses := make([]string, 0)
		for _, id := range object.IDs {
			nftIDs = append(nftIDs, id.ReversedString())
		}
		for _, sa := range object.OwnerStakeAddresses {
			addr, _ := sa.ToAddress()
			nftStatkeAddresses = append(nftStatkeAddresses, addr)
		}
		obj := DestroyNFTInfo{
			IDs:                 nftIDs,
			OwnerStakeAddresses: nftStatkeAddresses,
			GenesisBlockHash:    common.ToReversedString(object.GenesisBlockHash),
		}
		return obj

	}
	return nil
}

func getOutputPayloadInfo(op common2.OutputPayload) OutputPayloadInfo {
	switch object := op.(type) {
	case *outputpayload.CrossChainOutput:
		obj := new(CrossChainOutputInfo)
		obj.Version = object.Version
		obj.TargetAddress = object.TargetAddress
		obj.TargetAmount = object.TargetAmount.String()
		obj.TargetData = common.BytesToHexString(object.TargetData)
		return obj
	case *outputpayload.Withdraw:
		obj := new(WithdrawInfo)
		obj.Version = object.Version
		obj.GenesisBlockAddress = object.GenesisBlockAddress
		obj.SideChainTransactionHash = object.SideChainTransactionHash.String()
		obj.TargetData = common.BytesToHexString(object.TargetData)
		return obj
	case *outputpayload.ReturnSideChainDeposit:
		obj := new(ReturnSideChainDepositInfo)
		obj.Version = object.Version
		obj.GenesisBlockAddress = object.GenesisBlockAddress
		obj.DepositTransactionHash = common.ToReversedString(object.DepositTransactionHash)
		return obj
	case *outputpayload.DefaultOutput:
		obj := new(DefaultOutputInfo)
		return obj
	case *outputpayload.VoteOutput:
		obj := new(VoteOutputInfo)
		obj.Version = object.Version
		for _, content := range object.Contents {
			var contentInfo VoteContentInfo
			contentInfo.VoteType = content.VoteType
			switch contentInfo.VoteType {
			case outputpayload.Delegate:
				for _, cv := range content.CandidateVotes {
					contentInfo.CandidatesInfo = append(contentInfo.CandidatesInfo,
						CandidateVotes{
							Candidate: common.BytesToHexString(cv.Candidate),
							Votes:     cv.Votes.String(),
						})
				}
			case outputpayload.DposV2:
				for _, cv := range content.CandidateVotes {
					contentInfo.CandidatesInfo = append(contentInfo.CandidatesInfo,
						CandidateVotes{
							Candidate: common.BytesToHexString(cv.Candidate),
							Votes:     cv.Votes.String(),
						})
				}
			case outputpayload.CRC:
				for _, cv := range content.CandidateVotes {
					c, _ := common.Uint168FromBytes(cv.Candidate)
					addr, _ := c.ToAddress()
					contentInfo.CandidatesInfo = append(contentInfo.CandidatesInfo,
						CandidateVotes{
							Candidate: addr,
							Votes:     cv.Votes.String(),
						})
				}
			case outputpayload.CRCProposal:
				for _, cv := range content.CandidateVotes {
					c, _ := common.Uint256FromBytes(cv.Candidate)
					contentInfo.CandidatesInfo = append(contentInfo.CandidatesInfo,
						CandidateVotes{
							Candidate: common.ToReversedString(*c),
							Votes:     cv.Votes.String(),
						})
				}
			case outputpayload.CRCImpeachment:
				for _, cv := range content.CandidateVotes {
					c, _ := common.Uint168FromBytes(cv.Candidate)
					addr, _ := c.ToAddress()
					contentInfo.CandidatesInfo = append(contentInfo.CandidatesInfo,
						CandidateVotes{
							Candidate: addr,
							Votes:     cv.Votes.String(),
						})
				}
			}
			obj.Contents = append(obj.Contents, contentInfo)
		}
		return obj
	case *outputpayload.ExchangeVotesOutput:
		addr, _ := object.StakeAddress.ToAddress()
		obj := new(ExchangeVotesOutputInfo)
		obj.Version = object.Version
		obj.StakeAddress = addr
		return obj
	}

	return nil
}

func VerifyAndSendTx(tx interfaces.Transaction) error {
	// if transaction is verified unsuccessfully then will not put it into transaction pool
	if err := TxMemPool.AppendToTxPool(tx); err != nil {
		log.Warn("[httpjsonrpc] VerifyTransaction failed when AppendToTxnPool. Errcode:", err.Code())
		return err
	}

	// Relay tx inventory to other peers.
	txHash := tx.Hash()
	iv := msg.NewInvVect(msg.InvTypeTx, &txHash)
	Server.RelayInventory(iv, tx)

	return nil
}

type RPCTransaction struct {
	Address common.Uint168 `json:"address"`
	Txid    common.Uint256 `json:"txid"`
	Action  string         `json:"action"`
	Type    string         `json:"type"`
	Amount  uint64         `json:"amount"`
	Time    uint64         `json:"time"`
	Fee     uint64         `json:"fee"`
	Height  uint64         `json:"height"`
	Memo    string         `json:"memo"`
	Inputs  []string       `json:"inputs"`
	Outputs []string       `json:"outputs"`
}

type RPCTransactionHistoryInfo struct {
	TxHistory  interface{} `json:"txhistory"`
	TotalCount uint64      `json:"totalcount"`
}

func GetHistory(param Params) map[string]interface{} {
	address, ok := param.String("address")
	if !ok {
		return ResponsePack(InvalidParams, "")
	}

	_, err := common.Uint168FromAddress(address)
	if err != nil {
		return ResponsePack(InvalidParams, "invalid address, "+err.Error())
	}

	order, ok := param.String("order")
	if ok {
		if order != "asc" && order != "desc" {
			return ResponsePack(InvalidParams, "")
		}
	} else {
		order = "desc"
	}
	skip, ok := param.Uint("skip")
	if !ok {
		skip = 0
	}
	limit, ok := param.Uint("limit")
	if !ok {
		limit = 10
	} else if limit > 50 {
		return ResponsePack(InvalidParams, "invalid limit")
	}
	timestamp, ok := param.Uint("timestamp")
	if !ok {
		timestamp = 0
	}
	txHistory, txCount := blockchain.StoreEx.GetTxHistoryByLimit(address, order, skip, limit, timestamp)

	result := RPCTransactionHistoryInfo{
		TxHistory:  txHistory,
		TotalCount: uint64(txCount),
	}

	return ResponsePack(Success, result)
}

func ResponsePack(errCode ServerErrCode, result interface{}) map[string]interface{} {
	if errCode != 0 && (result == "" || result == nil) {
		result = ErrMap[errCode]
	}
	return map[string]interface{}{"Result": result, "Error": errCode}
}

func checkRPCServiceLevel(level config.RPCServiceLevel) map[string]interface{} {
	if level < config.RPCServiceLevelFromString(ChainParams.RPCServiceLevel) {
		return ResponsePack(InvalidMethod,
			"requesting method if out of service level")
	}
	return nil
}<|MERGE_RESOLUTION|>--- conflicted
+++ resolved
@@ -4099,12 +4099,8 @@
 			obj := new(CRCProposalInfo)
 			obj.ProposalType = object.ProposalType.Name()
 			obj.CategoryData = object.CategoryData
-<<<<<<< HEAD
-			obj.OwnerPublicKey = common.BytesToHexString(object.OwnerPublicKey)
+			obj.OwnerPublicKey = common.BytesToHexString(object.OwnerKey)
 			obj.DraftData = common.BytesToHexString(object.DraftData)
-=======
-			obj.OwnerPublicKey = common.BytesToHexString(object.OwnerKey)
->>>>>>> e17507c7
 			obj.DraftHash = common.ToReversedString(object.DraftHash)
 			obj.Budgets = budgets
 			addr, _ := object.Recipient.ToAddress()
@@ -4120,12 +4116,8 @@
 			obj := new(CRCChangeProposalOwnerInfo)
 			obj.ProposalType = object.ProposalType.Name()
 			obj.CategoryData = object.CategoryData
-<<<<<<< HEAD
-			obj.OwnerPublicKey = common.BytesToHexString(object.OwnerPublicKey)
+			obj.OwnerPublicKey = common.BytesToHexString(object.OwnerKey)
 			obj.DraftData = common.BytesToHexString(object.DraftData)
-=======
-			obj.OwnerPublicKey = common.BytesToHexString(object.OwnerKey)
->>>>>>> e17507c7
 			obj.DraftHash = common.ToReversedString(object.DraftHash)
 			obj.TargetProposalHash = common.ToReversedString(object.TargetProposalHash)
 			addr, _ := object.NewRecipient.ToAddress()
@@ -4143,12 +4135,8 @@
 			obj := new(CRCCloseProposalInfo)
 			obj.ProposalType = object.ProposalType.Name()
 			obj.CategoryData = object.CategoryData
-<<<<<<< HEAD
-			obj.OwnerPublicKey = common.BytesToHexString(object.OwnerPublicKey)
+			obj.OwnerPublicKey = common.BytesToHexString(object.OwnerKey)
 			obj.DraftData = common.BytesToHexString(object.DraftData)
-=======
-			obj.OwnerPublicKey = common.BytesToHexString(object.OwnerKey)
->>>>>>> e17507c7
 			obj.DraftHash = common.ToReversedString(object.DraftHash)
 			obj.TargetProposalHash = common.ToReversedString(object.TargetProposalHash)
 			obj.Signature = common.BytesToHexString(object.Signature)
@@ -4162,12 +4150,8 @@
 			obj := new(CRCReservedCustomIDProposalInfo)
 			obj.ProposalType = object.ProposalType.Name()
 			obj.CategoryData = object.CategoryData
-<<<<<<< HEAD
-			obj.OwnerPublicKey = common.BytesToHexString(object.OwnerPublicKey)
+			obj.OwnerPublicKey = common.BytesToHexString(object.OwnerKey)
 			obj.DraftData = common.BytesToHexString(object.DraftData)
-=======
-			obj.OwnerPublicKey = common.BytesToHexString(object.OwnerKey)
->>>>>>> e17507c7
 			obj.DraftHash = common.ToReversedString(object.DraftHash)
 			obj.ReservedCustomIDList = object.ReservedCustomIDList
 			obj.Signature = common.BytesToHexString(object.Signature)
@@ -4181,12 +4165,8 @@
 			obj := new(CRCReceivedCustomIDProposalInfo)
 			obj.ProposalType = object.ProposalType.Name()
 			obj.CategoryData = object.CategoryData
-<<<<<<< HEAD
-			obj.OwnerPublicKey = common.BytesToHexString(object.OwnerPublicKey)
+			obj.OwnerPublicKey = common.BytesToHexString(object.OwnerKey)
 			obj.DraftData = common.BytesToHexString(object.DraftData)
-=======
-			obj.OwnerPublicKey = common.BytesToHexString(object.OwnerKey)
->>>>>>> e17507c7
 			obj.DraftHash = common.ToReversedString(object.DraftHash)
 			obj.ReceiveCustomIDList = object.ReceivedCustomIDList
 			obj.ReceiverDID, _ = object.ReceiverDID.ToAddress()
@@ -4201,12 +4181,8 @@
 			obj := new(CRCChangeCustomIDFeeInfo)
 			obj.ProposalType = object.ProposalType.Name()
 			obj.CategoryData = object.CategoryData
-<<<<<<< HEAD
-			obj.OwnerPublicKey = common.BytesToHexString(object.OwnerPublicKey)
+			obj.OwnerPublicKey = common.BytesToHexString(object.OwnerKey)
 			obj.DraftData = common.BytesToHexString(object.DraftData)
-=======
-			obj.OwnerPublicKey = common.BytesToHexString(object.OwnerKey)
->>>>>>> e17507c7
 			obj.DraftHash = common.ToReversedString(object.DraftHash)
 			obj.FeeRate = int64(object.RateOfCustomIDFee)
 			obj.EIDEffectiveHeight = object.EIDEffectiveHeight
@@ -4221,12 +4197,8 @@
 			obj := new(CRCSecretaryGeneralProposalInfo)
 			obj.ProposalType = object.ProposalType.Name()
 			obj.CategoryData = object.CategoryData
-<<<<<<< HEAD
-			obj.OwnerPublicKey = common.BytesToHexString(object.OwnerPublicKey)
+			obj.OwnerPublicKey = common.BytesToHexString(object.OwnerKey)
 			obj.DraftData = common.BytesToHexString(object.DraftData)
-=======
-			obj.OwnerPublicKey = common.BytesToHexString(object.OwnerKey)
->>>>>>> e17507c7
 			obj.DraftHash = common.ToReversedString(object.DraftHash)
 			obj.SecretaryGeneralPublicKey = common.BytesToHexString(object.SecretaryGeneralPublicKey)
 			sgDID, _ := object.SecretaryGeneralDID.ToAddress()
@@ -4243,12 +4215,8 @@
 			obj := new(CRCRegisterSideChainProposalInfo)
 			obj.ProposalType = object.ProposalType.Name()
 			obj.CategoryData = object.CategoryData
-<<<<<<< HEAD
-			obj.OwnerPublicKey = common.BytesToHexString(object.OwnerPublicKey)
+			obj.OwnerPublicKey = common.BytesToHexString(object.OwnerKey)
 			obj.DraftData = common.BytesToHexString(object.DraftData)
-=======
-			obj.OwnerPublicKey = common.BytesToHexString(object.OwnerKey)
->>>>>>> e17507c7
 			obj.DraftHash = common.ToReversedString(object.DraftHash)
 			obj.SideChainName = object.SideChainName
 			obj.MagicNumber = object.MagicNumber
@@ -4298,12 +4266,8 @@
 		obj.OwnerPublicKey = common.BytesToHexString(object.OwnerKey)
 		obj.NewOwnerPublicKey = common.BytesToHexString(object.NewOwnerKey)
 		obj.OwnerSignature = common.BytesToHexString(object.OwnerSignature)
-<<<<<<< HEAD
-		obj.NewOwnerPublicKey = common.BytesToHexString(object.NewOwnerPublicKey)
+		obj.NewOwnerPublicKey = common.BytesToHexString(object.NewOwnerKey)
 		obj.SecretaryGeneralOpinionData = common.BytesToHexString(object.SecretaryGeneralOpinionData)
-=======
-		obj.NewOwnerPublicKey = common.BytesToHexString(object.NewOwnerKey)
->>>>>>> e17507c7
 		obj.SecretaryGeneralOpinionHash = common.ToReversedString(object.SecretaryGeneralOpinionHash)
 		obj.SecretaryGeneralSignature = common.BytesToHexString(object.SecretaryGeneralSignature)
 		obj.NewOwnerSignature = common.BytesToHexString(object.NewOwnerSignature)
