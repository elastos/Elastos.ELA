// Copyright (c) 2017-2020 The Elastos Foundation
// Use of this source code is governed by an MIT
// license that can be found in the LICENSE file.
//

package checkpoint

import (
	"bytes"
	"errors"
	"fmt"
	"io/ioutil"
	"math"
	"os"
	"path/filepath"
	"sort"
	"strconv"
	"sync"

	"github.com/elastos/Elastos.ELA/common"
	"github.com/elastos/Elastos.ELA/common/config"
	"github.com/elastos/Elastos.ELA/common/log"
	"github.com/elastos/Elastos.ELA/core/types"
	"github.com/elastos/Elastos.ELA/utils"
)

// todo remove this
const (
	txpoolCheckpointKey = "cp_txPool"
	dposCheckpointKey   = "cp_dpos"
	crCheckpointKey     = "cp_cr"

	MaxCheckPointFilesCount int = 36
)

type Priority byte
type RollBackStatus byte

const (
	DefaultCheckpoint = "default"

	VeryHigh   Priority = 0x00
	High       Priority = 0x01
	MediumHigh Priority = 0x02
	Medium     Priority = 0x03
	MediumLow  Priority = 0x04
	Low        Priority = 0x05
	VeryLow    Priority = 0x06
)

// BlockListener defines events during block lifetime.
type BlockListener interface {
	// OnBlockSaved is an event fired after block saved to chain db,
	// which means block has been settled in block chain.
	OnBlockSaved(block *types.DposBlock)

	// OnRollbackTo is an event fired during the block chain rollback,
	// since we only tolerance 6 blocks rollback so out max rollback support
	// can be 6 blocks by default.
	OnRollbackTo(height uint32) error

	// OnRollbackSeekTo is an event fired during the block chain rollback,
	// only rollback history without do commit.
	OnRollbackSeekTo(height uint32)
}

// ICheckPoint is a interface defines operators that all memory state should
// implement to restore and get when needed.
type ICheckPoint interface {
	common.Serializable
	BlockListener

	// Key is the unique id in manager to identity checkpoints.
	Key() string

	// Snapshot take a snapshot of current state, this should be a deep copy
	// because we are in a async environment.
	Snapshot() ICheckPoint

	// GetHeight returns current height of checkpoint by which determines how to
	// choose between multi-history checkpoints.
	GetHeight() uint32

	// SetHeight set current height of checkpoint by which determines how to
	// choose between multi-history checkpoints.
	SetHeight(uint32)

	// SavePeriod defines how long should we save the checkpoint.
	SavePeriod() uint32

	// EffectivePeriod defines the legal height a checkpoint can take
	// effect.
	EffectivePeriod() uint32

	// DataExtension defines extension of checkpoint related data files.
	DataExtension() string

	// Generator returns a generator to create a checkpoint by a data buffer.
	Generator() func(buf []byte) ICheckPoint

	// LogError will output the specify error with custom log format.
	LogError(err error)

	// Priority defines the priority by which we decide the order when
	// process block and rollback block.
	Priority() Priority

	// OnInit fired after manager successfully loaded default checkpoint.
	OnInit()

	// GetHeight returns initial height checkpoint should start with.
	StartHeight() uint32
}

// Manager holds checkpoints save automatically.
type Manager struct {
	checkpoints map[string]ICheckPoint
	channels    map[string]*fileChannels
	cfg         *config.Configuration
	mtx         sync.RWMutex
}

// OnBlockSaved is an event fired after block saved to chain db,
// which means block has been settled in block chain.
func (m *Manager) OnBlockSaved(block *types.DposBlock,
	filter func(point ICheckPoint) bool, isPow bool, revertToPowHeight uint32, init bool) {
	m.mtx.Lock()
	defer m.mtx.Unlock()
	m.onBlockSaved(block, filter, true, isPow, revertToPowHeight, init)
}

// OnRollbackTo is an event fired during the block chain rollback, since we
// only tolerance 6 blocks rollback so out max rollback support can be 6 blocks
// by default.
func (m *Manager) OnRollbackTo(height uint32, isPow bool) error {
	m.mtx.Lock()
	defer m.mtx.Unlock()
	if isPow {
		err := m.RestoreTo(int(height))
		if err != nil {
			log.Errorf("Error rollback to height %d , %s ", height, err.Error())
			return err
		}
	} else {
		sortedPoints := m.getOrderedCheckpoints()
		for _, v := range sortedPoints {
			if err := v.OnRollbackTo(height); err != nil {
				log.Debug("manager rollback failed,", err)
			}
		}
	}
	return nil
}

// Register will register a checkpoint with key in checkpoint as the unique id.
func (m *Manager) Register(checkpoint ICheckPoint) {
	m.mtx.Lock()
	defer m.mtx.Unlock()
	m.checkpoints[checkpoint.Key()] = checkpoint
	m.channels[checkpoint.Key()] = NewFileChannels(m.cfg)
}

// Unregister will unregister a checkpoint with key in checkpoint as the
// unique id.
func (m *Manager) Unregister(key string) {
	m.mtx.Lock()
	defer m.mtx.Unlock()

	if _, ok := m.channels[key]; !ok {
		return
	}

	delete(m.checkpoints, key)
	m.channels[key].Exit()
	delete(m.channels, key)
}

// GetCheckpoint get a checkpoint by key and height. If height is lower than
// last height of checkpoints and EnableHistory in Config struct is true
// should return supported checkpoints, otherwise will return nil instead.
func (m *Manager) GetCheckpoint(key string, height uint32) (
	checkpoint ICheckPoint, found bool) {
	m.mtx.RLock()
	defer m.mtx.RUnlock()

	checkpoint, found = m.checkpoints[key]
	if height >= checkpoint.GetHeight() {
		return
	}

	if !found {
		return
	}

	if m.cfg.CheckPointConfiguration.EnableHistory {
		return m.findHistoryCheckpoint(checkpoint, height)
	} else {
		return nil, false
	}
}

// Restore will load all data of each checkpoints file and store in
// corresponding meta-data.
func (m *Manager) Restore() (err error) {
	m.mtx.Lock()
	defer m.mtx.Unlock()

	sortedPoints := m.getOrderedCheckpoints()
	for _, v := range sortedPoints {
		// fixme: Skip 'dpos' and 'cr' checkpoint temporary
		//if v.Key() == "dpos" || v.Key() == "cr" {
		//	continue
		//}
		if err = m.loadDefaultCheckpoint(v); err != nil {
			continue
		}
		v.OnInit()
	}
	return
}

// RestoreTo will load all data of specific height in each checkpoints file and store in
// corresponding meta-data.
func (m *Manager) RestoreTo(height int) (err error) {
	sortedPoints := m.getOrderedCheckpoints()
	for _, v := range sortedPoints {
		if err = m.loadSpecificHeightCheckpoint(v, height); err != nil {
			return
		}
		v.OnInit()
		v.OnRollbackSeekTo(uint32(height))
	}
	return
}

func (m *Manager) Reset(filter func(point ICheckPoint) bool) {
	for _, v := range m.checkpoints {
		if filter != nil && !filter(v) {
			continue
		}
		m.channels[v.Key()].Reset(v, nil)
	}
}

// SafeHeight returns the minimum height of all checkpoints from which we can
// rescan block chain data.
func (m *Manager) SafeHeight() uint32 {
	m.mtx.RLock()
	defer m.mtx.RUnlock()

	height := uint32(math.MaxUint32)
	for _, v := range m.checkpoints {
		if v.Key() == "cp_txPool" {
			continue
		}
		var recordHeight uint32
		if v.GetHeight() >= v.EffectivePeriod() {
			recordHeight = v.GetHeight() - v.EffectivePeriod()
		} else {
			recordHeight = 0
		}
		safeHeight := uint32(math.Max(float64(recordHeight),
			float64(v.StartHeight())))
		if safeHeight < height {
			height = safeHeight
		}
	}
	return height
}

// Close will clean all related resources.
func (m *Manager) Close() {
	m.mtx.Lock()
	defer m.mtx.Unlock()
	for _, v := range m.channels {
		v.Exit()
	}
}

// SetDataPath set root path of all checkpoints.
func (m *Manager) SetDataPath(path string) {
	m.cfg.CheckPointConfiguration.DataPath = path
}

// RegisterNeedSave register the need save function.
func (m *Manager) SetNeedSave(needSave bool) {
	m.mtx.Lock()
	defer m.mtx.Unlock()
	m.cfg.CheckPointConfiguration.NeedSave = needSave
}

func (m *Manager) getOrderedCheckpoints() []ICheckPoint {
	sortedPoints := make([]ICheckPoint, 0, len(m.checkpoints))
	for _, v := range m.checkpoints {
		sortedPoints = append(sortedPoints, v)
	}
	sort.Slice(sortedPoints, func(i, j int) bool {
		return sortedPoints[i].Priority() < sortedPoints[j].Priority()
	})
	return sortedPoints
}

func (m *Manager) onBlockSaved(block *types.DposBlock,
	filter func(point ICheckPoint) bool, async bool, isPow bool, revertToPowHeight uint32, init bool) {

	sortedPoints := m.getOrderedCheckpoints()
	var saveCheckPoint bool
	var useCheckPoint bool

	for _, v := range sortedPoints {
		if filter != nil && !filter(v) {
			continue
		}
		if block.Height < v.StartHeight() || block.Height <= v.GetHeight() {
			continue
		}
		v.OnBlockSaved(block)
<<<<<<< HEAD
		if !m.cfg.CheckPointConfiguration.NeedSave {
=======
		if !m.cfg.NeedSave || init {
>>>>>>> d1d52587
			continue
		}

		originalHeight := v.GetHeight()
		if originalHeight > 0 && v.Key() == txpoolCheckpointKey {
			reply := make(chan bool, 1)
			m.channels[v.Key()].Replace(v, reply, block.Height-1)
			if !async {
				<-reply
			}
		} else if originalHeight > 0 &&
			(v.Key() != dposCheckpointKey && block.Height ==
				originalHeight+v.EffectivePeriod() ||
				v.Key() == dposCheckpointKey && useCheckPoint) {

			reply := make(chan bool, 1)
			if v.Key() == dposCheckpointKey || v.Key() == crCheckpointKey {
				m.channels[v.Key()].ReplaceRemove(v, reply, originalHeight)
			} else {
				m.channels[v.Key()].Replace(v, reply, originalHeight)
			}
			if !async {
				<-reply
			}
			if v.Key() == crCheckpointKey {
				useCheckPoint = true
			} else if v.Key() == dposCheckpointKey {
				useCheckPoint = false
			}
		}

		if v.Key() != dposCheckpointKey && block.Height >=
			originalHeight+v.SavePeriod() ||
			v.Key() == dposCheckpointKey && saveCheckPoint || isPow {
			v.SetHeight(block.Height)
			snapshot := v.Snapshot()
			if snapshot == nil {
				log.Error("snapshot is nil, key:", v.Key())
				continue
			}
			reply := make(chan bool, 1)
			if v.Key() == dposCheckpointKey || v.Key() == crCheckpointKey {
				if isPow && block.Height-revertToPowHeight > uint32(MaxCheckPointFilesCount) {
					m.channels[v.Key()].Remove(v, reply, block.Height-uint32(MaxCheckPointFilesCount))
					<-reply
				}
			}
			m.channels[v.Key()].Save(snapshot, reply)
			if !async {
				<-reply
			}
			if v.Key() == crCheckpointKey {
				saveCheckPoint = true
			} else if v.Key() == dposCheckpointKey {
				saveCheckPoint = false
			}
		}
	}
}

func (m *Manager) findHistoryCheckpoint(current ICheckPoint,
	findHeight uint32) (checkpoint ICheckPoint, found bool) {
	bestHeight := current.GetHeight()
	for bestHeight > findHeight && bestHeight >= current.SavePeriod() {
		bestHeight -= current.SavePeriod()
	}
	// bestHeight still larger than findHeight means findHeight less than
	// current.SavePeriod(), then set to zero directly
	if bestHeight > findHeight {
		bestHeight = 0
	}

	path := getFilePathByHeight(m.cfg.CheckPointConfiguration.DataPath, current, bestHeight)
	return m.constructCheckpoint(current, path)
}

func (m *Manager) loadDefaultCheckpoint(current ICheckPoint) (err error) {
	path := getDefaultPath(m.cfg.CheckPointConfiguration.DataPath, current)
	data, err := m.readFileBuffer(path)
	if err != nil {
		return err
	}
	buf := new(bytes.Buffer)
	buf.Write(data)
	return current.Deserialize(buf)
}

func (m *Manager) loadSpecificHeightCheckpoint(current ICheckPoint, height int) (err error) {
	path := getSpecificHeightPath(m.cfg.CheckPointConfiguration.DataPath, current, height)
	data, err := m.readFileBuffer(path)
	if err != nil {
		return err
	}
	buf := new(bytes.Buffer)
	buf.Write(data)
	return current.Deserialize(buf)
}

func (m *Manager) readFileBuffer(path string) (buf []byte, err error) {
	if !utils.FileExisted(path) {
		err = errors.New(fmt.Sprintf("can't find file: %s", path))
		return
	}
	file, err := os.OpenFile(path, os.O_RDONLY, 0400)
	if err != nil || file == nil {
		return
	}
	defer file.Close()
	buf, err = ioutil.ReadAll(file)
	return
}

func (m *Manager) constructCheckpoint(proto ICheckPoint, path string) (
	ICheckPoint, bool) {
	data, err := m.readFileBuffer(path)
	if err != nil {
		proto.LogError(err)
		return nil, false
	}
	return proto.Generator()(data), true
}

func getFilePath(root string, checkpoint ICheckPoint) string {
	return getFilePathByHeight(root, checkpoint, checkpoint.GetHeight())
}

func getDefaultPath(root string, checkpoint ICheckPoint) string {
	return filepath.Join(getCheckpointDirectory(root, checkpoint),
		string(os.PathSeparator), getDefaultFileName(checkpoint))
}

func getSpecificHeightPath(root string, checkpoint ICheckPoint, height int) string {
	return filepath.Join(getCheckpointDirectory(root, checkpoint),
		string(os.PathSeparator), getSpecificHeightFileName(checkpoint, height))
}

func getFilePathByHeight(root string, checkpoint ICheckPoint,
	height uint32) string {
	return filepath.Join(getCheckpointDirectory(root, checkpoint),
		string(os.PathSeparator), getFileName(checkpoint, height))
}

func getFileName(checkpoint ICheckPoint, height uint32) string {
	return strconv.FormatUint(uint64(height), 10) +
		checkpoint.DataExtension()
}

func getDefaultFileName(checkpoint ICheckPoint) string {
	return DefaultCheckpoint + checkpoint.DataExtension()
}

func getSpecificHeightFileName(checkpoint ICheckPoint, height int) string {
	return strconv.Itoa(height) + checkpoint.DataExtension()
}

func getCheckpointDirectory(root string,
	checkpoint ICheckPoint) string {
	return filepath.Join(root, checkpoint.Key())
}

func NewManager(cfg *config.Configuration) *Manager {
	return &Manager{
		checkpoints: make(map[string]ICheckPoint),
		channels:    make(map[string]*fileChannels),
		cfg:         cfg,
	}
}<|MERGE_RESOLUTION|>--- conflicted
+++ resolved
@@ -315,11 +315,7 @@
 			continue
 		}
 		v.OnBlockSaved(block)
-<<<<<<< HEAD
-		if !m.cfg.CheckPointConfiguration.NeedSave {
-=======
-		if !m.cfg.NeedSave || init {
->>>>>>> d1d52587
+		if !m.cfg.CheckPointConfiguration.NeedSave || init {
 			continue
 		}
 
